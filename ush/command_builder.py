--- conflicted
+++ resolved
@@ -45,16 +45,6 @@
         self.outfile = ""
         self.param = ""
         self.env = os.environ.copy()
-<<<<<<< HEAD
-        self.verbose = self.config.getstr('config', 'LOG_MET_VERBOSITY', '2')
-        self.cmdrunner = CommandRunner(self.config, logger=self.logger)
-        self.set_user_environment()
-        self.c_dict = self.create_c_dict()
-        self.clear()
-
-    def create_c_dict(self):
-        return dict()
-=======
         if hasattr(config, 'env'):
             self.env = config.env
         self.c_dict = self.create_c_dict()
@@ -77,11 +67,10 @@
         c_dict['OBS_INPUT_DATATYPE'] = ''
         c_dict['ALLOW_MULTIPLE_FILES'] = False
         return c_dict
->>>>>>> e56d1b18
 
     def clear(self):
         """!Unset class variables to prepare for next run time
-x        """
+        """
         self.args = []
         self.input_dir = ""
         self.infiles = []
@@ -89,11 +78,6 @@
         self.outfile = ""
         self.param = ""
 
-<<<<<<< HEAD
-    def set_user_environment(self):
-        """!Set environment variables defined in [user_env_vars] section of config
-        """
-=======
     def set_user_environment(self, time_info=None):
         """!Set environment variables defined in [user_env_vars] section of config
         """
@@ -101,22 +85,10 @@
             time_info = {'now': datetime.strptime(self.config.getstr('config', 'CLOCK_TIME'),
                                                   '%Y%m%d%H%M%S')}
 
->>>>>>> e56d1b18
         if 'user_env_vars' not in self.config.sections():
             self.config.add_section('user_env_vars')
 
         for env_var in self.config.keys('user_env_vars'):
-<<<<<<< HEAD
-            if env_var in self.env:
-                msg = '{} is already set in the environment. '.format(env_var) +\
-                      'Overwriting from conf file'
-                self.logger.warning(msg)
-
-            self.add_env_var(env_var, self.config.getstr('user_env_vars', env_var))
-
-        # set MET_TMP_DIR to conf TMP_DIR
-        self.add_env_var('MET_TMP_DIR', self.config.getdir('TMP_DIR'))
-=======
             # perform string substitution on each variable
             raw_env_var_value = self.config.getraw('user_env_vars', env_var)
             env_var_value = sts.StringSub(self.logger,
@@ -177,7 +149,6 @@
         for dtype in dtypes:
             for edge in edges:
                 self.handle_window_once(c_dict, dtype, edge, app_name)
->>>>>>> e56d1b18
 
     def set_output_path(self, outpath):
         """!Split path into directory and filename then save both
@@ -226,11 +197,7 @@
     def print_user_env_items(self):
         """!Prints user environment variables in the log file
         """
-<<<<<<< HEAD
-        for k in self.config.keys('user_env_vars'):
-=======
         for k in self.config.keys('user_env_vars') + ['MET_TMP_DIR']:
->>>>>>> e56d1b18
             self.print_env_item(k)
 
     def handle_fcst_and_obs_field(self, gen_name, fcst_name, obs_name, default=None, sec='config'):
@@ -277,23 +244,11 @@
         self.logger.warning('Using default values for {}'.format(gen_name))
         return default, default
 
-<<<<<<< HEAD
-    def find_model(self, time_info, var_info):
-=======
     def find_model(self, time_info, var_info, mandatory=True):
->>>>>>> e56d1b18
         """! Finds the model file to compare
               Args:
                 @param time_info dictionary containing timing information
                 @param var_info object containing variable information
-<<<<<<< HEAD
-                @rtype string
-                @return Returns the path to an model file
-        """
-        return self.find_data(time_info, var_info, "FCST")
-
-    def find_obs(self, time_info, var_info):
-=======
                 @param mandatory if True, report error if not found, warning if not
                   default is True
                 @rtype string
@@ -302,19 +257,10 @@
         return self.find_data(time_info, var_info, "FCST", mandatory)
 
     def find_obs(self, time_info, var_info, mandatory=True):
->>>>>>> e56d1b18
         """! Finds the observation file to compare
               Args:
                 @param time_info dictionary containing timing information
                 @param var_info object containing variable information
-<<<<<<< HEAD
-                @rtype string
-                @return Returns the path to an observation file
-        """
-        return self.find_data(time_info, var_info, "OBS")
-
-    def find_data(self, time_info, var_info, data_type):
-=======
                 @param mandatory if True, report error if not found, warning if not
                   default is True
                 @rtype string
@@ -323,7 +269,6 @@
         return self.find_data(time_info, var_info, "OBS", mandatory)
 
     def find_data(self, time_info, var_info, data_type, mandatory=True):
->>>>>>> e56d1b18
         """! Finds the data file to compare
               Args:
                 @param time_info dictionary containing timing information
@@ -404,31 +349,17 @@
             return None
 
         # step through all files under input directory in sorted order
-<<<<<<< HEAD
-        # pylint:disable=unused-variable
-        # os.walk returns a tuple. Not all returned values are needed.
-        for dirpath, dirnames, all_files in os.walk(data_dir):
-=======
         for dirpath, _, all_files in os.walk(data_dir):
->>>>>>> e56d1b18
             for filename in sorted(all_files):
                 fullpath = os.path.join(dirpath, filename)
 
                 # remove input data directory to get relative path
-<<<<<<< HEAD
-                rel_path = fullpath.replace(data_dir + "/", "")
-=======
                 rel_path = fullpath.replace(f'{data_dir}/', "")
->>>>>>> e56d1b18
                 # extract time information from relative path using template
                 file_time_info = util.get_time_from_file(self.logger, rel_path, template)
                 if file_time_info is not None:
                     # get valid time and check if it is within the time range
-<<<<<<< HEAD
-                    file_valid_time = file_time_info['valid'].strftime("%Y%m%d%H%M")
-=======
                     file_valid_time = file_time_info['valid'].strftime("%Y%m%d%H%M%S")
->>>>>>> e56d1b18
                     # skip if could not extract valid time
                     if file_valid_time == '':
                         continue
@@ -570,13 +501,10 @@
         if cmd is None:
             return
 
-<<<<<<< HEAD
-=======
         ret, out_cmd = self.cmdrunner.run_cmd(cmd, self.env, app_name=self.app_name)
         if ret != 0:
             self.errors += 1
 
->>>>>>> e56d1b18
     # argument needed to match call
     # pylint:disable=unused-argument
     def run_at_time(self, input_dict):
