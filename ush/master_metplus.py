#!/usr/bin/env python

"""
Program Name: master_metplus.py
Contact(s): George McCabe, Julie Prestopnik, Jim Frimel, Minna Win
Abstract: Runs METplus Wrappers scripts
History Log:  Initial version
Usage:
Parameters: None
Input Files:
Output Files:
Condition codes:
"""
<<<<<<< HEAD

from __future__ import print_function
=======
>>>>>>> e56d1b18

import os
import sys

py_version = sys.version.split(' ')[0]
if py_version < '3.6.3':
    print("Must be using Python 3.6.3 or higher. You are using {}".format(py_version))
    exit(1)

import logging
import shutil
from datetime import datetime
import produtil.setup
import met_util as util
import config_metplus
from config_wrapper import ConfigWrapper

# wrappers are referenced dynamically based on PROCESS_LIST values
# import of each wrapper is required
# pylint:disable=unused-import
from ensemble_stat_wrapper import EnsembleStatWrapper
from pcp_combine_wrapper import PCPCombineWrapper
from grid_stat_wrapper import GridStatWrapper
from regrid_data_plane_wrapper import RegridDataPlaneWrapper
from tc_pairs_wrapper import TCPairsWrapper
from extract_tiles_wrapper import ExtractTilesWrapper
from series_by_lead_wrapper import SeriesByLeadWrapper
from series_by_init_wrapper import SeriesByInitWrapper
from stat_analysis_wrapper import StatAnalysisWrapper
from make_plots_wrapper import MakePlotsWrapper
from mode_wrapper import MODEWrapper
from mtd_wrapper import MTDWrapper
from usage_wrapper import UsageWrapper
from command_builder import CommandBuilder
from tcmpr_plotter_wrapper import TCMPRPlotterWrapper
# Keep cyclone_plotter commented out in repository. It requires cartopy
# If cartopy is not present then master_metplus will error and exit.
# from cyclone_plotter_wrapper import CyclonePlotterWrapper
from pb2nc_wrapper import PB2NCWrapper
from point_stat_wrapper import PointStatWrapper
from tc_stat_wrapper import TCStatWrapper
from gempak_to_cf_wrapper import GempakToCFWrapper
from example_wrapper import ExampleWrapper
from custom_ingest_wrapper import CustomIngestWrapper
from ascii2nc_wrapper import ASCII2NCWrapper

'''!@namespace master_metplus
Main script the processes all the tasks in the PROCESS_LIST
'''

def main():
    """!Main program.
    Master METplus script that invokes the necessary Python scripts
    to perform various activities, such as series analysis."""
    # Setup Task logger, Until Conf object is created, Task logger is
    # only logging to tty, not a file.
    logger = logging.getLogger('master_metplus')
    logger.info('Starting METplus v%s', util.get_version_number())

    # Parse arguments, options and return a config instance.
<<<<<<< HEAD
    conf = config_metplus.setup(filename='master_metplus.py')
=======
    config = config_metplus.setup(util.baseinputconfs,
                                  filename='master_metplus.py')
>>>>>>> e56d1b18

    # NOW we have a conf object p, we can now get the logger
    # and set the handler to write to the LOG_METPLUS
    # TODO: Frimel setting up logger file handler.
    # Setting up handler i.e util.get_logger should be moved to
    # the setup wrapper and encapsulated in the config object.
    # than you would get it this way logger=p.log(). The config
    # object has-a logger we want.
<<<<<<< HEAD
    logger = util.get_logger(conf)

    logger.info('Running METplus v%s called with command: %s',
                util.get_version_number(), ' '.join(sys.argv))

    # check for deprecated config items and warn user to remove/replace them
    util.check_for_deprecated_config(conf, logger)

    config = ConfigWrapper(conf, logger)
=======
    logger = util.get_logger(config)

    version_number = util.get_version_number()
    config.set('config', 'METPLUS_VERSION', version_number)
    logger.info('Running METplus v%s called with command: %s',
                version_number, ' '.join(sys.argv))

    # check for deprecated config items and warn user to remove/replace them
    util.check_for_deprecated_config(config, logger)

    util.check_user_environment(config)
>>>>>>> e56d1b18

    # set staging dir to OUTPUT_BASE/stage if not set
    if not config.has_option('dir', 'STAGING_DIR'):
        config.set('dir', 'STAGING_DIR',
                   os.path.join(config.getdir('OUTPUT_BASE'), "stage"))

    # handle dir to write temporary files
    util.handle_tmp_dir(config)

    config.env = os.environ.copy()

    # Use config object to get the list of processes to call
    process_list = util.get_process_list(config.getstr('config', 'PROCESS_LIST'), logger)

    # Keep this comment.
    # When running commands in the process_list, reprocess the
    # original command line using (item))[sys.argv[1:]].
    #
    # You could call each task (ie. run_tc_pairs.py) without any args since
    # the final METPLUS_CONF file was just created from config_metplus.setup,
    # and each task, also calls setup, which use an existing final conf
    # file over command line args.
    #
    # both work ...
    # Note: Using (item))sys.argv[1:], is preferable since
    # it doesn't depend on the conf file existing.
    processes = []
    for item in process_list:
        try:
            logger = config.log(item)
            command_builder = \
                getattr(sys.modules[__name__],
<<<<<<< HEAD
                        item + "Wrapper")(conf, logger)
=======
                        item + "Wrapper")(config, logger)
>>>>>>> e56d1b18
            # if Usage specified in PROCESS_LIST, print usage and exit
            if item == 'Usage':
                command_builder.run_all_times()
                exit(1)
        except AttributeError:
            raise NameError("Process %s doesn't exist" % item)

        processes.append(command_builder)

    loop_order = config.getstr('config', 'LOOP_ORDER', '')
    if loop_order == '':
        loop_order = config.getstr('config', 'LOOP_METHOD')

    if loop_order == "processes":
        for process in processes:
            # referencing using repr(process.app_name) in
            # log since it may be None,
            # if not set in the command builder subclass' contsructor,
            # and no need to generate an exception because of that.
            produtil.log.postmsg('master_metplus Calling run_all_times '
                                 'in: %s wrapper.' % repr(process.app_name))
            process.run_all_times()

    elif loop_order == "times":
        util.loop_over_times_and_call(config, processes)

    else:
        logger.error("Invalid LOOP_METHOD defined. " + \
              "Options are processes, times")
        exit()

    # scrub staging directory if requested
    if config.getbool('config', 'SCRUB_STAGING_DIR', False) and\
       os.path.exists(config.getdir('STAGING_DIR')):
        staging_dir = config.getdir('STAGING_DIR')
        logger.info("Scrubbing staging dir: %s", staging_dir)
        shutil.rmtree(staging_dir)

    # rewrite final conf so it contains all of the default values used
<<<<<<< HEAD
    util.write_final_conf(conf, logger)

    logger.info('METplus has successfully finished running.')
=======
    util.write_final_conf(config, logger)

    # compute time it took to run
    start_clock_time = datetime.strptime(config.getstr('config', 'CLOCK_TIME'), '%Y%m%d%H%M%S')
    end_clock_time = datetime.now()
    total_run_time = end_clock_time - start_clock_time
    logger.debug("METplus took {} to run.".format(total_run_time))

    # compute total number of errors that occurred and output results
    total_errors = 0
    for process in processes:
        if process.errors != 0:
            process_name = process.__class__.__name__.replace('Wrapper', '')
            error_msg = '{} had {} error.'.format(process_name, process.errors)
            if process.errors > 1:
                error_msg += 's'
            logger.error(error_msg)
            total_errors += process.errors

    if total_errors == 0:
        logger.info('METplus has successfully finished running.')
    else:
        error_msg = 'METplus has finished running but had {} error.'.format(total_errors)
        if total_errors > 1:
            error_msg += 's'
        logger.error(error_msg)
>>>>>>> e56d1b18

    exit()

if __name__ == "__main__":
    try:
        # If jobname is not defined, in log it is 'NO-NAME'
        if 'JLOGFILE' in os.environ:
            produtil.setup.setup(send_dbn=False, jobname='run-METplus',
                                 jlogfile=os.environ['JLOGFILE'])
        else:
            produtil.setup.setup(send_dbn=False, jobname='run-METplus')

        main()
    except Exception as exc:
        produtil.log.jlogger.critical(
            'master_metplus  failed: %s' % (str(exc),), exc_info=True)
        sys.exit(2)<|MERGE_RESOLUTION|>--- conflicted
+++ resolved
@@ -11,11 +11,6 @@
 Output Files:
 Condition codes:
 """
-<<<<<<< HEAD
-
-from __future__ import print_function
-=======
->>>>>>> e56d1b18
 
 import os
 import sys
@@ -31,7 +26,6 @@
 import produtil.setup
 import met_util as util
 import config_metplus
-from config_wrapper import ConfigWrapper
 
 # wrappers are referenced dynamically based on PROCESS_LIST values
 # import of each wrapper is required
@@ -76,12 +70,8 @@
     logger.info('Starting METplus v%s', util.get_version_number())
 
     # Parse arguments, options and return a config instance.
-<<<<<<< HEAD
-    conf = config_metplus.setup(filename='master_metplus.py')
-=======
     config = config_metplus.setup(util.baseinputconfs,
                                   filename='master_metplus.py')
->>>>>>> e56d1b18
 
     # NOW we have a conf object p, we can now get the logger
     # and set the handler to write to the LOG_METPLUS
@@ -90,17 +80,6 @@
     # the setup wrapper and encapsulated in the config object.
     # than you would get it this way logger=p.log(). The config
     # object has-a logger we want.
-<<<<<<< HEAD
-    logger = util.get_logger(conf)
-
-    logger.info('Running METplus v%s called with command: %s',
-                util.get_version_number(), ' '.join(sys.argv))
-
-    # check for deprecated config items and warn user to remove/replace them
-    util.check_for_deprecated_config(conf, logger)
-
-    config = ConfigWrapper(conf, logger)
-=======
     logger = util.get_logger(config)
 
     version_number = util.get_version_number()
@@ -112,7 +91,6 @@
     util.check_for_deprecated_config(config, logger)
 
     util.check_user_environment(config)
->>>>>>> e56d1b18
 
     # set staging dir to OUTPUT_BASE/stage if not set
     if not config.has_option('dir', 'STAGING_DIR'):
@@ -145,11 +123,7 @@
             logger = config.log(item)
             command_builder = \
                 getattr(sys.modules[__name__],
-<<<<<<< HEAD
-                        item + "Wrapper")(conf, logger)
-=======
                         item + "Wrapper")(config, logger)
->>>>>>> e56d1b18
             # if Usage specified in PROCESS_LIST, print usage and exit
             if item == 'Usage':
                 command_builder.run_all_times()
@@ -189,11 +163,6 @@
         shutil.rmtree(staging_dir)
 
     # rewrite final conf so it contains all of the default values used
-<<<<<<< HEAD
-    util.write_final_conf(conf, logger)
-
-    logger.info('METplus has successfully finished running.')
-=======
     util.write_final_conf(config, logger)
 
     # compute time it took to run
@@ -220,7 +189,6 @@
         if total_errors > 1:
             error_msg += 's'
         logger.error(error_msg)
->>>>>>> e56d1b18
 
     exit()
 
