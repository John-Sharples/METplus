--- conflicted
+++ resolved
@@ -28,23 +28,10 @@
 
 
 class MakePlotsWrapper(CommandBuilder):
-<<<<<<< HEAD
-    """! Wrapper to create plots using python
-         from MET .stat files
-    """
-    def __init__(self, p, logger):
-        super(MakePlotsWrapper, self).__init__(p, logger)
-        self.config = p
-        self.app_path = 'python'
-        self.app_name = 'make_plots'
-        if self.logger is None:
-            self.logger = util.get_logger(self.config,sublog='MakePlots')
-=======
     def __init__(self, config, logger):
         super(MakePlotsWrapper, self).__init__(config, logger)
         self.app_path = 'python'
         self.app_name = 'make_plots'
->>>>>>> 1c60724d
 
     def set_plotting_script(self, plotting_script_path):
         self.plotting_script = plotting_script_path
@@ -63,7 +50,7 @@
 
         return cmd
 
-<<<<<<< HEAD
+
     def create_hour_group_list(self, loop_hour_beg, loop_hour_end,
                                loop_hour_interval):
         """! Creates a list of hours formatted in %H%M%S
@@ -147,28 +134,6 @@
                             information
         """
         var_info = []
-=======
-    def parse_model_list(self):
-        model_list = []
-        all_conf = self.config.keys('config')
-        model_indices = []
-        regex = re.compile("MODEL(\d+)_NAME")
-        for conf in all_conf:
-            result = regex.match(conf)
-            if result is not None:
-                model_indices.append(result.group(1))
-        for m in model_indices:
-            if self.config.has_option('config', "MODEL"+m+"_NAME"):
-                model_name = self.config.getstr('config', "MODEL"+m+"_NAME")
-                model_list.append(model_name)
-        return model_list
-    
-    def parse_vars_with_level_list(self):
-        #need to grab var info in special way that differs from util.parse_var_list
-        #need variables with cooresponding list of levels; logic derived from util.parse_var_list
-        var_info_list = []
-        # find all FCST_VARn_NAME keys in the conf files
->>>>>>> 1c60724d
         all_conf = self.config.keys('config')
         fcst_indices = []
         regex = re.compile("FCST_VAR(\d+)_NAME")
@@ -177,7 +142,6 @@
            if result is not None:
               fcst_indices.append(result.group(1))
         for n in fcst_indices:
-<<<<<<< HEAD
             if self.config.has_option('config', "FCST_VAR"+n+"_NAME"):
                 fcst_name = self.config.getstr('config', "FCST_VAR"+n+"_NAME")
                 if self.config.has_option('config', "FCST_VAR"+n+"_LEVELS"):
@@ -215,31 +179,6 @@
                         exit(1)
                 else:
                     obs_thresh = fcst_thresh
-=======
-            # get fcst var info if available
-            if self.config.has_option('config', "FCST_VAR"+n+"_NAME"):
-                fcst_name = self.config.getstr('config', "FCST_VAR"+n+"_NAME")
-
-            fcst_extra = ""
-            if self.config.has_option('config', "FCST_VAR"+n+"_OPTIONS"):
-                fcst_extra = self.config.getraw('config', "FCST_VAR"+n+"_OPTIONS")
-
-            fcst_levels = util.getlist(self.config.getstr('config', "FCST_VAR"+n+"_LEVELS"))
-            # if OBS_VARn_X does not exist, use FCST_VARn_X
-            if self.config.has_option('config', "OBS_VAR"+n+"_NAME"):
-                obs_name = self.config.getstr('config', "OBS_VAR"+n+"_NAME")
-            else:
-                obs_name = fcst_name
-
-            obs_extra = ""
-            if self.config.has_option('config', "OBS_VAR"+n+"_OPTIONS"):
-                obs_extra = self.config.getraw('config', "OBS_VAR"+n+"_OPTIONS")
-            ##else:
-            ##    obs_extra = fcst_extra
-            ##fcst_levels = util.getlist(self.config.getstr('config', "FCST_VAR"+n+"_LEVELS"))
-            if self.config.has_option('config', "OBS_VAR"+n+"_LEVELS"):
-                obs_levels = util.getlist(self.config.getstr('config', "FCST_VAR"+n+"_LEVELS"))
->>>>>>> 1c60724d
             else:
                 self.logger.error("FCST_VAR"+n+"_NAME not defined")
                 exit(1)
@@ -252,10 +191,10 @@
             fo.obs_thresh = obs_thresh
             fo.fcst_level = fcst_levels
             fo.obs_level = obs_levels
-<<<<<<< HEAD
             fo.index = n
             var_info.append(fo)
         return var_info
+
 
     class FourierDecompInfo(object):
         __slots__ = 'run_fourier', 'wave_num_pairings'
@@ -369,147 +308,6 @@
                     self.logger.debug("MODEL_NAME_LIST: "+os.environ['MODEL_NAME_LIST'])
                     self.logger.debug("MODEL_PLOT_NAME_LIST: "+os.environ['MODEL_PLOT_NAME_LIST'])
                     self.logger.debug("PLOT_STATS_LIST: "+os.environ['PLOT_STATS_LIST'])
-=======
-            var_info_list.append(fo)
-        return var_info_list
-
-    def get_logging_info(self):
-        logging_filename = self.config.getstr('config', 'LOG_METPLUS')
-        self.add_env_var("LOGGING_FILENAME", logging_filename)
-        logging_level = self.config.getstr('config', 'LOG_LEVEL')
-        self.add_env_var("LOGGING_LEVEL", logging_level)
-    
-    def get_grid2grid_date_info(self):
-        use_init = util.is_loop_by_init(self.config)
-        if use_init:
-            start_t = self.config.getstr('config', 'INIT_BEG')
-            end_t = self.config.getstr('config', 'INIT_END')
-            loop_beg_hour = self.config.getint('config', 'INIT_BEG_HOUR')
-            loop_end_hour = self.config.getint('config', 'INIT_END_HOUR')
-            loop_inc = self.config.getint('config', 'INIT_INCREMENT')
-            date_filter_method = "Initialization"
-            self.add_env_var("START_T", start_t)
-            self.add_env_var("END_T", end_t)
-            self.add_env_var("DATE_FILTER_METHOD", date_filter_method)
-        else:
-            start_t = self.config.getstr('config', 'VALID_BEG')
-            end_t = self.config.getstr('config', 'VALID_END')
-            loop_beg_hour = self.config.getint('config', 'VALID_BEG_HOUR')
-            loop_end_hour = self.config.getint('config', 'VALID_END_HOUR')
-            loop_inc = self.config.getint('config', 'VALID_INCREMENT')
-            date_filter_method = "Valid"
-            self.add_env_var("START_T", start_t)
-            self.add_env_var("END_T", end_t)
-            self.add_env_var("DATE_FILTER_METHOD", date_filter_method)
-        return loop_beg_hour, loop_end_hour, loop_inc    
-
-    def get_grid2obs_date_info(self):
-        use_init = util.is_loop_by_init(self.config)
-        if use_init:
-            start_t = self.config.getstr('config', 'INIT_BEG')
-            end_t = self.config.getstr('config', 'INIT_END')
-            init_beg_hour = self.config.getstr('config', 'INIT_BEG_HOUR')
-            init_end_hour = self.config.getstr('config', 'INIT_END_HOUR')
-            loop_beg_hour = self.config.getint('config', 'VALID_BEG_HOUR')
-            loop_end_hour = self.config.getint('config', 'VALID_END_HOUR')
-            loop_inc = self.config.getint('config', 'VALID_INCREMENT')
-            date_filter_method = "Initialization"
-            self.add_env_var("START_T", start_t)
-            self.add_env_var("END_T", end_t)
-            self.add_env_var("DATE_FILTER_METHOD", date_filter_method)
-        else:
-            start_t = self.config.getstr('config', 'VALID_BEG')
-            end_t = self.config.getstr('config', 'VALID_END')
-            valid_beg_hour = self.config.getstr('config', 'VALID_BEG_HOUR')
-            valid_end_hour = self.config.getstr('config', 'VALID_END_HOUR')
-            loop_beg_hour = self.config.getint('config', 'INIT_BEG_HOUR')
-            loop_end_hour = self.config.getint('config', 'INIT_END_HOUR')
-            loop_inc = self.config.getint('config', 'INIT_INCREMENT')
-            date_filter_method = "Valid"
-            self.add_env_var("START_T", start_t)
-            self.add_env_var("END_T", end_t)
-            self.add_env_var("DATE_FILTER_METHOD", date_filter_method)
-        return loop_beg_hour, loop_end_hour, loop_inc
-       
-    def get_plotting_info(self):
-        plotting_scripts_dir = self.config.getdir('PLOTTING_SCRIPTS_DIR')
-        stat_files_input_dir = self.config.getdir('STAT_FILES_INPUT_DIR')
-        self.add_env_var("STAT_FILES_INPUT_DIR", stat_files_input_dir)
-        plotting_out_dir = self.config.getdir('PLOTTING_OUT_DIR')
-        self.add_env_var("PLOTTING_OUT_DIR", plotting_out_dir)
-        plot_stats_list = self.config.getstr('config', 'PLOT_STATS_LIST')
-        self.add_env_var("PLOT_STATS_LIST", plot_stats_list)
-        verif_type = self.config.getstr('config', 'VERIF_TYPE')
-        plotting_out_dir_type = os.path.join(plotting_out_dir, verif_type)
-        if os.path.exists(plotting_out_dir_type):
-            self.logger.info(plotting_out_dir_type+" exist, removing")
-            util.rmtree(plotting_out_dir_type)
-        util.mkdir_p(plotting_out_dir_type)
-        return plotting_scripts_dir
-
-    def grid2grid_pres_plots(self):
-        self.logger.info("Making plots for grid2grid-pres")
-        #set logging info for plotting scripts
-        self.get_logging_info()
-        #get looping hour info and set date info
-        loop_beg_hour, loop_end_hour, loop_inc = self.get_grid2grid_date_info()
-        #get model info
-        model_names = self.parse_model_list()
-        self.add_env_var("MODEL_NAMES", ' '.join(model_names))
-        #get variable info 
-        var_info_list = self.parse_vars_with_level_list()
-        #get lead info
-        lead_list = util.getlistint(self.config.getstr('config', 'LEAD_LIST'))
-        #get region info
-        region_list = util.getlist(self.config.getstr('config', 'REGION_LIST'))
-        #get plotting script directory and other plotting info
-        plotting_scripts_dir = self.get_plotting_info()
-        #start loops to run plotting scripts 
-        loop_hour = loop_beg_hour
-        while loop_hour <= loop_end_hour:
-            loop_hour_str = str(loop_hour).zfill(2)
-            self.add_env_var('CYCLE', loop_hour_str)
-            for v in var_info_list:
-                fcst_var_levels_list = v.fcst_level
-                self.add_env_var('FCST_VAR_NAME', v.fcst_name)
-                self.add_env_var('FCST_VAR_LEVELS_LIST', ''.join(fcst_var_levels_list).replace("P", " P").lstrip().replace(" P", ", P"))
-                obs_var_levels_list = v.obs_level
-                self.add_env_var('OBS_VAR_NAME', v.obs_name)
-                self.add_env_var('OBS_VAR_LEVELS_LIST', ''.join(obs_var_levels_list).replace("P", " P").lstrip().replace(" P", ", P"))
-                for region in region_list:
-                    self.add_env_var('REGION', region)
-                    for lead in lead_list:
-                        if lead < 10:
-                            lead_string = '0'+str(lead)
-                        else:
-                            lead_string = str(lead)
-                        self.add_env_var('LEAD', lead_string)
-                        for vl in range(len(fcst_var_levels_list)):
-                            self.add_env_var('FCST_VAR_LEVEL', fcst_var_levels_list[vl])
-                            self.add_env_var('OBS_VAR_LEVEL', obs_var_levels_list[vl])
-                            #build command
-                            self.set_plotting_script(os.path.join(plotting_scripts_dir, "plot_grid2grid_pres_ts.py"))
-                            self.logger.info("Building command for "+self.plotting_script+" cycle:"+str(loop_hour)+"Z lead:"+lead_string+" region:"+region+" fcst var:"+v.fcst_name+"_"+fcst_var_levels_list[vl]+" obs var:"+v.obs_name+"_"+obs_var_levels_list[vl])
-                            cmd = self.get_command()
-                            if cmd is None:
-                                self.logger.error("ERROR: make_plots could not generate command for "+self.plotting_script)
-                                return
-                            self.build()
-                            self.clear()
-                        #build command
-                        self.set_plotting_script(os.path.join(plotting_scripts_dir, "plot_grid2grid_pres_tp.py"))
-                        self.logger.info("Building command for "+self.plotting_script+" cycle:"+str(loop_hour)+"Z lead:"+lead_string+" region:"+region+" fcst var:"+v.fcst_name+" obs var:"+v.obs_name)
-                        cmd = self.get_command()
-                        if cmd is None:
-                            self.logger.error("ERROR: make_plots could not generate command for "+self.plotting_script)
-                            return
-                        self.build()
-                        self.clear()
-                    self.add_env_var("LEAD_LIST", self.config.getstr('config', 'LEAD_LIST'))
-                    #build command
-                    self.set_plotting_script(os.path.join(plotting_scripts_dir, "plot_grid2grid_pres_tsmean.py"))
-                    self.logger.info("Building command for "+self.plotting_script+" cycle:"+str(loop_hour)+"Z region:"+region+" fcst var:"+v.fcst_name+" obs var:"+v.obs_name)
->>>>>>> 1c60724d
                     cmd = self.get_command()
                     if cmd is None:
                         self.logger.error("ERROR: make_plots could not generate command for "+self.plotting_script)
@@ -654,7 +452,7 @@
                         return
                     self.build()
                     self.clear()
-<<<<<<< HEAD
+
         #lead mean plot and lead by date plot
         for vl in range(len(fcst_var_level_list)):
             self.add_env_var('FCST_VAR_LEVEL', fcst_var_level_list[vl])
@@ -756,177 +554,7 @@
                     self.logger.debug("MODEL_NAME_LIST: "+os.environ['MODEL_NAME_LIST'])
                     self.logger.debug("MODEL_PLOT_NAME_LIST: "+os.environ['MODEL_PLOT_NAME_LIST'])
                     self.logger.debug("PLOT_STATS_LIST: "+os.environ['PLOT_STATS_LIST'])
-=======
-            loop_hour += loop_inc
-
-    def grid2grid_anom_plots(self):
-        self.logger.info("Making plots for grid2grid-anom")
-        #set logging info for plotting scripts
-        self.get_logging_info()
-        #get looping hour info and set date info
-        loop_beg_hour, loop_end_hour, loop_inc = self.get_grid2grid_date_info()
-        #get model info
-        model_names = self.parse_model_list()
-        self.add_env_var("MODEL_NAMES", ' '.join(model_names))
-        #get variable info 
-        var_info_list = self.parse_vars_with_level_list()
-        #get lead info
-        lead_list = util.getlistint(self.config.getstr('config', 'LEAD_LIST'))
-        #get region info
-        region_list = util.getlist(self.config.getstr('config', 'REGION_LIST'))
-        #get plotting script directory and other plotting info
-        plotting_scripts_dir = self.get_plotting_info()
-        #start loops to run plotting scripts
-        loop_hour = loop_beg_hour
-        while loop_hour <= loop_end_hour:
-            loop_hour_str = str(loop_hour).zfill(2)
-            self.add_env_var('CYCLE', loop_hour_str)
-            for v in var_info_list:
-                fcst_var_levels_list = v.fcst_level
-                self.add_env_var('FCST_VAR_NAME', v.fcst_name)
-                self.add_env_var('FCST_VAR_LEVELS_LIST', ''.join(fcst_var_levels_list).replace("P", " P").lstrip().replace(" P", ", P"))
-                obs_var_levels_list = v.obs_level
-                self.add_env_var('OBS_VAR_NAME', v.obs_name)
-                self.add_env_var('OBS_VAR_LEVELS_LIST', ''.join(obs_var_levels_list).replace("P", " P").lstrip().replace(" P", ", P"))
-                for region in region_list:
-                    self.add_env_var('REGION', region)
-                    for vl in range(len(fcst_var_levels_list)):
-                         self.add_env_var('FCST_VAR_LEVEL', fcst_var_levels_list[vl])
-                         self.add_env_var('OBS_VAR_LEVEL', obs_var_levels_list[vl])
-                         for lead in lead_list:
-                             if lead < 10:
-                                 lead_string = '0'+str(lead)    
-                             else:
-                                 lead_string = str(lead)
-                             self.add_env_var('LEAD', lead_string)
-                             #build command
-                             self.set_plotting_script(os.path.join(plotting_scripts_dir, "plot_grid2grid_anom_ts.py"))
-                             self.logger.info("Building command for "+self.plotting_script+" cycle:"+str(loop_hour)+"Z lead:"+lead_string+" region:"+region+" fcst var:"+v.fcst_name+"_"+fcst_var_levels_list[vl]+" obs var:"+v.obs_name+"_"+obs_var_levels_list[vl])
-                             cmd = self.get_command()
-                             if cmd is None:
-                                 self.logger.error("ERROR: make_plots could not generate command for "+self.plotting_script)
-                                 return
-                             self.logger.info("")
-                             self.build()
-                             self.clear()
-                             if v.fcst_name == 'HGT' or v.obs_name == 'HGT':
-                                  fourier_decomp_height = self.config.getbool('config', 'FOURIER_HEIGHT_DECOMP')
-                                  if fourier_decomp_height:
-                                      wave_num_beg_list = util.getlist(self.config.getstr('config', 'WAVE_NUM_BEG_LIST'))
-                                      wave_num_end_list = util.getlist(self.config.getstr('config', 'WAVE_NUM_END_LIST'))
-                                      if len(wave_num_beg_list) != len(wave_num_end_list):
-                                          self.logger.error("ERROR: WAVE_NUM_BEG_LIST and WAVE_NUM_END_LIST do not have the same number of elements")
-                                          exit(1)
-                                      else:
-                                           wave_num_beg_list_str = self.config.getstr('config', 'WAVE_NUM_BEG_LIST')
-                                           wave_num_end_list_str = self.config.getstr('config', 'WAVE_NUM_END_LIST')
-                                           self.add_env_var('WAVE_NUM_BEG_LIST', wave_num_beg_list_str)
-                                           self.add_env_var('WAVE_NUM_END_LIST', wave_num_end_list_str)
-                                           #build command
-                                           self.set_plotting_script(os.path.join(plotting_scripts_dir, "plot_grid2grid_anom_ts_HGTfourier.py"))
-                                           self.logger.info("Building command for "+self.plotting_script+" cycle:"+str(loop_hour)+"Z lead:"+lead_string+" region:"+region+" fcst var:"+v.fcst_name+"_"+fcst_var_levels_list[vl]+" obs var:"+v.obs_name+"_"+obs_var_levels_list[vl])
-                                           cmd = self.get_command()
-                                           if cmd is None:
-                                               self.logger.error("ERROR: make_plots could not generate command for "+self.plotting_script)
-                                               return
-                                           self.build()
-                                           self.clear() 
-                         self.add_env_var("LEAD_LIST", self.config.getstr('config', 'LEAD_LIST'))
-                         #build command
-                         self.set_plotting_script(os.path.join(plotting_scripts_dir, "plot_grid2grid_anom_tsmean.py"))
-                         self.logger.info("Building command for "+self.plotting_script+" cycle:"+str(loop_hour)+"Z region:"+region+" fcst var:"+v.fcst_name+"_"+fcst_var_levels_list[vl]+" obs var:"+v.obs_name+"_"+obs_var_levels_list[vl])
-                         cmd = self.get_command()
-                         if cmd is None:
-                             self.logger.error("ERROR: make_plots could not generate command for "+self.plotting_script)
-                             return
-                         self.build()
-                         self.clear()
-                         if v.fcst_name == 'HGT' or v.obs_name == 'HGT':
-                             fourier_decomp_height = self.config.getbool('config', 'FOURIER_HEIGHT_DECOMP')
-                             if fourier_decomp_height:
-                                 wave_num_beg_list = util.getlist(self.config.getstr('config', 'WAVE_NUM_BEG_LIST'))
-                                 wave_num_end_list = util.getlist(self.config.getstr('config', 'WAVE_NUM_END_LIST'))
-                                 if len(wave_num_beg_list) != len(wave_num_end_list):
-                                      self.logger.error("ERROR: WAVE_NUM_BEG_LIST and WAVE_NUM_END_LIST do not have the same number of elements")
-                                      exit(1)
-                                 else:
-                                      wave_num_beg_list_str = self.config.getstr('config', 'WAVE_NUM_BEG_LIST')
-                                      wave_num_end_list_str = self.config.getstr('config', 'WAVE_NUM_END_LIST')
-                                      self.add_env_var('WAVE_NUM_BEG_LIST', wave_num_beg_list_str)
-                                      self.add_env_var('WAVE_NUM_END_LIST', wave_num_end_list_str)
-                                      #build command
-                                      self.set_plotting_script(os.path.join(plotting_scripts_dir, "plot_grid2grid_anom_tsmean_HGTfourier.py"))
-                                      self.logger.info("Building command for "+self.plotting_script+" cycle:"+str(loop_hour)+"Z region:"+region+" fcst var:"+v.fcst_name+"_"+fcst_var_levels_list[vl]+" obs var:"+v.obs_name+"_"+obs_var_levels_list[vl])
-                                      cmd = self.get_command()
-                                      if cmd is None:
-                                          self.logger.error("ERROR: make_plots could not generate command for "+self.plotting_script)
-                                          return
-                                      self.build()
-                                      self.clear()
-                         #build command
-                         self.set_plotting_script(os.path.join(plotting_scripts_dir, "plot_grid2grid_anom_timemap.py"))
-                         self.logger.info("Building command for "+self.plotting_script+" cycle:"+str(loop_hour)+"Z region:"+region+" fcst var:"+v.fcst_name+"_"+fcst_var_levels_list[vl]+" obs var:"+v.obs_name+"_"+obs_var_levels_list[vl])
-                         cmd = self.get_command()
-                         if cmd is None:
-                             self.logger.error("ERROR: make_plots could not generate command for "+self.plotting_script)
-                             return
-                         self.build()
-                         self.clear()
-            loop_hour += loop_inc
- 
-    def grid2grid_sfc_plots(self):
-        self.logger.info("Making plots for grid2grid-sfc")
-        #set logging info for plotting scripts
-        self.get_logging_info()
-        #get looping hour info and set date info
-        loop_beg_hour, loop_end_hour, loop_inc = self.get_grid2grid_date_info()
-        #get model info
-        model_names = self.parse_model_list()
-        self.add_env_var("MODEL_NAMES", ' '.join(model_names))
-        #get variable info 
-        var_list = util.parse_var_list(self.config)
-        #get lead info
-        lead_list = util.getlistint(self.config.getstr('config', 'LEAD_LIST'))
-        #get region info
-        region_list = util.getlist(self.config.getstr('config', 'REGION_LIST'))
-        #get plotting script directory and other plotting info
-        plotting_scripts_dir = self.get_plotting_info()
-        #start loops to run plotting scripts
-        loop_hour = loop_beg_hour
-        while loop_hour <= loop_end_hour:
-            loop_hour_str = str(loop_hour).zfill(2)
-            self.add_env_var('CYCLE', loop_hour_str)
-            for var_info in var_list:
-                fcst_var_name = var_info.fcst_name
-                fcst_var_level = var_info.fcst_level
-                obs_var_name = var_info.obs_name
-                obs_var_level = var_info.obs_level
-                self.add_env_var('FCST_VAR_NAME', fcst_var_name)
-                self.add_env_var('FCST_VAR_LEVEL', fcst_var_level)
-                self.add_env_var('OBS_VAR_NAME', obs_var_name)
-                self.add_env_var('OBS_VAR_LEVEL', obs_var_level)
-                for region in region_list:
-                    self.add_env_var('REGION', region)
-                    for lead in lead_list:
-                        if lead < 10:
-                            lead_string = '0'+str(lead)
-                        else:
-                            lead_string = str(lead)
-                        self.add_env_var('LEAD', lead_string)
-                        #build command
-                        self.set_plotting_script(os.path.join(plotting_scripts_dir, "plot_grid2grid_sfc_ts.py"))
-                        self.logger.info("Building command for "+self.plotting_script+" cycle:"+str(loop_hour)+"Z lead:"+lead_string+" region:"+region+" fcst var:"+fcst_var_name+"_"+fcst_var_level+" obs var:"+obs_var_name+"_"+obs_var_level)
-                        cmd = self.get_command()
-                        if cmd is None:
-                            self.logger.error("ERROR: make_plots could not generate command for "+self.plotting_script)
-                            return
-                        self.build()
-                        self.clear()
-                    self.add_env_var("LEAD_LIST", self.config.getstr('config', 'LEAD_LIST'))
-                    #build command
-                    self.set_plotting_script(os.path.join(plotting_scripts_dir, "plot_grid2grid_sfc_tsmean.py"))
-                    self.logger.info("Building command for "+self.plotting_script+" cycle:"+str(loop_hour)+"Z region:"+region+" fcst var:"+fcst_var_name+"_"+fcst_var_level+" obs var:"+obs_var_name+"_"+obs_var_level)
->>>>>>> 1c60724d
+
                     cmd = self.get_command()
                     if cmd is None:
                         self.logger.error("ERROR: make_plots could not generate command for "+self.plotting_script)
@@ -963,7 +591,7 @@
                 self.build()
                 self.clear()
 
-<<<<<<< HEAD
+
     def create_plots_grid2obs_upper_air(self, fcst_var_level_list, obs_var_level_list,
                                         fcst_var_thresh_list, obs_var_thresh_list,
                                         lead_list, plotting_scripts_dir):
@@ -1013,73 +641,6 @@
                     self.logger.debug("MODEL_NAME_LIST: "+os.environ['MODEL_NAME_LIST'])
                     self.logger.debug("MODEL_PLOT_NAME_LIST: "+os.environ['MODEL_PLOT_NAME_LIST'])
                     self.logger.debug("PLOT_STATS_LIST: "+os.environ['PLOT_STATS_LIST'])
-=======
-    def grid2obs_upper_air_plots(self):
-        self.logger.info("Making plots for grid2obs-upper_air")
-        #set logging info for plotting scripts
-        self.get_logging_info()
-        #get looping hour info and set date info
-        loop_beg_hour, loop_end_hour, loop_inc = self.get_grid2obs_date_info()
-        #get model info
-        model_names = self.parse_model_list()
-        self.add_env_var("MODEL_NAMES", ' '.join(model_names))
-        #get variable info 
-        var_info_list = self.parse_vars_with_level_list()
-        #get lead info
-        lead_list = util.getlistint(self.config.getstr('config', 'LEAD_LIST'))
-        #get region info
-        region_list = util.getlist(self.config.getstr('config', 'REGION_LIST'))
-        #get grid info
-        regrid_to_grid = self.config.getstr('config', 'REGRID_TO_GRID')
-        self.add_env_var("REGRID_TO_GRID", regrid_to_grid)
-        #get plotting script directory and other plotting info
-        plotting_scripts_dir = self.get_plotting_info()
-        #start loops to run plotting scripts
-        loop_hour = loop_beg_hour
-        while loop_hour <= loop_end_hour:
-            loop_hour_str = str(loop_hour).zfill(2)
-            self.add_env_var('CYCLE', loop_hour_str)
-            for v in var_info_list:
-                fcst_var_levels_list = v.fcst_level
-                self.add_env_var('FCST_VAR_NAME', v.fcst_name)
-                self.add_env_var('FCST_VAR_LEVELS_LIST', ''.join(fcst_var_levels_list).replace("P", " P").lstrip().replace(" P", ", P"))
-                obs_var_levels_list = v.obs_level
-                self.add_env_var('OBS_VAR_NAME', v.obs_name)
-                self.add_env_var('OBS_VAR_LEVELS_LIST', ''.join(obs_var_levels_list).replace("P", " P").lstrip().replace(" P", ", P"))
-                for region in region_list:
-                    self.add_env_var('REGION', region)
-                    for lead in lead_list:
-                        if lead < 10:
-                            lead_string = '0'+str(lead)
-                        else:
-                            lead_string = str(lead)
-                        self.add_env_var('LEAD', lead_string)
-                        for vl in range(len(fcst_var_levels_list)):
-                            self.add_env_var('FCST_VAR_LEVEL', fcst_var_levels_list[vl])
-                            self.add_env_var('OBS_VAR_LEVEL', obs_var_levels_list[vl])
-                            #build command
-                            self.set_plotting_script(os.path.join(plotting_scripts_dir, "plot_grid2obs_upper_air_ts.py"))
-                            self.logger.info("Building command for "+self.plotting_script+" cycle:"+str(loop_hour)+"Z lead:"+lead_string+" region:"+region+" fcst var:"+v.fcst_name+"_"+fcst_var_levels_list[vl]+" obs var:"+v.obs_name+"_"+obs_var_levels_list[vl])
-                            cmd = self.get_command()
-                            if cmd is None:
-                                self.logger.error("ERROR: make_plots could not generate command for "+self.plotting_script)
-                                return
-                            self.build()
-                            self.clear()
-                        #build command
-                        self.set_plotting_script(os.path.join(plotting_scripts_dir, "plot_grid2obs_upper_air_vertprof.py"))
-                        self.logger.info("Building command for "+self.plotting_script+" cycle:"+str(loop_hour)+"Z lead:"+lead_string+" region:"+region+" fcst var:"+v.fcst_name+" obs var:"+v.obs_name)
-                        cmd = self.get_command()
-                        if cmd is None:
-                            self.logger.error("ERROR: make_plots could not generate command for "+self.plotting_script)
-                            return
-                        self.build()
-                        self.clear()
-                    self.add_env_var("LEAD_LIST", self.config.getstr('config', 'LEAD_LIST'))
-                    #build command
-                    self.set_plotting_script(os.path.join(plotting_scripts_dir, "plot_grid2obs_upper_air_tsmean.py"))
-                    self.logger.info("Building command for "+self.plotting_script+" cycle:"+str(loop_hour)+"Z region:"+region+" fcst var:"+v.fcst_name+" obs var:"+v.obs_name)
->>>>>>> 1c60724d
                     cmd = self.get_command()
                     if cmd is None:
                         self.logger.error("ERROR: make_plots could not generate command for "+self.plotting_script)
@@ -1225,7 +786,7 @@
                         return
                     self.build()
                     self.clear()
-<<<<<<< HEAD
+
         #lead mean plot
         for vl in range(len(fcst_var_level_list)):
             self.add_env_var('FCST_VAR_LEVEL', fcst_var_level_list[vl])
@@ -1283,65 +844,6 @@
                     self.logger.debug("MODEL_NAME_LIST: "+os.environ['MODEL_NAME_LIST'])
                     self.logger.debug("MODEL_PLOT_NAME_LIST: "+os.environ['MODEL_PLOT_NAME_LIST'])
                     self.logger.debug("PLOT_STATS_LIST: "+os.environ['PLOT_STATS_LIST'])
-=======
-            loop_hour += loop_inc
-
-    def grid2obs_conus_sfc_plots(self):
-        self.logger.info("Making plots for grid2obs-conus_sfc")
-        #set logging info for plotting scripts
-        self.get_logging_info()
-        #get looping hour info and set date info
-        loop_beg_hour, loop_end_hour, loop_inc = self.get_grid2obs_date_info()
-        #get model info
-        model_names = self.parse_model_list()
-        self.add_env_var("MODEL_NAMES", ' '.join(model_names))
-        #get variable info 
-        var_list = util.parse_var_list(self.config)
-        #get lead info
-        lead_list = util.getlistint(self.config.getstr('config', 'LEAD_LIST'))
-        #get region info
-        region_list = util.getlist(self.config.getstr('config', 'REGION_LIST'))
-        #get grid info
-        regrid_to_grid = self.config.getstr('config', 'REGRID_TO_GRID')
-        self.add_env_var("REGRID_TO_GRID", regrid_to_grid)
-        #get plotting script directory and other plotting info
-        plotting_scripts_dir = self.get_plotting_info()
-        #start loops to run plotting scripts
-        loop_hour = loop_beg_hour
-        while loop_hour <= loop_end_hour:
-            loop_hour_str = str(loop_hour).zfill(2)
-            self.add_env_var('CYCLE', loop_hour_str)
-            for var_info in var_list:
-                fcst_var_name = var_info.fcst_name
-                fcst_var_level = var_info.fcst_level
-                obs_var_name = var_info.obs_name
-                obs_var_level = var_info.obs_level
-                self.add_env_var('FCST_VAR_NAME', fcst_var_name)
-                self.add_env_var('FCST_VAR_LEVEL', fcst_var_level)
-                self.add_env_var('OBS_VAR_NAME', obs_var_name)
-                self.add_env_var('OBS_VAR_LEVEL', obs_var_level)
-                for region in region_list:
-                    self.add_env_var('REGION', region)
-                    for lead in lead_list:
-                        if lead < 10:
-                            lead_string = '0'+str(lead)
-                        else:
-                            lead_string = str(lead)
-                        self.add_env_var('LEAD', lead_string)
-                        #build command
-                        self.set_plotting_script(os.path.join(plotting_scripts_dir, "plot_grid2obs_conus_sfc_ts.py"))
-                        self.logger.info("Building command for "+self.plotting_script+" cycle:"+str(loop_hour)+"Z lead:"+lead_string+" region:"+region+" fcst var:"+fcst_var_name+"_"+fcst_var_level+" obs var:"+obs_var_name+"_"+obs_var_level)
-                        cmd = self.get_command()
-                        if cmd is None:
-                            self.logger.error("ERROR: make_plots could not generate command for "+self.plotting_script)
-                            return
-                        self.build()
-                        self.clear()
-                    self.add_env_var("LEAD_LIST", self.config.getstr('config', 'LEAD_LIST'))
-                    #build command
-                    self.set_plotting_script(os.path.join(plotting_scripts_dir, "plot_grid2obs_conus_sfc_tsmean.py"))
-                    self.logger.info("Building command for "+self.plotting_script+" cycle:"+str(loop_hour)+"Z region:"+region+" fcst var:"+fcst_var_name+"_"+fcst_var_level+" obs var:"+obs_var_name+"_"+obs_var_level)
->>>>>>> 1c60724d
                     cmd = self.get_command()
                     if cmd is None:
                         self.logger.error("ERROR: make_plots could not generate command for "+self.plotting_script)
@@ -1498,7 +1000,6 @@
                                                      lead_list, plotting_scripts_dir)
 
     def run_all_times(self):
-<<<<<<< HEAD
         verif_case = self.config.getstr('config', 'VERIF_CASE')
         verif_type = self.config.getstr('config', 'VERIF_TYPE')
         self.add_env_var('VERIF_CASE', verif_case)
@@ -1506,18 +1007,6 @@
         if verif_case == "grid2grid":
             if verif_type in ("pres", "anom", "sfc"): 
                 run_make_plots = True
-=======
-        self.logger.info("RUNNING SCRIPTS FOR PLOTTING")
-        verif_case = self.config.getstr('config', 'VERIF_CASE')
-        verif_type = self.config.getstr('config', 'VERIF_TYPE')
-        if verif_case == 'grid2grid':
-            if verif_type == 'pres':
-                 self.grid2grid_pres_plots()
-            elif verif_type == 'anom':
-                 self.grid2grid_anom_plots()
-            elif verif_type == 'sfc':
-                 self.grid2grid_sfc_plots()
->>>>>>> 1c60724d
             else:
                run_make_plots = False
                self.logger.error(verif_type+" is not an accepted VERIF_TYPE option for VERIF_CASE = grid2grid")
