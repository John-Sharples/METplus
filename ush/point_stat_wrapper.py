#!/usr/bin/env python

import os
import met_util as util
import time_util
from compare_gridded_wrapper import CompareGriddedWrapper


"""
Program Name: point_stat_wrapper.py
Contact(s): Minna Win, Jim Frimel, George McCabe, Julie Prestopnik
Abstract: Wrapper to MET point_stat
History Log:  Initial version
Usage: point_stat_wrapper.py
Parameters: None
Input Files: netCDF data files
Output Files: ascii files
Condition codes: 0 for success, 1 for failure

"""


class PointStatWrapper(CompareGriddedWrapper):
    """! Wrapper to the MET tool, Point-Stat."""

    def __init__(self, config, logger):
<<<<<<< HEAD
        super(PointStatWrapper, self).__init__(config, logger)
=======
        super().__init__(config, logger)
>>>>>>> e56d1b18
        self.app_name = 'point_stat'
        self.app_path = os.path.join(config.getdir('MET_INSTALL_DIR'),
                                     'bin', self.app_name)

    def create_c_dict(self):
        """! Create a dictionary that holds all the values set in the
             METplus config file for the point-stat wrapper.

             Returns:
                 c_dict   - A dictionary containing the key-value pairs set
                             in the METplus configuration file.
        """
        c_dict = super().create_c_dict()
        c_dict['VERBOSITY'] = self.config.getstr('config', 'LOG_POINT_STAT_VERBOSITY',
                                                 c_dict['VERBOSITY'])
        c_dict['ALLOW_MULTIPLE_FILES'] = True
        c_dict['OFFSETS'] = util.getlistint(self.config.getstr('config', 'POINT_STAT_OFFSETS', '0'))
        c_dict['FCST_INPUT_TEMPLATE'] = \
            self.config.getraw('filename_templates',
                               'FCST_POINT_STAT_INPUT_TEMPLATE')
        c_dict['OBS_INPUT_TEMPLATE'] = \
            self.config.getraw('filename_templates',
                               'OBS_POINT_STAT_INPUT_TEMPLATE')

        c_dict['FCST_INPUT_DATATYPE'] = \
            self.config.getstr('config', 'FCST_POINT_STAT_INPUT_DATATYPE', '')
        c_dict['OBS_INPUT_DATATYPE'] = \
            self.config.getstr('config', 'OBS_POINT_STAT_INPUT_DATATYPE', '')

        c_dict['FCST_INPUT_DIR'] = self.config.getdir('FCST_POINT_STAT_INPUT_DIR')
        c_dict['OBS_INPUT_DIR'] = self.config.getdir('OBS_POINT_STAT_INPUT_DIR')
        c_dict['OUTPUT_DIR'] = \
            self.config.getdir('POINT_STAT_OUTPUT_DIR')

        c_dict['CLIMO_INPUT_DIR'] = self.config.getdir('CLIMO_POINT_STAT_INPUT_DIR',
                                                       '')
        c_dict['CLIMO_INPUT_TEMPLATE'] = \
            self.config.getraw('filename_templates',
                               'CLIMO_POINT_STAT_INPUT_TEMPLATE',
                               '')

        # Configuration
        c_dict['CONFIG_FILE'] = \
            self.config.getstr('config', 'POINT_STAT_CONFIG_FILE')

        c_dict['MODEL'] = self.config.getstr('config', 'MODEL')
        c_dict['POINT_STAT_CONFIG_FILE'] = \
            self.config.getstr('config', 'POINT_STAT_CONFIG_FILE')

        regrid = self.config.getstr('config', 'POINT_STAT_REGRID_TO_GRID')
        # if not surrounded by quotes and not NONE, add quotes
        if regrid[0] != '"' and regrid != 'NONE':
            regrid = '"' + regrid + '"'

        c_dict['REGRID_TO_GRID'] = regrid
        c_dict['POINT_STAT_GRID'] = self.config.getstr('config', 'POINT_STAT_GRID')

        c_dict['POINT_STAT_POLY'] = util.getlist(
            self.config.getstr('config', 'POINT_STAT_POLY', ''))
        c_dict['POINT_STAT_STATION_ID'] = util.getlist(
            self.config.getstr('config', 'POINT_STAT_STATION_ID', ''))
        c_dict['POINT_STAT_MESSAGE_TYPE'] = util.getlist(
            self.config.getstr('config', 'POINT_STAT_MESSAGE_TYPE', ''))

        # handle window variables [FCST/OBS]_[FILE_]_WINDOW_[BEGIN/END]
        self.handle_window_variables(c_dict, 'point_stat')

        c_dict['NEIGHBORHOOD_WIDTH'] = self.config.getstr('config',
                                                          'POINT_STAT_NEIGHBORHOOD_WIDTH', '')
        c_dict['NEIGHBORHOOD_SHAPE'] = self.config.getstr('config',
                                                          'POINT_STAT_NEIGHBORHOOD_SHAPE', '')
        c_dict['VERIFICATION_MASK_TEMPLATE'] = \
            self.config.getraw('filename_templates',
                               'POINT_STAT_VERIFICATION_MASK_TEMPLATE')
        c_dict['VERIFICATION_MASK'] = ''

        c_dict['FCST_PROB_THRESH'] = self.config.getstr('config',
                                                        'FCST_POINT_STAT_PROB_THRESH', '==0.1')
        c_dict['OBS_PROB_THRESH'] = self.config.getstr('config',
                                                       'OBS_POINT_STAT_PROB_THRESH', '==0.1')

        return c_dict

    def run_at_time(self, input_dict):
        """! Stub, not yet implemented """

        # loop of forecast leads and process each
        lead_seq = util.get_lead_sequence(self.config, input_dict)
        for lead in lead_seq:
            input_dict['lead'] = lead

            lead_string = time_util.ti_calculate(input_dict)['lead_string']
            self.logger.info("Processing forecast lead {}".format(lead_string))

            # set current lead time config and environment variables
            self.config.set('config', 'CURRENT_LEAD_TIME', lead)
            os.environ['METPLUS_CURRENT_LEAD_TIME'] = str(lead)

            # Run for given init/valid time and forecast lead combination
            self.run_at_time_once(input_dict)

    def run_at_time_once(self, input_dict):
        if self.c_dict['FCST_INPUT_TEMPLATE'] == '':
            self.logger.error('Must set FCST_POINT_STAT_INPUT_TEMPLATE in config file')
            exit(1)

        if self.c_dict['OBS_INPUT_TEMPLATE'] == '':
            self.logger.error('Must set OBS_POINT_STAT_INPUT_TEMPLATE in config file')
            exit(1)

        if self.c_dict['OUTPUT_DIR'] == '':
            self.logger.error('Must set POINT_STAT_OUTPUT_DIR in config file')
            exit(1)

        # clear any settings leftover from previous run
        self.clear()

        time_info = time_util.ti_calculate(input_dict)
        var_list = util.parse_var_list(self.config, time_info)

        # get verification mask if available
        self.get_verification_mask(time_info)

        # get model to compare
        model_path = self.find_model(time_info, var_list[0])
        if model_path is None:
<<<<<<< HEAD
            self.logger.error('Could not find file in {} matching template {}'
                              .format(self.c_dict['FCST_INPUT_DIR'],
                                      self.c_dict['FCST_INPUT_TEMPLATE']))
            self.logger.error("Could not find file in " + self.c_dict['FCST_INPUT_DIR'] +\
                              " for init time " + time_info['init_fmt'] +\
                              " f" + str(time_info['lead_hours']))
=======
>>>>>>> e56d1b18
            return False

        # get observation to compare
        obs_path = None
        # loop over offset list and find first file that matches
        for offset in self.c_dict['OFFSETS']:
            input_dict['offset_hours'] = offset
            time_info = time_util.ti_calculate(input_dict)
            obs_path = self.find_obs(time_info, var_list[0], False)

            if obs_path is not None:
                break

        if obs_path is None:
            in_dir = self.c_dict['OBS_INPUT_DIR']
            in_template = self.c_dict['OBS_INPUT_TEMPLATE']
            self.logger.error(f"Could not find observation file in {in_dir} using template {in_template} "
                              f"using offsets {self.c_dict['OFFSETS']}")
            return False

        # found both fcst and obs
        self.infiles.append(model_path)
        if type(obs_path) is list:
            for obs in obs_path:
                self.infiles.append(obs)
        else:
            self.infiles.append(obs_path)

        # get field information
        fcst_field_list = []
        obs_field_list = []
        for var_info in var_list:
<<<<<<< HEAD
            next_fcst = self.get_one_field_info(var_info['fcst_level'],
                                                var_info['fcst_thresh'],
                                                var_info['fcst_name'],
                                                var_info['fcst_extra'], 'FCST')
            next_obs = self.get_one_field_info(var_info['obs_level'],
                                               var_info['obs_thresh'],
                                               var_info['obs_name'],
                                               var_info['obs_extra'], 'OBS')
            fcst_field_list.append(next_fcst)
            obs_field_list.append(next_obs)
=======
            next_fcst = self.get_field_info(v_level=var_info['fcst_level'],
                                            v_thresh=var_info['fcst_thresh'],
                                            v_name=var_info['fcst_name'],
                                            v_extra=var_info['fcst_extra'],
                                            d_type='FCST')

            next_obs = self.get_field_info(v_level=var_info['obs_level'],
                                           v_thresh=var_info['obs_thresh'],
                                           v_name=var_info['obs_name'],
                                           v_extra=var_info['obs_extra'],
                                           d_type='OBS')

            if next_fcst is None or next_obs is None:
                return False

            fcst_field_list.extend(next_fcst)
            obs_field_list.extend(next_obs)

>>>>>>> e56d1b18
        fcst_field = ','.join(fcst_field_list)
        obs_field = ','.join(obs_field_list)

        self.process_fields(time_info, fcst_field, obs_field)

    def set_environment_variables(self, fcst_field=None, obs_field=None, time_info=None):
        """! Set all the environment variables in the MET config
             file to the corresponding values in the METplus config file.

             Args:

             Returns: None - invokes parent class, CommandBuilder add_env_var
                             to add each environment variable to run the

        """
        # pylint:disable=protected-access
        # list of fields to print to log
        print_list = ["MODEL", "REGRID_TO_GRID",
                      "FCST_FIELD", "OBS_FIELD",
                      "OBS_WINDOW_BEGIN", "OBS_WINDOW_END",
                      "POINT_STAT_MESSAGE_TYPE", "POINT_STAT_GRID",
                      "POINT_STAT_POLY", "POINT_STAT_STATION_ID"]

        # Set the environment variables
        self.add_env_var('MODEL', str(self.c_dict['MODEL']))

        regrid_to_grid = self.c_dict['REGRID_TO_GRID']
        self.add_env_var('REGRID_TO_GRID', regrid_to_grid)

        # MET accepts a list of values for POINT_STAT_POLY, POINT_STAT_GRID,
        # POINT_STAT_STATION_ID, and POINT_STAT_MESSAGE_TYPE. If these
        # values are not set in the METplus config file, assign them to "[]" so
        # MET recognizes that these are empty lists, resulting in the
        # expected behavior.
        poly_str = str(self.c_dict['POINT_STAT_POLY'])
        if not poly_str:
            self.add_env_var('POINT_STAT_POLY', "[]")
        else:
            poly = poly_str.replace("\'", "\"")
            self.add_env_var('POINT_STAT_POLY', poly)

        grid_str = str(self.c_dict['POINT_STAT_GRID'])
        if not grid_str:
            self.add_env_var('POINT_STAT_GRID', "[]")
        else:
            # grid = grid_str.replace("\'", "\"")
            grid = '"' + grid_str + '"'
            self.add_env_var('POINT_STAT_GRID', grid)

        sid_str = str(self.c_dict['POINT_STAT_STATION_ID'])
        if not sid_str:
            self.add_env_var('POINT_STAT_STATION_ID', "[]")
        else:
            sid = sid_str.replace("\'", "\"")
            self.add_env_var('POINT_STAT_STATION_ID', sid)

        tmp_message_type = str(self.c_dict['POINT_STAT_MESSAGE_TYPE'])
        # Check for "empty" POINT_STAT_MESSAGE_TYPE in METplus config file and
        # set the POINT_STAT_MESSAGE_TYPE environment variable appropriately.
        if not tmp_message_type:
            self.add_env_var('POINT_STAT_MESSAGE_TYPE', "[]")
        else:
            # Not empty, set the POINT_STAT_MESSAGE_TYPE environment
            #  variable to the
            # message types specified in the METplus config file.
            tmp_message_type = str(tmp_message_type).replace("\'", "\"")
            # Remove all whitespace
            tmp_message_type = ''.join(tmp_message_type.split())
            self.add_env_var('POINT_STAT_MESSAGE_TYPE', tmp_message_type)

        self.add_env_var('FCST_FIELD', fcst_field)
        self.add_env_var('OBS_FIELD', obs_field)

        # Set the environment variables corresponding to the obs_window
        # dictionary.
        self.add_env_var('OBS_WINDOW_BEGIN',
                         str(self.c_dict['OBS_WINDOW_BEGIN']))
<<<<<<< HEAD
        self.add_env_var(b'OBS_WINDOW_END', str(self.c_dict['OBS_WINDOW_END']))
=======
        self.add_env_var('OBS_WINDOW_END', str(self.c_dict['OBS_WINDOW_END']))
>>>>>>> e56d1b18

        # add additional env vars if they are specified
        if self.c_dict['VERIFICATION_MASK'] != '':
            self.add_env_var('VERIF_MASK',
                             self.c_dict['VERIFICATION_MASK'])
            print_list.append('VERIF_MASK')

        if self.c_dict['NEIGHBORHOOD_WIDTH'] != '':
            self.add_env_var('NEIGHBORHOOD_WIDTH',
                             self.c_dict['NEIGHBORHOOD_WIDTH'])
            print_list.append('NEIGHBORHOOD_WIDTH')

        if self.c_dict['NEIGHBORHOOD_SHAPE'] != '':
            self.add_env_var('NEIGHBORHOOD_SHAPE',
                             self.c_dict['NEIGHBORHOOD_SHAPE'])
            print_list.append('NEIGHBORHOOD_SHAPE')

        # set user environment variables
        self.set_user_environment(time_info)

        # send environment variables to logger
        self.logger.debug("ENVIRONMENT FOR NEXT COMMAND: ")
        self.print_user_env_items()
        for l in print_list:
            self.print_env_item(l)
        self.logger.debug("COPYABLE ENVIRONMENT FOR NEXT COMMAND: ")
        self.print_env_copy(print_list)


if __name__ == "__main__":
    util.run_stand_alone("point_stat_wrapper", "PointStat")<|MERGE_RESOLUTION|>--- conflicted
+++ resolved
@@ -24,11 +24,7 @@
     """! Wrapper to the MET tool, Point-Stat."""
 
     def __init__(self, config, logger):
-<<<<<<< HEAD
-        super(PointStatWrapper, self).__init__(config, logger)
-=======
         super().__init__(config, logger)
->>>>>>> e56d1b18
         self.app_name = 'point_stat'
         self.app_path = os.path.join(config.getdir('MET_INSTALL_DIR'),
                                      'bin', self.app_name)
@@ -155,15 +151,6 @@
         # get model to compare
         model_path = self.find_model(time_info, var_list[0])
         if model_path is None:
-<<<<<<< HEAD
-            self.logger.error('Could not find file in {} matching template {}'
-                              .format(self.c_dict['FCST_INPUT_DIR'],
-                                      self.c_dict['FCST_INPUT_TEMPLATE']))
-            self.logger.error("Could not find file in " + self.c_dict['FCST_INPUT_DIR'] +\
-                              " for init time " + time_info['init_fmt'] +\
-                              " f" + str(time_info['lead_hours']))
-=======
->>>>>>> e56d1b18
             return False
 
         # get observation to compare
@@ -196,18 +183,6 @@
         fcst_field_list = []
         obs_field_list = []
         for var_info in var_list:
-<<<<<<< HEAD
-            next_fcst = self.get_one_field_info(var_info['fcst_level'],
-                                                var_info['fcst_thresh'],
-                                                var_info['fcst_name'],
-                                                var_info['fcst_extra'], 'FCST')
-            next_obs = self.get_one_field_info(var_info['obs_level'],
-                                               var_info['obs_thresh'],
-                                               var_info['obs_name'],
-                                               var_info['obs_extra'], 'OBS')
-            fcst_field_list.append(next_fcst)
-            obs_field_list.append(next_obs)
-=======
             next_fcst = self.get_field_info(v_level=var_info['fcst_level'],
                                             v_thresh=var_info['fcst_thresh'],
                                             v_name=var_info['fcst_name'],
@@ -226,7 +201,6 @@
             fcst_field_list.extend(next_fcst)
             obs_field_list.extend(next_obs)
 
->>>>>>> e56d1b18
         fcst_field = ','.join(fcst_field_list)
         obs_field = ','.join(obs_field_list)
 
@@ -304,11 +278,7 @@
         # dictionary.
         self.add_env_var('OBS_WINDOW_BEGIN',
                          str(self.c_dict['OBS_WINDOW_BEGIN']))
-<<<<<<< HEAD
-        self.add_env_var(b'OBS_WINDOW_END', str(self.c_dict['OBS_WINDOW_END']))
-=======
         self.add_env_var('OBS_WINDOW_END', str(self.c_dict['OBS_WINDOW_END']))
->>>>>>> e56d1b18
 
         # add additional env vars if they are specified
         if self.c_dict['VERIFICATION_MASK'] != '':
