--- conflicted
+++ resolved
@@ -9,10 +9,6 @@
 Output Files: N/A
 """
 
-<<<<<<< HEAD
-from __future__ import print_function
-=======
->>>>>>> e56d1b18
 import os
 import re
 import sys
@@ -218,34 +214,6 @@
     # If it does, use it instead.
     confloc = conf.getloc('METPLUS_CONF')
 
-<<<<<<< HEAD
-    # Received feedback: Users want to overwrite the final conf file if it exists.
-    # Not overwriting is annoying everyone, since when one makes a conf file edit
-    # you have to remember to remove the final conf file.
-    # Originally based on a hwrf workflow. since launcher task only runs once,
-    # and all following tasks use the generated conf file.
-    #finalconfexists = util.file_exists(confloc)
-
-    # Force setting to False, so conf always gets overwritten
-    finalconfexists = False
-
-    if finalconfexists:
-        logger.warning(
-            'IGNORING all parsed conf file(s) AND any command line options or arguments, if given.')
-        logger.warning('INSTEAD, Using Existing final conf:  %s' % (confloc))
-        del logger
-        del conf
-        conf = METplusLauncher()
-        logger = conf.log()
-        conf.read(confloc)
-        # Set moreopt to None, in case it is not None, We do not want to process
-        # more options since using existing final conf file.
-        moreopt = None
-
-
-
-=======
->>>>>>> e56d1b18
     # Place holder for when workflow is developed in METplus.
     # rocoto does not initialize the dirs, it returns here.
     # if not init_dirs:
@@ -268,10 +236,6 @@
     if realpath(user_metplus_base) != realpath(METPLUS_BASE):
         logger.warning('METPLUS_BASE from the conf files has no effect.'+\
                        ' Overriding to '+METPLUS_BASE)
-<<<<<<< HEAD
-    conf.set('dir', 'METPLUS_BASE', METPLUS_BASE)
-=======
->>>>>>> e56d1b18
 
     conf.set('dir', 'METPLUS_BASE', METPLUS_BASE)
 
@@ -469,8 +433,6 @@
         super().__init__(conf)
         self._cycle = None
         self._logger = logging.getLogger('metplus')
-<<<<<<< HEAD
-=======
         # config.logger is called in wrappers, so set this name
         # so the code doesn't break
         self.logger = self._logger
@@ -479,7 +441,6 @@
         self.env = os.environ.copy()
 
         # TODO: does this do anything?
->>>>>>> e56d1b18
         logger = self._logger
 
     ##@var _cycle
@@ -506,9 +467,6 @@
         Runs simple sanity checks on the METplus installation directory
         and configuration to make sure everything looks okay.  May
         throw a wide variety of exceptions if sanity checks fail."""
-<<<<<<< HEAD
-        logger = self.log('sanity.checker')
-=======
         logger = self.log('sanity.checker')
 
     # override get methods to perform additional error checking
@@ -707,5 +665,4 @@
 
         # config item was not found
         self.check_default(sec, name, default)
-        return default
->>>>>>> e56d1b18
+        return default