#!/usr/bin/env python

"""
Program Name: example_wrapper.py
Contact(s): George McCabe
Abstract: Template for creating a new wrapper
History Log:  Initial version
Usage: Not meant to be run
Parameters: None
Input Files: None
Output Files: None
Condition codes: 0 for success, 1 for failure
"""

import os
import met_util as util
import time_util
from command_builder import CommandBuilder
from string_template_substitution import StringSub

class ExampleWrapper(CommandBuilder):
    """!Wrapper can be used as a base to develop a new wrapper"""
    def __init__(self, config, logger):
<<<<<<< HEAD
        super(ExampleWrapper, self).__init__(config, logger)
=======
        super().__init__(config, logger)
>>>>>>> e56d1b18
        self.app_name = 'example'
        self.app_path = os.path.join(self.config.getdir('MET_INSTALL_DIR'),
                                     'bin', self.app_name)

    def create_c_dict(self):
<<<<<<< HEAD
        # change to super() for python 3
        # c_dict = super()
        c_dict = super(ExampleWrapper, self).create_c_dict()
=======
        c_dict = super().create_c_dict()
>>>>>>> e56d1b18
        # get values from config object and set them to be accessed by wrapper
        c_dict['INPUT_TEMPLATE'] = self.config.getraw('filename_templates',
                                                      'EXAMPLE_INPUT_TEMPLATE', '')
        c_dict['INPUT_DIR'] = self.config.getdir('EXAMPLE_INPUT_DIR', '')

        if c_dict['INPUT_TEMPLATE'] == '':
            self.logger.info('[filename_templates] EXAMPLE_INPUT_TEMPLATE was not set. '
                             'You should set this variable to see how the runtime is '
                             'substituted. For example: {valid?fmt=%Y%m%d%H}.ext')

        if c_dict['INPUT_DIR'] == '':
            self.logger.debug('EXAMPLE_INPUT_DIR was not set')

        return c_dict

    def run_at_time(self, input_dict):
        """! Do some processing for the current run time (init or valid)
              Args:
                @param input_dict dictionary containing time information of current run
                        generally contains 'now' (current) time and 'init' or 'valid' time
        """
        # fill in time info dictionary
        time_info = time_util.ti_calculate(input_dict)

        # check if looping by valid or init and log time for run
        loop_by = time_info['loop_by']
        self.logger.info('Running ExampleWrapper at {} time {}'.format(loop_by,
                                                                       time_info[loop_by+'_fmt']))

        # read input directory and template from config dictionary
        input_dir = self.c_dict['INPUT_DIR']
        input_template = self.c_dict['INPUT_TEMPLATE']
        self.logger.info('Input directory is {}'.format(input_dir))
        self.logger.info('Input template is {}'.format(input_template))

        # get forecast leads to loop over
        lead_seq = util.get_lead_sequence(self.config, input_dict)
        for lead in lead_seq:

            # set forecast lead time in hours
            time_info['lead'] = lead

            # recalculate time info items
            time_info = time_util.ti_calculate(time_info)

            # log init, valid, and forecast lead times for current loop iteration
            self.logger.info('Processing forecast lead {} initialized at {} and valid at {}'
                             .format(time_info['lead_string'], time_info['init'].strftime('%Y-%m-%d %HZ'),
                                     time_info['valid'].strftime('%Y-%m-%d %HZ')))

            # perform string substitution to find filename based on template and current run time
            # pass in logger, then template, then any items to use to fill in template
            # pass time info with ** in front to expand each dictionary item to a variable
            #  i.e. time_info['init'] becomes init=init_value
            filename = StringSub(self.logger,
                                 input_template,
                                 **time_info).do_string_sub()
            self.logger.info('Looking in input directory for file: {}'.format(filename))

        return True

if __name__ == "__main__":
        util.run_stand_alone("example_wrapper", "Example")<|MERGE_RESOLUTION|>--- conflicted
+++ resolved
@@ -21,23 +21,13 @@
 class ExampleWrapper(CommandBuilder):
     """!Wrapper can be used as a base to develop a new wrapper"""
     def __init__(self, config, logger):
-<<<<<<< HEAD
-        super(ExampleWrapper, self).__init__(config, logger)
-=======
         super().__init__(config, logger)
->>>>>>> e56d1b18
         self.app_name = 'example'
         self.app_path = os.path.join(self.config.getdir('MET_INSTALL_DIR'),
                                      'bin', self.app_name)
 
     def create_c_dict(self):
-<<<<<<< HEAD
-        # change to super() for python 3
-        # c_dict = super()
-        c_dict = super(ExampleWrapper, self).create_c_dict()
-=======
         c_dict = super().create_c_dict()
->>>>>>> e56d1b18
         # get values from config object and set them to be accessed by wrapper
         c_dict['INPUT_TEMPLATE'] = self.config.getraw('filename_templates',
                                                       'EXAMPLE_INPUT_TEMPLATE', '')
