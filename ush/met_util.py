--- conflicted
+++ resolved
@@ -1649,16 +1649,9 @@
     dictionary['EGREP_EXE'] = p.getexe('EGREP_EXE')
 
 
-<<<<<<< HEAD
-def template_to_init_regex(template, init_time, valid_time, logger):
-    in_template = re.sub(r'\.', '\\.', template)
-    in_template = re.sub(r'{lead.*?}', '.*', in_template)
-    in_template = re.sub(r'{level.*?}', '.*', in_template)
-=======
 def template_to_regex(template, init_time, valid_time, logger):
     in_template = re.sub(r'\.', '\\.', template)
     in_template = re.sub(r'{lead.*?}', '.*', in_template)
->>>>>>> 1001676b
     sts = StringSub(logger,
                     in_template,
                     init=init_time,
