--- conflicted
+++ resolved
@@ -946,11 +946,6 @@
                 continue
     return file_paths
 
-
-<<<<<<< HEAD
-
-=======
->>>>>>> 65a2def6
 def check_for_tiles(tile_dir, fcst_file_regex, anly_file_regex, logger):
     """! Checks for the presence of forecast and analysis
         tiles that were created by extract_tiles
