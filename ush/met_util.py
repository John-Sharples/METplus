--- conflicted
+++ resolved
@@ -222,7 +222,6 @@
     with open(confloc, 'wt') as f:
         conf.write(f)
 
-<<<<<<< HEAD
     # remove current time env vars if they are set
     if 'METPLUS_CURRENT_INIT_TIME' in os.environ.keys():
         del os.environ['METPLUS_CURRENT_INIT_TIME']
@@ -233,8 +232,6 @@
     if 'METPLUS_CURRENT_LEAD_TIME' in os.environ.keys():
         del os.environ['METPLUS_CURRENT_LEAD_TIME']
 
-=======
->>>>>>> 587b76e3
     # write out os environment to file for debugging
     env_file = os.path.join(conf.getdir('LOG_DIR'), '.metplus_user_env')
     with open(env_file, 'w') as f:
