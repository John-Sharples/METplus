--- conflicted
+++ resolved
@@ -16,15 +16,12 @@
 from produtil.run import exe
 from produtil.run import runstr,alias
 from string_template_substitution import StringSub
-<<<<<<< HEAD
 from string_template_substitution import StringExtract
-=======
 # TODO Remove the classes and refactor met-util
 # met_util needs to be refactored and the functions that
 # instantiate the objects(CommandBuilder) refactored in to there
 # own respective class OR in there own module, patterned after their
 # intended function.
->>>>>>> 532ae5de
 from tc_stat_wrapper import TcStatWrapper
 from regrid_data_plane_wrapper import RegridDataPlaneWrapper
 
