--- conflicted
+++ resolved
@@ -1330,11 +1330,7 @@
                                  jlogfile=os.environ['JLOGFILE'])
         else:
             produtil.setup.setup(send_dbn=False, jobname='run-METplus')
-<<<<<<< HEAD
-            produtil.log.postmsg(app_name+' is starting')
-=======
         produtil.log.postmsg(app_name + ' is starting')
->>>>>>> 3b091b59
 
         # Job Logger
         produtil.log.jlogger.info('Top of ' + app_name)
@@ -1363,19 +1359,11 @@
 
         wrapper.run_all_times()
 
-<<<<<<< HEAD
-            produtil.log.postmsg(app_name+' completed')
-    except Exception as e:
-       produtil.log.jlogger.critical(
-               app_name+'  failed: %s' % (str(e),), exc_info=True)
-       sys.exit(2)
-=======
         produtil.log.postmsg(app_name + ' completed')
     except Exception as e:
         produtil.log.jlogger.critical(
             app_name + '  failed: %s' % (str(e),), exc_info=True)
         sys.exit(2)
->>>>>>> 3b091b59
 
 
 if __name__ == "__main__":
