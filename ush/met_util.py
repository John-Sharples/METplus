--- conflicted
+++ resolved
@@ -1433,17 +1433,11 @@
                                  jlogfile=os.environ['JLOGFILE'])
         else:
             produtil.setup.setup(send_dbn=False, jobname='run-METplus')
-<<<<<<< HEAD
         produtil.log.postmsg(app_name + ' is starting')
 
         # Job Logger
         produtil.log.jlogger.info('Top of ' + app_name)
-=======
-        produtil.log.postmsg(app_name+' is starting')
-
-        # Job Logger
-        produtil.log.jlogger.info('Top of '+app_name)
->>>>>>> da40d5f2
+
 
         # Used for logging and usage statment
         cur_filename = sys._getframe().f_code.co_filename
@@ -1452,11 +1446,7 @@
         # Setup Task logger, Until Conf object is created, Task logger is
         # only logging to tty, not a file.
         logger = logging.getLogger(app_name)
-<<<<<<< HEAD
         logger.info('logger Top of ' + app_name + ".")
-=======
-        logger.info('logger Top of '+app_name+".")
->>>>>>> da40d5f2
 
         # Parse arguments, options and return a config instance.
         p = config_metplus.setup(filename=cur_filename)
@@ -1464,16 +1454,11 @@
         logger = get_logger(p)
 
         module = __import__(module_name)
-<<<<<<< HEAD
         wrapper_class = getattr(module, app_name + "Wrapper")
-=======
-        wrapper_class = getattr(module, app_name+"Wrapper")
->>>>>>> da40d5f2
         wrapper = wrapper_class(p, logger)
 
         os.environ['MET_BASE'] = p.getdir('MET_BASE')
 
-<<<<<<< HEAD
         produtil.log.postmsg(app_name + ' Calling run_all_times.')
 
         wrapper.run_all_times()
@@ -1482,16 +1467,6 @@
     except Exception as e:
         produtil.log.jlogger.critical(
             app_name + '  failed: %s' % (str(e),), exc_info=True)
-=======
-        produtil.log.postmsg(app_name+' Calling run_all_times.')
-
-        wrapper.run_all_times()
-
-        produtil.log.postmsg(app_name+' completed')
-    except Exception as e:
-        produtil.log.jlogger.critical(
-            app_name+'  failed: %s' % (str(e),), exc_info=True)
->>>>>>> da40d5f2
         sys.exit(2)
 
 
