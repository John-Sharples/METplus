--- conflicted
+++ resolved
@@ -260,13 +260,8 @@
         # Need to do some pre-processing so that Python will use " and not '
         # because currently MET doesn't support single-quotes
 
-<<<<<<< HEAD
-        # PB2NC_MESSAGE_TYPE, PB2NC_STATION_ID, OBS_BUFR_VAR_LIST
-        # are different from other variables.  For instance, if set to nothing:
-=======
         # PB2NC_MESSAGE_TYPE, PB2NC_STATION_ID, OBS_BUFR_VAR_LIST are
         # different from other variables.  For instance, if set to nothing:
->>>>>>> fa9d577b
         #          PB2NC_MESSAGE_TYPE =
         # then don't allow it to be converted to "", or else MET will
         # search for message type "" in the prepbufr file.
