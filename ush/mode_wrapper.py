#!/usr/bin/env python

'''
Program Name: mode_wrapper.py
Contact(s): George McCabe
Abstract: Runs mode
History Log:  Initial version
Usage:
Parameters: None
Input Files:
Output Files:
Condition codes: 0 for success, 1 for failure
'''

import os
import met_util as util
from compare_gridded_wrapper import CompareGriddedWrapper

<<<<<<< HEAD
class ModeWrapper(CompareGriddedWrapper):
    """!Wrapper for the mode MET tool"""
    def __init__(self, config, logger):
        super(ModeWrapper, self).__init__(config, logger)
=======
class MODEWrapper(CompareGriddedWrapper):
    """!Wrapper for the mode MET tool"""
    def __init__(self, config, logger):
        super().__init__(config, logger)
>>>>>>> e56d1b18
        self.app_name = 'mode'
        self.app_path = os.path.join(config.getdir('MET_INSTALL_DIR'),
                                     'bin', self.app_name)

    def add_merge_config_file(self):
        """!If merge config file is defined, add it to the command"""
        if self.c_dict['MERGE_CONFIG_FILE'] != '':
            self.args.append('-config_merge {}'.format(self.c_dict['MERGE_CONFIG_FILE']))

    def create_c_dict(self):
        c_dict = super().create_c_dict()
        c_dict['VERBOSITY'] = self.config.getstr('config', 'LOG_MODE_VERBOSITY',
                                                 c_dict['VERBOSITY'])
        c_dict['CONFIG_FILE'] = self.config.getstr('config', 'MODE_CONFIG_FILE', '')
        c_dict['OBS_INPUT_DIR'] = \
          self.config.getdir('OBS_MODE_INPUT_DIR', '')
        c_dict['OBS_INPUT_TEMPLATE'] = \
          self.config.getraw('filename_templates',
                             'OBS_MODE_INPUT_TEMPLATE')
        c_dict['OBS_INPUT_DATATYPE'] = \
          self.config.getstr('config', 'OBS_MODE_INPUT_DATATYPE', '')
        c_dict['FCST_INPUT_DIR'] = \
          self.config.getdir('FCST_MODE_INPUT_DIR', '')
        c_dict['FCST_INPUT_TEMPLATE'] = \
          self.config.getraw('filename_templates',
                             'FCST_MODE_INPUT_TEMPLATE')
        c_dict['FCST_INPUT_DATATYPE'] = \
          self.config.getstr('config', 'FCST_MODE_INPUT_DATATYPE', '')
        c_dict['OUTPUT_DIR'] = self.config.getdir('MODE_OUTPUT_DIR')
        c_dict['ONCE_PER_FIELD'] = True
        c_dict['QUILT'] = self.config.getbool('config', 'MODE_QUILT', False)
        fcst_conv_radius, obs_conv_radius = \
            self.handle_fcst_and_obs_field('MODE_CONV_RADIUS',
                                           'FCST_MODE_CONV_RADIUS',
                                           'OBS_MODE_CONV_RADIUS')
        c_dict['FCST_CONV_RADIUS'] = fcst_conv_radius
        c_dict['OBS_CONV_RADIUS'] = obs_conv_radius

        fcst_conv_thresh, obs_conv_thresh = self.handle_fcst_and_obs_field('MODE_CONV_THRESH',
                                                                           'FCST_MODE_CONV_THRESH',
                                                                           'OBS_MODE_CONV_THRESH')

        c_dict['FCST_CONV_THRESH'] = fcst_conv_thresh
        c_dict['OBS_CONV_THRESH'] = obs_conv_thresh

        fcst_merge_thresh, obs_merge_thresh = \
                self.handle_fcst_and_obs_field('MODE_MERGE_THRESH',
                                               'FCST_MODE_MERGE_THRESH',
                                               'OBS_MODE_MERGE_THRESH')
        c_dict['FCST_MERGE_THRESH'] = fcst_merge_thresh
        c_dict['OBS_MERGE_THRESH'] = obs_merge_thresh
        fcst_merge_flag, obs_merge_flag = \
                self.handle_fcst_and_obs_field('MODE_MERGE_FLAG',
                                               'FCST_MODE_MERGE_FLAG',
                                               'OBS_MODE_MERGE_FLAG')

        c_dict['FCST_MERGE_FLAG'] = fcst_merge_flag
        c_dict['OBS_MERGE_FLAG'] = obs_merge_flag
        c_dict['ALLOW_MULTIPLE_FILES'] = False

        c_dict['MERGE_CONFIG_FILE'] = self.config.getstr('config', 'MODE_MERGE_CONFIG_FILE', '')

        # handle window variables [FCST/OBS]_[FILE_]_WINDOW_[BEGIN/END]
        self.handle_window_variables(c_dict, 'mode')

        c_dict['VERIFICATION_MASK_TEMPLATE'] = \
            self.config.getraw('filename_templates',
                               'MODE_VERIFICATION_MASK_TEMPLATE')
        c_dict['VERIFICATION_MASK'] = ''

        # check that values are valid
        error_message = 'items must start with a comparison operator '+\
                        '(>,>=,==,!=,<,<=,gt,ge,eq,ne,lt,le)'
        if not util.validate_thresholds(util.getlist(c_dict['FCST_CONV_THRESH'])):
            self.logger.error('MODE_FCST_CONV_THRESH {}'.format(error_message))
            exit(1)
        if not util.validate_thresholds(util.getlist(c_dict['OBS_CONV_THRESH'])):
            self.logger.error('MODE_OBS_CONV_THRESH {}'.format(error_message))
            exit(1)
        if not util.validate_thresholds(util.getlist(c_dict['FCST_MERGE_THRESH'])):
            self.logger.error('MODE_FCST_MERGE_THRESH {}'.format(error_message))
            exit(1)
        if not util.validate_thresholds(util.getlist(c_dict['OBS_MERGE_THRESH'])):
            self.logger.error('MODE_OBS_MERGE_THRESH {}'.format(error_message))
            exit(1)

        return c_dict

<<<<<<< HEAD
=======
    def set_environment_variables(self, fcst_field, obs_field, var_info, time_info):
        print_list = ["MODEL", "FCST_VAR", "OBS_VAR",
                      "LEVEL", "OBTYPE", "CONFIG_DIR",
                      "FCST_FIELD", "OBS_FIELD",
                      "QUILT", "MET_VALID_HHMM",
                      "FCST_CONV_RADIUS", "FCST_CONV_THRESH",
                      "OBS_CONV_RADIUS", "OBS_CONV_THRESH",
                      "FCST_MERGE_THRESH", "FCST_MERGE_FLAG",
                      "OBS_MERGE_THRESH", "OBS_MERGE_FLAG"]

        self.add_env_var("MODEL", self.c_dict['MODEL'])
        self.add_env_var("OBTYPE", self.c_dict['OBTYPE'])
        self.add_env_var("FCST_VAR", var_info['fcst_name'])
        self.add_env_var("OBS_VAR", var_info['obs_name'])
        self.add_env_var("LEVEL", util.split_level(var_info['fcst_level'])[1])
        self.add_env_var("FCST_FIELD", fcst_field)
        self.add_env_var("OBS_FIELD", obs_field)
        self.add_env_var("CONFIG_DIR", self.c_dict['CONFIG_DIR'])
        self.add_env_var("MET_VALID_HHMM", time_info['valid_fmt'][4:8])

        quilt = 'TRUE' if self.c_dict['QUILT'] else 'FALSE'

        self.add_env_var("QUILT", quilt)
        self.add_env_var("FCST_CONV_RADIUS", self.c_dict["FCST_CONV_RADIUS"])
        self.add_env_var("OBS_CONV_RADIUS", self.c_dict["OBS_CONV_RADIUS"])
        self.add_env_var("FCST_CONV_THRESH", self.c_dict["FCST_CONV_THRESH"])
        self.add_env_var("OBS_CONV_THRESH", self.c_dict["OBS_CONV_THRESH"])
        self.add_env_var("FCST_MERGE_THRESH", self.c_dict["FCST_MERGE_THRESH"])
        self.add_env_var("OBS_MERGE_THRESH", self.c_dict["OBS_MERGE_THRESH"])
        self.add_env_var("FCST_MERGE_FLAG", self.c_dict["FCST_MERGE_FLAG"])
        self.add_env_var("OBS_MERGE_FLAG", self.c_dict["OBS_MERGE_FLAG"])

        # add additional env vars if they are specified
        if self.c_dict['VERIFICATION_MASK'] != '':
            self.add_env_var('VERIF_MASK',
                             self.c_dict['VERIFICATION_MASK'])
            print_list.append('VERIF_MASK')

        # set user environment variables
        self.set_user_environment(time_info)

        self.logger.debug("ENVIRONMENT FOR NEXT COMMAND: ")
        self.print_user_env_items()
        for item in print_list:
            self.print_env_item(item)
        self.logger.debug("COPYABLE ENVIRONMENT FOR NEXT COMMAND: ")
        self.print_env_copy(print_list)
>>>>>>> e56d1b18

    def run_at_time_one_field(self, time_info, var_info):
        """! Runs mode instances for a given time and forecast lead combination
              Overrides run_at_time_one_field function in compare_gridded_wrapper.py
              Args:
                @param time_info dictionary containing timing information
                @param var_info object containing variable information
        """
        # get model to compare
        model_path = self.find_model(time_info, var_info)
        if model_path is None:
<<<<<<< HEAD
            self.logger.error("Could not find file in " +\
                              self.c_dict['FCST_INPUT_DIR'] +\
                              " for init time " + time_info['init_fmt'] +\
                              " f" + str(time_info['lead_hours']))
=======
>>>>>>> e56d1b18
            return

        # get observation to compare
        obs_path = self.find_obs(time_info, var_info)
        if obs_path is None:
<<<<<<< HEAD
            self.logger.error("Could not find file in " +\
                              self.c_dict['OBS_INPUT_DIR'] +\
                              " for valid time "+time_info['valid_fmt'])
=======
>>>>>>> e56d1b18
            return

        # loop over all variables and levels (and probability thresholds) and call the app for each
        self.process_fields_one_thresh(time_info, var_info, model_path, obs_path)


    def process_fields_one_thresh(self, time_info, var_info, model_path, obs_path):
        """! For each threshold, set up environment variables and run mode
              Args:
                @param time_info dictionary containing timing information
                @param var_info object containing variable information
                @param model_path forecast file
                @param obs_path observation file
        """
        # if no thresholds are specified, run once
<<<<<<< HEAD
        fcst_thresh_list = [None]
        obs_thresh_list = [None]
        if len(var_info['fcst_thresh']) != 0:
            fcst_thresh_list = var_info['fcst_thresh']
            obs_thresh_list = var_info['obs_thresh']
        elif self.c_dict['FCST_IS_PROB']:
            self.logger.error('Must specify field threshold value to '+\
                              'process probabilistic forecast')
            return

        for fthresh, othresh in zip(fcst_thresh_list, obs_thresh_list):
            self.param = self.c_dict['CONFIG_FILE']
=======
        fcst_thresh_list = []
        obs_thresh_list = []

        # if probabilistic forecast and no thresholds specified, error and skip
        if self.c_dict['FCST_IS_PROB']:
#            if len(var_info['fcst_thresh']) == 0:
#                self.logger.error('Must specify field threshold value to '+\
#                                  'process probabilistic forecast')
#                return

            # set thresholds for fcst and obs if prob
            fcst_thresh_list = var_info['fcst_thresh']
            obs_thresh_list = var_info['obs_thresh']

        fcst_field_list = self.get_field_info(v_name=var_info['fcst_name'],
                                              v_level=var_info['fcst_level'],
                                              v_extra=var_info['fcst_extra'],
                                              v_thresh=fcst_thresh_list,
                                              d_type='FCST')

        obs_field_list = self.get_field_info(v_name=var_info['obs_name'],
                                             v_level=var_info['obs_level'],
                                             v_extra=var_info['obs_extra'],
                                             v_thresh=obs_thresh_list,
                                             d_type='OBS')

        if fcst_field_list is None or obs_field_list is None:
            return

        # loop through fields and call MODE
        for fcst_field, obs_field in zip(fcst_field_list, obs_field_list):
            self.param = self.c_dict['CONFIG_FILE']
            if self.param == '':
                self.logger.error('Must set MODE_CONFIG_FILE to run MODE')
                return

>>>>>>> e56d1b18
            self.create_and_set_output_dir(time_info)
            self.infiles.append(model_path)
            self.infiles.append(obs_path)
            self.add_merge_config_file()

<<<<<<< HEAD
            fcst_field = self.get_one_field_info(var_info['fcst_name'],
                                                 var_info['fcst_level'],
                                                 var_info['fcst_extra'],
                                                 fthresh, 'FCST')
            obs_field = self.get_one_field_info(var_info['obs_name'],
                                                var_info['obs_level'],
                                                var_info['obs_extra'],
                                                othresh, 'OBS')

            print_list = ["MODEL", "FCST_VAR", "OBS_VAR",
                          "LEVEL", "OBTYPE", "CONFIG_DIR",
                          "FCST_FIELD", "OBS_FIELD",
                          "QUILT", "MET_VALID_HHMM",
                          "FCST_CONV_RADIUS", "FCST_CONV_THRESH",
                          "OBS_CONV_RADIUS", "OBS_CONV_THRESH",
                          "FCST_MERGE_THRESH", "FCST_MERGE_FLAG",
                          "OBS_MERGE_THRESH", "OBS_MERGE_FLAG"]

            self.add_env_var("MODEL", self.c_dict['MODEL'])
            self.add_env_var("OBTYPE", self.c_dict['OBTYPE'])
            self.add_env_var("FCST_VAR", var_info['fcst_name'])
            self.add_env_var("OBS_VAR", var_info['obs_name'])
            self.add_env_var("LEVEL", util.split_level(var_info['fcst_level'])[1])
            self.add_env_var("FCST_FIELD", fcst_field)
            self.add_env_var("OBS_FIELD", obs_field)
            self.add_env_var("CONFIG_DIR", self.c_dict['CONFIG_DIR'])
            self.add_env_var("MET_VALID_HHMM", time_info['valid_fmt'][4:8])

            quilt = 'TRUE' if self.c_dict['QUILT'] else 'FALSE'

            self.add_env_var("QUILT", quilt)
            self.add_env_var("FCST_CONV_RADIUS", self.c_dict["FCST_CONV_RADIUS"])
            self.add_env_var("OBS_CONV_RADIUS", self.c_dict["OBS_CONV_RADIUS"])
            self.add_env_var("FCST_CONV_THRESH", self.c_dict["FCST_CONV_THRESH"])
            self.add_env_var("OBS_CONV_THRESH", self.c_dict["OBS_CONV_THRESH"])
            self.add_env_var("FCST_MERGE_THRESH", self.c_dict["FCST_MERGE_THRESH"])
            self.add_env_var("OBS_MERGE_THRESH", self.c_dict["OBS_MERGE_THRESH"])
            self.add_env_var("FCST_MERGE_FLAG", self.c_dict["FCST_MERGE_FLAG"])
            self.add_env_var("OBS_MERGE_FLAG", self.c_dict["OBS_MERGE_FLAG"])

            # add additional env vars if they are specified
            if self.c_dict['VERIFICATION_MASK'] != '':
                self.add_env_var('VERIF_MASK',
                                 self.c_dict['VERIFICATION_MASK'])
                print_list.append('VERIF_MASK')

            self.logger.debug("ENVIRONMENT FOR NEXT COMMAND: ")
            self.print_user_env_items()
            for item in print_list:
                self.print_env_item(item)
            self.logger.debug("COPYABLE ENVIRONMENT FOR NEXT COMMAND: ")
            self.print_env_copy(print_list)

=======
            self.set_environment_variables(fcst_field,obs_field, var_info, time_info)
>>>>>>> e56d1b18
            cmd = self.get_command()
            if cmd is None:
                self.logger.error("Could not generate command")
                return
            self.build()
            self.clear()

<<<<<<< HEAD

    def get_one_field_info(self, v_name, v_level, v_extra, v_thresh, d_type):
        """! Builds the FCST_FIELD or OBS_FIELD items that are sent to the mode config file
              Overrides get_one_field_info in compare_gridded_wrappers.py
              Args:
                @param v_name var_info name
                @param v_level var_info level
                @param v_extra var_info extra arguments
                @param v_thresh probability threshold
                @param d_type type of data (FCST or OBS)
                @return returns a string with field info
        """
        level_type, level = util.split_level(v_level)
        field = ""

        if self.c_dict[d_type+'_IS_PROB']:
            thresh_str = ""
            comparison = util.get_comparison_from_threshold(v_thresh)
            number = util.get_number_from_threshold(v_thresh)
            if comparison in ["gt", "ge", ">", ">="]:
                thresh_str += "thresh_lo="+str(number)+";"
            elif comparison in ["lt", "le", "<", "<="]:
                thresh_str += "thresh_hi="+str(number)+";"

            if self.c_dict[d_type+'_INPUT_DATATYPE'] == "NETCDF" or \
               self.c_dict[d_type+'_INPUT_DATATYPE'] == "GEMPAK":
                field = "{ name=\"" + v_name + "\"; level=\"" + \
                        level+"\"; prob=TRUE; "
            else:
                field = "{ name=\"PROB\"; level=\""+level_type + \
                          level.zfill(2) + "\"; prob={ name=\"" + \
                          v_name + "\"; " + thresh_str + "} "
        else:
            if self.config.getbool('config', d_type+'_PCP_COMBINE_RUN', False):
                field = "{ name=\""+v_name+"_"+level + \
                             "\"; level=\"(*,*)\"; "
            else:
                field = "{ name=\""+v_name + \
                             "\"; level=\""+v_level+"\"; "

        field += v_extra+" }"
        return field


=======
>>>>>>> e56d1b18
if __name__ == "__main__":
    util.run_stand_alone("mode_wrapper", "MODE")<|MERGE_RESOLUTION|>--- conflicted
+++ resolved
@@ -16,17 +16,10 @@
 import met_util as util
 from compare_gridded_wrapper import CompareGriddedWrapper
 
-<<<<<<< HEAD
-class ModeWrapper(CompareGriddedWrapper):
-    """!Wrapper for the mode MET tool"""
-    def __init__(self, config, logger):
-        super(ModeWrapper, self).__init__(config, logger)
-=======
 class MODEWrapper(CompareGriddedWrapper):
     """!Wrapper for the mode MET tool"""
     def __init__(self, config, logger):
         super().__init__(config, logger)
->>>>>>> e56d1b18
         self.app_name = 'mode'
         self.app_path = os.path.join(config.getdir('MET_INSTALL_DIR'),
                                      'bin', self.app_name)
@@ -115,8 +108,6 @@
 
         return c_dict
 
-<<<<<<< HEAD
-=======
     def set_environment_variables(self, fcst_field, obs_field, var_info, time_info):
         print_list = ["MODEL", "FCST_VAR", "OBS_VAR",
                       "LEVEL", "OBTYPE", "CONFIG_DIR",
@@ -164,7 +155,6 @@
             self.print_env_item(item)
         self.logger.debug("COPYABLE ENVIRONMENT FOR NEXT COMMAND: ")
         self.print_env_copy(print_list)
->>>>>>> e56d1b18
 
     def run_at_time_one_field(self, time_info, var_info):
         """! Runs mode instances for a given time and forecast lead combination
@@ -176,24 +166,11 @@
         # get model to compare
         model_path = self.find_model(time_info, var_info)
         if model_path is None:
-<<<<<<< HEAD
-            self.logger.error("Could not find file in " +\
-                              self.c_dict['FCST_INPUT_DIR'] +\
-                              " for init time " + time_info['init_fmt'] +\
-                              " f" + str(time_info['lead_hours']))
-=======
->>>>>>> e56d1b18
             return
 
         # get observation to compare
         obs_path = self.find_obs(time_info, var_info)
         if obs_path is None:
-<<<<<<< HEAD
-            self.logger.error("Could not find file in " +\
-                              self.c_dict['OBS_INPUT_DIR'] +\
-                              " for valid time "+time_info['valid_fmt'])
-=======
->>>>>>> e56d1b18
             return
 
         # loop over all variables and levels (and probability thresholds) and call the app for each
@@ -209,20 +186,6 @@
                 @param obs_path observation file
         """
         # if no thresholds are specified, run once
-<<<<<<< HEAD
-        fcst_thresh_list = [None]
-        obs_thresh_list = [None]
-        if len(var_info['fcst_thresh']) != 0:
-            fcst_thresh_list = var_info['fcst_thresh']
-            obs_thresh_list = var_info['obs_thresh']
-        elif self.c_dict['FCST_IS_PROB']:
-            self.logger.error('Must specify field threshold value to '+\
-                              'process probabilistic forecast')
-            return
-
-        for fthresh, othresh in zip(fcst_thresh_list, obs_thresh_list):
-            self.param = self.c_dict['CONFIG_FILE']
-=======
         fcst_thresh_list = []
         obs_thresh_list = []
 
@@ -259,69 +222,12 @@
                 self.logger.error('Must set MODE_CONFIG_FILE to run MODE')
                 return
 
->>>>>>> e56d1b18
             self.create_and_set_output_dir(time_info)
             self.infiles.append(model_path)
             self.infiles.append(obs_path)
             self.add_merge_config_file()
 
-<<<<<<< HEAD
-            fcst_field = self.get_one_field_info(var_info['fcst_name'],
-                                                 var_info['fcst_level'],
-                                                 var_info['fcst_extra'],
-                                                 fthresh, 'FCST')
-            obs_field = self.get_one_field_info(var_info['obs_name'],
-                                                var_info['obs_level'],
-                                                var_info['obs_extra'],
-                                                othresh, 'OBS')
-
-            print_list = ["MODEL", "FCST_VAR", "OBS_VAR",
-                          "LEVEL", "OBTYPE", "CONFIG_DIR",
-                          "FCST_FIELD", "OBS_FIELD",
-                          "QUILT", "MET_VALID_HHMM",
-                          "FCST_CONV_RADIUS", "FCST_CONV_THRESH",
-                          "OBS_CONV_RADIUS", "OBS_CONV_THRESH",
-                          "FCST_MERGE_THRESH", "FCST_MERGE_FLAG",
-                          "OBS_MERGE_THRESH", "OBS_MERGE_FLAG"]
-
-            self.add_env_var("MODEL", self.c_dict['MODEL'])
-            self.add_env_var("OBTYPE", self.c_dict['OBTYPE'])
-            self.add_env_var("FCST_VAR", var_info['fcst_name'])
-            self.add_env_var("OBS_VAR", var_info['obs_name'])
-            self.add_env_var("LEVEL", util.split_level(var_info['fcst_level'])[1])
-            self.add_env_var("FCST_FIELD", fcst_field)
-            self.add_env_var("OBS_FIELD", obs_field)
-            self.add_env_var("CONFIG_DIR", self.c_dict['CONFIG_DIR'])
-            self.add_env_var("MET_VALID_HHMM", time_info['valid_fmt'][4:8])
-
-            quilt = 'TRUE' if self.c_dict['QUILT'] else 'FALSE'
-
-            self.add_env_var("QUILT", quilt)
-            self.add_env_var("FCST_CONV_RADIUS", self.c_dict["FCST_CONV_RADIUS"])
-            self.add_env_var("OBS_CONV_RADIUS", self.c_dict["OBS_CONV_RADIUS"])
-            self.add_env_var("FCST_CONV_THRESH", self.c_dict["FCST_CONV_THRESH"])
-            self.add_env_var("OBS_CONV_THRESH", self.c_dict["OBS_CONV_THRESH"])
-            self.add_env_var("FCST_MERGE_THRESH", self.c_dict["FCST_MERGE_THRESH"])
-            self.add_env_var("OBS_MERGE_THRESH", self.c_dict["OBS_MERGE_THRESH"])
-            self.add_env_var("FCST_MERGE_FLAG", self.c_dict["FCST_MERGE_FLAG"])
-            self.add_env_var("OBS_MERGE_FLAG", self.c_dict["OBS_MERGE_FLAG"])
-
-            # add additional env vars if they are specified
-            if self.c_dict['VERIFICATION_MASK'] != '':
-                self.add_env_var('VERIF_MASK',
-                                 self.c_dict['VERIFICATION_MASK'])
-                print_list.append('VERIF_MASK')
-
-            self.logger.debug("ENVIRONMENT FOR NEXT COMMAND: ")
-            self.print_user_env_items()
-            for item in print_list:
-                self.print_env_item(item)
-            self.logger.debug("COPYABLE ENVIRONMENT FOR NEXT COMMAND: ")
-            self.print_env_copy(print_list)
-
-=======
             self.set_environment_variables(fcst_field,obs_field, var_info, time_info)
->>>>>>> e56d1b18
             cmd = self.get_command()
             if cmd is None:
                 self.logger.error("Could not generate command")
@@ -329,52 +235,5 @@
             self.build()
             self.clear()
 
-<<<<<<< HEAD
-
-    def get_one_field_info(self, v_name, v_level, v_extra, v_thresh, d_type):
-        """! Builds the FCST_FIELD or OBS_FIELD items that are sent to the mode config file
-              Overrides get_one_field_info in compare_gridded_wrappers.py
-              Args:
-                @param v_name var_info name
-                @param v_level var_info level
-                @param v_extra var_info extra arguments
-                @param v_thresh probability threshold
-                @param d_type type of data (FCST or OBS)
-                @return returns a string with field info
-        """
-        level_type, level = util.split_level(v_level)
-        field = ""
-
-        if self.c_dict[d_type+'_IS_PROB']:
-            thresh_str = ""
-            comparison = util.get_comparison_from_threshold(v_thresh)
-            number = util.get_number_from_threshold(v_thresh)
-            if comparison in ["gt", "ge", ">", ">="]:
-                thresh_str += "thresh_lo="+str(number)+";"
-            elif comparison in ["lt", "le", "<", "<="]:
-                thresh_str += "thresh_hi="+str(number)+";"
-
-            if self.c_dict[d_type+'_INPUT_DATATYPE'] == "NETCDF" or \
-               self.c_dict[d_type+'_INPUT_DATATYPE'] == "GEMPAK":
-                field = "{ name=\"" + v_name + "\"; level=\"" + \
-                        level+"\"; prob=TRUE; "
-            else:
-                field = "{ name=\"PROB\"; level=\""+level_type + \
-                          level.zfill(2) + "\"; prob={ name=\"" + \
-                          v_name + "\"; " + thresh_str + "} "
-        else:
-            if self.config.getbool('config', d_type+'_PCP_COMBINE_RUN', False):
-                field = "{ name=\""+v_name+"_"+level + \
-                             "\"; level=\"(*,*)\"; "
-            else:
-                field = "{ name=\""+v_name + \
-                             "\"; level=\""+v_level+"\"; "
-
-        field += v_extra+" }"
-        return field
-
-
-=======
->>>>>>> e56d1b18
 if __name__ == "__main__":
     util.run_stand_alone("mode_wrapper", "MODE")