--- conflicted
+++ resolved
@@ -679,16 +679,9 @@
         # Open the output csv file
         out_file = open(out_csvfile, "wb")
 
-<<<<<<< HEAD
-        try:
-            (ret, self.cmd) = self.cmdrunner.run_cmd(self.cmd, self.env,
-                                                     sleeptime=.00001,
-                                                     app_name=self.app_name)
-=======
         # Tell the write to use the line separator
         # "\n" instead of the DOS "\r\n"
         writer = csv.writer(out_file, lineterminator="\n")
->>>>>>> 587b76e3
 
         with open(in_csvfile) as csvfile:
 
