--- conflicted
+++ resolved
@@ -25,24 +25,12 @@
     '''!Wraps the MET tool regrid_data_plane to reformat gridded datasets
     '''
     def __init__(self, config, logger):
-<<<<<<< HEAD
-        super(RegridDataPlaneWrapper, self).__init__(config, logger)
-=======
         super().__init__(config, logger)
->>>>>>> e56d1b18
         self.app_name = 'regrid_data_plane'
         self.app_path = os.path.join(config.getdir('MET_INSTALL_DIR'),
                                      'bin', self.app_name)
 
     def create_c_dict(self):
-<<<<<<< HEAD
-        c_dict = super(RegridDataPlaneWrapper, self).create_c_dict()
-        c_dict['SKIP_IF_OUTPUT_EXISTS'] = \
-          self.config.getbool('config', 'REGRID_DATA_PLANE_SKIP_IF_OUTPUT_EXISTS',
-                              False)
-        if self.config.has_option('filename_templates',
-                                  'FCST_REGRID_DATA_PLANE_INPUT_TEMPLATE'):
-=======
         c_dict = super().create_c_dict()
 
         app = 'REGRID_DATA_PLANE'
@@ -54,16 +42,11 @@
                               False)
         if self.config.has_option('filename_templates',
                                   f'FCST_{app}_INPUT_TEMPLATE'):
->>>>>>> e56d1b18
             c_dict['FCST_INPUT_TEMPLATE'] = \
                 self.config.getraw('filename_templates',
                                    f'FCST_{app}_INPUT_TEMPLATE')
         elif self.config.has_option('filename_templates',
-<<<<<<< HEAD
-                                    'FCST_REGRID_DATA_PLANE_TEMPLATE'):
-=======
                                     f'FCST_{app}_TEMPLATE'):
->>>>>>> e56d1b18
             c_dict['FCST_INPUT_TEMPLATE'] = \
                 self.config.getraw('filename_templates',
                                    f'FCST_{app}_TEMPLATE')
@@ -130,10 +113,6 @@
 
         c_dict['WIDTH'] = \
          self.config.getint('config', 'REGRID_DATA_PLANE_WIDTH', 1)
-<<<<<<< HEAD
-
-        return c_dict
-=======
 
         return c_dict
 
@@ -173,7 +152,6 @@
                                    '')
 
         return input_field_name, input_field_level, output_field_name
->>>>>>> e56d1b18
 
     def run_at_time_once(self, time_info, var_info, dtype):
         """! Runs the MET application for a given time and forecast lead combination
@@ -183,36 +161,6 @@
         """
         self.clear()
 
-<<<<<<< HEAD
-        if dtype == "FCST":
-            compare_var = var_info['fcst_name']
-            level = var_info['fcst_level']
-        else:
-            compare_var = var_info['obs_name']
-            level = var_info['obs_level']
-
-        level = util.split_level(level)[1]
-
-        if self.c_dict[dtype+'_INPUT_DIR'] == '':
-            self.logger.error('Must set {}_REGRID_DATA_PLANE_INPUT_DIR'.format(dtype) +\
-                              ' in config file')
-            exit(1)
-
-        if self.c_dict[dtype+'_INPUT_TEMPLATE'] == '':
-            self.logger.error('Must set {}_REGRID_DATA_PLANE_INPUT_TEMPLATE'.format(dtype) +\
-                              ' in config file')
-            exit(1)
-
-        if self.c_dict[dtype+'_OUTPUT_DIR'] == '':
-            self.logger.error('Must set {}_REGRID_DATA_PLANE_OUTPUT_DIR'.format(dtype) +\
-                              ' in config file')
-            exit(1)
-
-        if self.c_dict[dtype+'_OUTPUT_TEMPLATE'] == '':
-            self.logger.error('Must set {}_REGRID_DATA_PLANE_OUTPUT_TEMPLATE'.format(dtype) +\
-                              ' in config file')
-            exit(1)
-=======
         # exit if input or output template is not set
         if self.c_dict[dtype+'_INPUT_TEMPLATE'] == '':
             self.logger.error('Must set {}_REGRID_DATA_PLANE_INPUT_TEMPLATE'.format(dtype) +\
@@ -318,7 +266,6 @@
         input_level = util.remove_quotes(input_level)
 
         _, level = util.split_level(input_level)
->>>>>>> e56d1b18
 
         input_dir = self.c_dict[dtype+'_INPUT_DIR']
         input_template = self.c_dict[dtype+'_INPUT_TEMPLATE']
@@ -330,19 +277,6 @@
         else:
             f_level = level
 
-<<<<<<< HEAD
-        string_sub = sts.StringSub(self.logger,
-                                   input_template,
-                                   level=(int(f_level)*3600),
-                                   **time_info)
-        infile = os.path.join(input_dir, string_sub.do_string_sub())
-
-        infile = util.preprocess_file(infile,
-                                      self.config.getstr('config',
-                                                         dtype+'_REGRID_DATA_PLANE_INPUT_DATATYPE',
-                                                         ''),
-                                      self.config)
-=======
         input_file = sts.StringSub(self.logger,
                                    input_template,
                                    level=(int(f_level)*3600),
@@ -356,7 +290,6 @@
                                                   ''),
                                self.config)
 
->>>>>>> e56d1b18
         if infile is not None:
             self.infiles.append(infile)
         else:
@@ -364,14 +297,6 @@
                               .format(input_dir, input_template))
             return False
 
-<<<<<<< HEAD
-        self.infiles.append(verif_grid)
-        string_sub = sts.StringSub(self.logger,
-                                   output_template,
-                                   level=(int(f_level)*3600),
-                                   **time_info)
-        outfile = string_sub.do_string_sub()
-=======
         verif_grid = self.c_dict['VERIFICATION_GRID']
         # put quotes around verification grid in case it is a grid description
         self.infiles.append(f'"{verif_grid}"')
@@ -381,7 +306,6 @@
                                 output_template,
                                 level=(int(f_level)*3600),
                                 **time_info).do_string_sub()
->>>>>>> e56d1b18
         self.set_output_path(os.path.join(output_dir, outfile))
 
         outpath = self.get_output_path()
@@ -393,16 +317,6 @@
                               .format(outpath))
             return False
 
-<<<<<<< HEAD
-        if self.config.getstr('config',
-                              dtype+'_REGRID_DATA_PLANE_INPUT_DATATYPE',
-                              '') in ['', 'NETCDF']:
-            field_name = "{:s}_{:s}".format(compare_var, str(level).zfill(2))
-            self.args.append("-field 'name=\"{:s}\"; level=\"(*,*)\";'".format(field_name))
-        else:
-            field_name = "{:s}".format(compare_var)
-            self.args.append("-field 'name=\"{:s}\"; level=\"{:s}\";'".format(field_name, level))
-=======
         # if using python script to supply input data, just set field name
         # if PcpCombine has been run on this data, set field name = name_level
         # and level=(*,*), otherwise set name=name and level=level
@@ -414,7 +328,6 @@
         else:
             name = "{:s}".format(field_name)
             self.args.append(f"-field 'name=\"{name}\"; level=\"{input_level}\";'")
->>>>>>> e56d1b18
 
         if not output_name:
             output_name = name
@@ -423,17 +336,6 @@
         if self.c_dict['METHOD'] != '':
             self.args.append("-method {}".format(self.c_dict['METHOD']))
 
-<<<<<<< HEAD
-        self.args.append("-width {}".format(self.c_dict['WIDTH']))
-
-        self.args.append("-name " + field_name)
-        cmd = self.get_command()
-        if cmd is None:
-            self.logger.error("Could not generate command")
-            return
-        self.build()
-
-=======
         # set width argument
         self.args.append("-width {}".format(self.c_dict['WIDTH']))
 
@@ -441,6 +343,5 @@
 
         return True
 
->>>>>>> e56d1b18
 if __name__ == "__main__":
     util.run_stand_alone("regrid_data_plane_wrapper", "RegridDataPlane")