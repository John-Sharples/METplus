--- conflicted
+++ resolved
@@ -11,11 +11,6 @@
 Output Files: N/A
 """
 
-<<<<<<< HEAD
-from __future__ import print_function
-
-=======
->>>>>>> e56d1b18
 import os
 import sys
 import logging
@@ -60,11 +55,7 @@
 '''%(filename))
     sys.exit(2)
 
-<<<<<<< HEAD
-def setup(filename=None, logger=None):
-=======
 def setup(baseinputconfs, filename=None, logger=None):
->>>>>>> e56d1b18
     """!The METplus setup function.
     @param filename the filename of the calling module.
     @param logger a logging.logger for log messages
