--- conflicted
+++ resolved
@@ -26,11 +26,7 @@
     '''!Wraps the MET tool grid_stat to compare gridded datasets
     '''
     def __init__(self, config, logger):
-<<<<<<< HEAD
-        super(GridStatWrapper, self).__init__(config, logger)
-=======
         super().__init__(config, logger)
->>>>>>> e56d1b18
         self.app_name = 'grid_stat'
         self.app_path = os.path.join(config.getdir('MET_INSTALL_DIR'),
                                      'bin', self.app_name)
@@ -63,18 +59,6 @@
                                'CLIMO_GRID_STAT_INPUT_TEMPLATE',
                                '')
 
-<<<<<<< HEAD
-        c_dict['CLIMO_INPUT_DIR'] = ''
-        c_dict['CLIMO_INPUT_TEMPLATE'] = ''
-        if self.config.has_option('dir', 'CLIMO_GRID_STAT_INPUT_DIR'):
-            c_dict['CLIMO_INPUT_DIR'] = \
-              self.config.getdir('CLIMO_GRID_STAT_INPUT_DIR', '')
-            c_dict['CLIMO_INPUT_TEMPLATE'] = \
-              self.config.getraw('filename_templates',
-                                 'CLIMO_GRID_STAT_INPUT_TEMPLATE')
-
-=======
->>>>>>> e56d1b18
         c_dict['OUTPUT_DIR'] = self.config.getdir('GRID_STAT_OUTPUT_DIR',
                                                   self.config.getdir('OUTPUT_BASE'))
         c_dict['ONCE_PER_FIELD'] = self.config.getbool('config',
