--- conflicted
+++ resolved
@@ -21,20 +21,12 @@
 class MTDWrapper(MODEWrapper):
 
     def __init__(self, config, logger):
-<<<<<<< HEAD
-        super(MTDWrapper, self).__init__(config, logger)
-=======
         super().__init__(config, logger)
->>>>>>> e56d1b18
         self.app_name = 'mtd'
         self.app_path = os.path.join(config.getdir('MET_INSTALL_DIR'),
                                      'bin', self.app_name)
         self.fcst_file = None
         self.obs_file = None
-<<<<<<< HEAD
-#        self.c_dict = self.create_c_dict()
-=======
->>>>>>> e56d1b18
 
     def create_c_dict(self):
         c_dict = CompareGriddedWrapper.create_c_dict(self)
@@ -133,11 +125,8 @@
 #        file_interval = self.c_dict['FILE_INTERVAL']
 
         lead_seq = util.get_lead_sequence(self.config, input_dict)
-<<<<<<< HEAD
-=======
         var_list = util.parse_var_list(self.config, input_dict)
 
->>>>>>> e56d1b18
         for var_info in var_list:
             if self.c_dict['SINGLE_RUN']:
                 self.run_single_mode(input_dict, var_info)
@@ -154,13 +143,8 @@
 
             for current_task in tasks:
                 # call find_model/obs as needed
-<<<<<<< HEAD
-                model_file = self.find_model(current_task, var_info)
-                obs_file = self.find_obs(current_task, var_info)
-=======
                 model_file = self.find_model(current_task, var_info, False)
                 obs_file = self.find_obs(current_task, var_info, False)
->>>>>>> e56d1b18
                 if model_file is None and obs_file is None:
                     continue
 
@@ -244,15 +228,6 @@
                 @param obs_path observation file list path
         """
         # if no thresholds are specified, run once
-<<<<<<< HEAD
-        fcst_thresh_list = [0]
-        obs_thresh_list = [0]
-        if len(var_info['fcst_thresh']) != 0:
-            fcst_thresh_list = var_info['fcst_thresh']
-            obs_thresh_list = var_info['obs_thresh']
-
-        for fthresh, othresh in zip(fcst_thresh_list, obs_thresh_list):
-=======
         fcst_thresh_list = []
         obs_thresh_list = []
         fcst_field_list = []
@@ -286,7 +261,6 @@
 
         # loop through fields and call MTD
         for fcst_field, obs_field in zip(fcst_field_list, obs_field_list):
->>>>>>> e56d1b18
             self.param = self.c_dict['CONFIG_FILE']
             self.create_and_set_output_dir(time_info)
 
@@ -308,12 +282,7 @@
             if self.c_dict['SINGLE_RUN']:
                 if self.c_dict['SINGLE_DATA_SRC'] == 'OBS':
                     self.set_fcst_file(obs_path)
-<<<<<<< HEAD
-                    obs_field = self.get_one_field_info(var_info['obs_name'], var_info['obs_level'], var_info['obs_extra'],
-                                                        othresh, 'OBS')
-=======
-
->>>>>>> e56d1b18
+
                     self.add_env_var("FCST_FIELD", obs_field)
                     self.add_env_var("OBS_FIELD", obs_field)
                     self.add_env_var("OBS_CONV_RADIUS", self.c_dict["OBS_CONV_RADIUS"] )
@@ -322,12 +291,7 @@
                     self.add_env_var("FCST_CONV_THRESH", self.c_dict["OBS_CONV_THRESH"] )
                 else:
                     self.set_fcst_file(model_path)
-<<<<<<< HEAD
-                    fcst_field = self.get_one_field_info(var_info['fcst_name'], var_info['fcst_level'], var_info['fcst_extra'],
-                                                         fthresh, 'FCST')
-=======
-
->>>>>>> e56d1b18
+
                     self.add_env_var("FCST_FIELD", fcst_field)
                     self.add_env_var("OBS_FIELD", fcst_field)
                     self.add_env_var("FCST_CONV_RADIUS", self.c_dict["FCST_CONV_RADIUS"] )
@@ -341,15 +305,6 @@
                 self.add_env_var("FCST_CONV_THRESH", self.c_dict["FCST_CONV_THRESH"] )
                 self.add_env_var("OBS_CONV_RADIUS", self.c_dict["OBS_CONV_RADIUS"] )
                 self.add_env_var("OBS_CONV_THRESH", self.c_dict["OBS_CONV_THRESH"] )
-<<<<<<< HEAD
-
-                fcst_field = self.get_one_field_info(var_info['fcst_name'], var_info['fcst_level'], var_info['fcst_extra'],
-                                                     fthresh, 'FCST')
-                obs_field = self.get_one_field_info(var_info['obs_name'], var_info['obs_level'], var_info['obs_extra'],
-                                                    othresh, 'OBS')
-
-=======
->>>>>>> e56d1b18
                 self.add_env_var("FCST_FIELD", fcst_field)
                 self.add_env_var("OBS_FIELD", obs_field)
 
