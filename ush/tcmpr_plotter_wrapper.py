#!/usr/bin/env python

import sys
import os
import re
import subprocess
import produtil.setup
from produtil.run import exe
from produtil.run import checkrun
import met_util as util
from command_builder import CommandBuilder

##@namespace TCMPRPlotterWrapper
# A Python class than encapsulates the plot_tcmpr.R plotting script.
#
# Generates plots for input files with .tcst format and
# creates output subdirectory based on the input tcst file.
# The plot_tcmpr.R plot also supports additional filtering by calling MET tool
# tc_stat. This wrapper extends plot_tcmpr.R by allowing the user to specify
# as input a directory (to support plotting all files in the specified
# directory and its subdirectories). The user can now either indicate a file
# or directory in the (required) -lookin option.
# Call as follows:
# @code{.sh}
# tcmpr_plotter_wrapper.py [-c /path/to/user.template.conf]
# @endcode
#


class TCMPRPlotterWrapper(CommandBuilder):
    """! A Python class than encapsulates the plot_tcmpr.R plotting script.

    Generates plots for input files with .tcst format and
    creates output subdirectory based on the input tcst file.
    The plot_tcmpr.R plot also supports additional filtering by calling
    MET tool tc_stat. This wrapper extends plot_tcmpr.R by allowing the user
    to specify as input a directory (to support plotting all files in the
    specified directory and its subdirectories). The user can now either
    indicate a file or directory in the (required) -lookin option.
    """

    def __init__(self, config, logger):
        """!Constructor for TCMPRPlotterWrapper
            Args:
            @param p:  The configuration instance, contains
                            the conf file information.
            @param logger:  A logger, can be None
        """

        # pylint:disable=too-many-instance-attributes
        # All these instance attributes are needed to support the
        # plot_tcmpr.R functionality.
        super().__init__(config, logger)
        self.app_name = 'plot_tcmpr.R'

        self._init_tcmpr_script()

        # The only required argument for plot_tcmpr.R, the name of
        # the tcst file to plot.
        self.input_data = self.config.getdir('TCMPR_DATA_DIR')

        # Optional arguments
        self.plot_config_file = self.config.getstr('config', 'CONFIG_FILE')
        self.output_base_dir = self.config.getdir('TCMPR_PLOT_OUTPUT_DIR')
        self.prefix = self.config.getstr('config', 'PREFIX')
        self.title = self.config.getstr('config', 'TITLE')
        self.subtitle = self.config.getstr('config', 'SUBTITLE')
        self.xlab = self.config.getstr('config', 'XLAB')
        self.ylab = self.config.getstr('config', 'YLAB')
        self.xlim = self.config.getstr('config', 'XLIM')
        self.ylim = self.config.getstr('config', 'YLIM')
        self.filter = self.config.getstr('config', 'FILTER')
        self.filtered_tcst_data = self.config.getstr('config',
                                           'FILTERED_TCST_DATA_FILE')
        self.dep_vars = util.getlist(self.config.getstr('config', 'DEP_VARS'))
        self.scatter_x = self.config.getstr('config', 'SCATTER_X')
        self.scatter_y = self.config.getstr('config', 'SCATTER_Y')
        self.skill_ref = self.config.getstr('config', 'SKILL_REF')
        self.series = self.config.getstr('config', 'SERIES')
        self.series_ci = self.config.getstr('config', 'SERIES_CI')
        self.legend = self.config.getstr('config', 'LEGEND')
        self.lead = self.config.getstr('config', 'LEAD')
        self.plot_types = util.getlist(self.config.getstr('config', 'PLOT_TYPES'))
        self.rp_diff = self.config.getstr('config', 'RP_DIFF')
        self.demo_year = self.config.getstr('config', 'DEMO_YR')
        self.hfip_baseline = self.config.getstr('config', 'HFIP_BASELINE')
        self.footnote_flag = self.config.getstr('config', 'FOOTNOTE_FLAG')
        self.plot_config_options = self.config.getstr('config', 'PLOT_CONFIG_OPTS')
        self.save_data = self.config.getstr('config', 'SAVE_DATA')

        # Optional flags, by default these will be set to False in the
        # produtil config files.
        self.no_ee = self.config.getbool('config', 'NO_EE')
        self.no_log = self.config.getbool('config', 'NO_LOG')
        self.save = self.config.getbool('config', 'SAVE')

    def _init_tcmpr_script(self):
        """! Called by the constructor to set up the environment variables
        used by the plot_tcmpr.R script and  to set the self.tcmpr_script
        variable."""
        # User environment variable settings take precedence over
        # configuration files.
        # The original purpose of this method was to support MET 6.0 and later,
        # and to not throw a superfluous error, due to a missing env variable
        # that is version specific.  Now that the supported MET version has moved
        # beyond met-6.1, we have removed checking for environment variables and
        # are now requiring that MET_INSTALL_DIR be defined in one of the METplus
        # config files.
        if 'MET_INSTALL_DIR' in os.environ:
            self.logger.info('Using MET_INSTALL_DIR setting from user '
<<<<<<< HEAD
                             'metplus configuration '
                             'file. Using: %s' % os.environ['MET_INSTALL_DIR'])
=======
                             'metplus configuration setting. '
                             'Using: %s' % self.config.getdir['MET_INSTALL_DIR'])
>>>>>>> 7b3810ab
        else:
            # MET_INSTALL_DIR is required, so we want to throw an error if it is
            # not defined.
            if self.config.has_option('dir', 'MET_INSTALL_DIR'):
                os.environ['MET_INSTALL_DIR'] = \
                    self.config.getdir('MET_INSTALL_DIR')
            else:
                self.logger.error('NO tcmpr_plot.R script could be found, '
                                  'Check your MET_INSTALL_DIR path in your METplus conf file.')
                sys.exit(1)


        met_tcmpr_script =\
        os.path.join(self.config.getdir('MET_INSTALL_DIR'), 'share/met/Rscripts/plot_tcmpr.R')


        if util.file_exists(met_tcmpr_script):
            self.tcmpr_script = met_tcmpr_script
            self.logger.info("Using MET tool's plot_tcmpr R script: %s "
                             % met_tcmpr_script)
        else:
            self.logger.error('NO tcmpr_plot.R script could be found, '
                              'Check your MET_INSTALL_DIR path in your METplus conf file.')
            sys.exit(1)

    def run_all_times(self):
        """! Builds the command for invoking tcmpr.R plot script.

             Args:

             Returns:

        """

        self.logger.debug("TCMPR input " + self.input_data)
        self.logger.debug("TCMPR config file " +
                          self.plot_config_file)
        self.logger.debug("output " + self.output_base_dir)

        # Create a dictionary of all the "optional" options and flags.
        cmds_dict = self.retrieve_optionals()

        # Create the TCMPR output base directory, where the final plots
        # will be saved.
        util.mkdir_p(self.output_base_dir)

        # If input data is a file, create a single command and invoke R script.
        if os.path.isfile(self.input_data):
            self.logger.debug("Currently plotting " + self.input_data)
            cmds_dict[' -lookin '] = self.input_data

            # Special treatment of the "optional" output_base_dir option
            # because we are supporting the plotting of multiple tcst files
            # in a directory.
            if self.output_base_dir:
                # dated_output_dir = self.create_output_subdir(self.input_data)
                cmds_dict[' -outdir '] = self.output_base_dir

            # Generate the list, where the -args are separated by their
            # values.
            full_cmd_list = ['Rscript' + self.tcmpr_script]
            for key, value in cmds_dict.items():
                full_cmd_list.append(key)
                full_cmd_list.append(value)

            # Separate the 'Rscript' portion from the args, to conform to
            # produtil's exe syntax.
            cmd = exe(full_cmd_list[0])[full_cmd_list[1:]] > '/dev/null'
            self.logger.debug("Command run " +
                              cmd.to_shell())
            self.logger.info("Generating requested plots for " +
                             self.input_data)
            # pylint:disable=unnecessary-pass
            # If a tc file is empty, continue to the next, thus the pass
            # isn't unnecessary.
            try:
                checkrun(cmd)
            except produtil.run.ExitStatusException as ese:
                self.logger.warn("plot_tcmpr.R returned non-zero"
                                 " exit status, "
                                 "tcst file may be missing data, "
                                 "continuing: " + repr(ese))

        # If the input data is a directory, create a list of all the
        # files in the directory and invoke the R script for this list
        # of files.
        elif os.path.isdir(self.input_data):
            self.logger.debug("plot all files in directory " +
                              self.input_data)
            cmds_dict = self.retrieve_optionals()
            all_tcst_files_list = util.get_files(self.input_data, ".*.tcst",
                                                 self.logger)
            all_tcst_files = ' '.join(all_tcst_files_list)
            self.logger.debug("num of files " + str(len(all_tcst_files)))
            # Append the mandatory -lookin option to the base command.
            cmds_dict['-lookin'] = all_tcst_files
            if self.output_base_dir:
                cmds_dict['-outdir'] = self.output_base_dir
                self.logger.debug("Creating dated output dir " +
                                  self.output_base_dir)

            # Create the full_cmd_list from the keys and values of the
            # cmds_dict and then form one command list.
            full_cmd_list = list()
            full_cmd_list.append("Rscript")
            full_cmd_list.append(self.tcmpr_script)
            for key, value in cmds_dict.items():
                full_cmd_list.append(key)
                if key == '-lookin':
                    # treat the list of dirs in -lookin differently,
                    # append each individual directory to replicate original
                    # implementation's behavior of splitting the commands
                    # by whitespace and assigning each command to an item
                    # in a list.
                    for tcst_file in all_tcst_files_list:
                        full_cmd_list.append(tcst_file)
                elif key == '-plot':
                    # plot types list is also appended as a single string,
                    # delimited by ','.
                    full_cmd_list.append(','.join(value))
                elif key == '-dep':
                    # dependant variables list items are appended
                    # as one string.  Convert list into a string delimited
                    # by ','.
                    full_cmd_list.append(','.join(value))

                else:
                    full_cmd_list.append(value)

            # Separate the 'Rscript' portion from the args, to conform to
            # produtil's exe syntax.
            cmd = exe(full_cmd_list[0])[full_cmd_list[1:]] > '/dev/null'

            # This can be a very long command if the user has
            # indicated a directory.  Only log this if necessary.
            # self.logger.debug("DEBUG:  Command run " + cmd.to_shell())
            # cmd_str = ' '.join(full_cmd_list)
            # cmd_list = 'Rscript ' + cmd_str
            # self.logger.debug('TCMPR Command run: ' + cmd_str)

            # Now run the command via produtil
            try:
                checkrun(cmd)
            except produtil.run.ExitStatusException as ese:
                # If the tcst file is empty (with the exception of the
                #  header), or there is some other problem, then
                # plot_tcmpr.R will return with a non-zero exit status of 1
                self.logger.error("plot_tcmpr.R returned non-zero"
                                  " exit status, tcst file may be missing"
                                  " data... continuing: " + str(ese))
                sys.exit(1)
        else:
            self.logger.error("Expected input is neither a file nor directory,"
                              "exiting...")
            sys.exit(1)

        self.logger.info("Plotting complete")

    def create_output_subdir(self, tcst_file):
        """! Extract the base portion of the tcst filename:
            eg amlqYYYYMMDDhh.gfso.nnnn in
            /d1/username/tc_pairs/YYYYMM/amlqYYYYMMDDhh.gfso.nnnn and use this
            as the subdirectory (gets appended to the TCMPR output directory).
            This allows the user to determine which plots correspond to the
            input track file.

            Args:
                @param tcst_file:  The input tc-pairs file.
            Returns:
                dated_output_dir:  The output dir where the final tcmpr plots
                                   will be saved
        """
        subdir_match = re.match(r'.*/(.*).tcst', tcst_file)
        subdir = subdir_match.group(1)
        dated_output_dir = os.path.join(self.output_base_dir, subdir)
        self.logger.debug(dated_output_dir + " for " + tcst_file)

        # Create the subdir
        util.mkdir_p(dated_output_dir)

        return dated_output_dir

    def retrieve_optionals(self):
        """Creates a dictionary of the options and their values.
           Args:

           Returns:
               options_dict: a dictionary of the values to the optional args
                          in a format where the argument is the key, and
                          the args value is the dictionary value.  This is
                          useful in keeping the args separate from their
                          values, where values with whitespaces aren't
                          compromised (i.e. whitespaces are retained).


        """
        options_dict = dict()

        if self.plot_config_file:
            options_dict['-config'] = self.plot_config_file
        if self.prefix:
            options_dict['-prefix'] = self.prefix
        if self.title:
            options_dict['-title'] = '"' + self.title + '"'
        if self.subtitle:
            options_dict['-subtitle'] = '"' + self.subtitle + '"'
        if self.xlab:
            options_dict['-xlab'] = '"' + self.xlab + '"'
        if self.ylab:
            options_dict['-ylab'] = '"' + self.ylab + '"'
        if self.xlim:
            options_dict['-xlim'] = self.xlim
        if self.ylim:
            options_dict['-ylim'] = self.ylim
        if self.filter:
            options_dict['-filter'] = self.filter
        if self.filtered_tcst_data:
            options_dict['-tcst'] = self.filtered_tcst_data
        if self.dep_vars:
            options_dict['-dep'] = self.dep_vars
        if self.scatter_x:
            options_dict['-scatter_x'] = self.scatter_x
        if self.scatter_y:
            options_dict['-scatter_y'] = self.scatter_y
        if self.skill_ref:
            options_dict['-skill_ref'] = self.skill_ref
        if self.series:
            options_dict['-series'] = self.series
        if self.series_ci:
            options_dict['-series_ci'] = self.series_ci
        if self.legend:
            options_dict['-legend'] = '"' + self.legend + '"'
        if self.lead:
            options_dict['-lead'] = self.lead
        if self.plot_types:
            options_dict['-plot'] = self.plot_types
        if self.rp_diff:
            options_dict['-rp_diff'] = self.rp_diff
        if self.demo_year:
            options_dict['-demo_yr'] = self.demo_year
        if self.hfip_baseline:
            options_dict['-hfip_bsln'] = self.hfip_baseline
        if self.plot_config_options:
            options_dict['-plot_config'] = self.plot_config_file
        if self.save_data:
            options_dict['-save_data'] = self.save_data

        # Flags
        if self.footnote_flag:
            options_dict['-footnote_flag'] = ''
        if self.no_ee:
            options_dict['-no_ee'] = ''
        if self.no_log:
            options_dict['-no_log'] = ''
        if self.save:
            options_dict['-save'] = ''

        return options_dict

    def get_command(self):
        """! Over-ride CommandBuilder's get_command because unlike
             other MET tools, tcmpr_plotter_wrapper handles input
             files differently because it wraps an R-script, plot_tcmpr.R
             rather than a typical MET tool. Build command to run from
             arguments"""
        if self.app_path is None:
            self.logger.error("No app path specified. You must use a subclass")
            return None

        return self.cmd

    def build(self):
        """! Override CommandBuilder's build() since the plot_tcmpr.R plot
             is set up differently from the other MET tools."""
        cmd = self.get_command()
        if cmd is None:
            return
        self.logger.info("RUNNING: " + cmd)
        process = subprocess.Popen(cmd, env=self.env, shell=True)
        process.wait()


if __name__ == "__main__":
    util.run_stand_alone("tcmpr_plotter_wrapper", "TCMPRPlotter")<|MERGE_RESOLUTION|>--- conflicted
+++ resolved
@@ -108,13 +108,8 @@
         # config files.
         if 'MET_INSTALL_DIR' in os.environ:
             self.logger.info('Using MET_INSTALL_DIR setting from user '
-<<<<<<< HEAD
-                             'metplus configuration '
-                             'file. Using: %s' % os.environ['MET_INSTALL_DIR'])
-=======
                              'metplus configuration setting. '
                              'Using: %s' % self.config.getdir['MET_INSTALL_DIR'])
->>>>>>> 7b3810ab
         else:
             # MET_INSTALL_DIR is required, so we want to throw an error if it is
             # not defined.
