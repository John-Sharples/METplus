--- conflicted
+++ resolved
@@ -27,34 +27,6 @@
         self.input_data = p.getstr('config','TCMPR_DATA')
 
         # Optional arguments
-<<<<<<< HEAD
-        self.plot_config_file = p.opt['TCMPR_PLOT_CONFIG']
-        self.output_base_dir = p.opt['TCMPR_PLOT_OUT_DIR']
-        self.prefix = p.opt['PREFIX']
-        self.title = p.opt['TITLE']
-        self.subtitle = p.opt['SUBTITLE']
-        self.xlab = p.opt['XLAB']
-        self.ylab = p.opt['YLAB']
-        self.xlim = p.opt['XLIM']
-        self.ylim = p.opt['YLIM']
-        self.filter = p.opt['FILTER']
-        self.filtered_tcst_data = p.opt['FILTERED_TCST_DATA_FILE']
-        self.dep_vars = p.opt['DEP_VARS']
-        self.scatter_x = p.opt['SCATTER_X']
-        self.scatter_y = p.opt['SCATTER_Y']
-        self.skill_ref = p.opt['SKILL_REF']
-        self.series = p.opt['SERIES']
-        self.series_ci = p.opt['SERIES_CI']
-        self.legend = p.opt['LEGEND']
-        self.lead = p.opt['LEAD']
-        self.plot_types = p.opt['PLOT_TYPES']
-        self.rp_diff = p.opt['RP_DIFF']
-        self.demo_year = p.opt['DEMO_YR']
-        self.hfip_baseline = p.opt['HFIP_BASELINE']
-        self.footnote_flag = p.opt['FOOTNOTE_FLAG']
-        self.plot_config_options = p.opt['PLOT_CONFIG_OPTS']
-        self.save_data = p.opt['SAVE_DATA']
-=======
         self.plot_config_file = p.getstr('config','TCMPR_PLOT_CONFIG')
         self.output_base_dir = p.getdir('TCMPR_PLOT_OUT_DIR')
         self.prefix = p.getstr('config','PREFIX')
@@ -81,7 +53,6 @@
         self.footnote_flag = p.getstr('config','FOOTNOTE_FLAG')
         self.plot_config_options = p.getstr('config','PLOT_CONFIG_OPTS')
         self.save_data = p.getstr('config','SAVE_DATA')
->>>>>>> be1dea71
 
         # Optional flags, by default these will be set to False in the
         # constants_pdef.py or produtil config files.
