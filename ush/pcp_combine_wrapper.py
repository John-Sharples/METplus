--- conflicted
+++ resolved
@@ -236,19 +236,12 @@
 
         search_time = valid_time.ljust(12, '0')
         last_time = util.shift_time(valid_time, -(int(accum) - 1))
-<<<<<<< HEAD
-        total_accum = int(accum)
-        level = self.p.getint('config', data_src+'_LEVEL')
-        search_accum = level
-
-=======
         total_accum = accum
         level = self.p.getint('config', data_src+'_LEVEL', -1)
         if level == -1:
             search_accum = accum
         else:
             search_accum = level
->>>>>>> 1001676b
         # loop backwards in time until you have a full set of accum
         while last_time <= search_time:
             if is_forecast:
@@ -312,13 +305,8 @@
                                 continue
                             addon = "'name=\"" + ob_str + \
                                     "\"; level=\"(0,*,*)\";'"
-<<<<<<< HEAD
-                        self.add_input_file(f, addon)
-                        start_time = util.shift_time(start_time+"00", -search_accum)
-=======
                         self.add_input_file(search_file, addon)
                         search_time = util.shift_time(search_time, -search_accum)
->>>>>>> 1001676b
                         total_accum -= search_accum
                         break
 
@@ -540,12 +528,8 @@
             out_accum = out_accum[1:]
         valid_time = task_info.getValidTime()
         init_time = task_info.getInitTime()
-<<<<<<< HEAD
-        in_regex = util.template_to_init_regex(in_template, init_time, valid_time, self.logger)
-=======
         in_regex = util.template_to_regex(in_template, init_time,
                                           valid_time, self.logger)
->>>>>>> 1001676b
         self.set_method("SUM")
         self.set_init_time(init_time)
         self.set_valid_time(valid_time)
