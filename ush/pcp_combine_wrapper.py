--- conflicted
+++ resolved
@@ -295,11 +295,7 @@
         if field_name == '':
             return ''
 
-<<<<<<< HEAD
-        addon = "'name=\"" + field_name + "\";";
-=======
         addon = "'name=\"" + field_name + "\";"
->>>>>>> cd49b350
         if not util.is_python_script(field_name):
             addon += " level=\"(0,*,*)\";"
         addon += "'"
