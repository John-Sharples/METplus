--- conflicted
+++ resolved
@@ -568,19 +568,11 @@
         out_dir, out_template = self.get_dir_and_template(rl, 'OUTPUT')
 
         if rl == 'FCST':
-<<<<<<< HEAD
             level = var_info['fcst_level']
         else:
             level = var_info['obs_level']
 
         level_type, accum = util.split_level(level)
-=======
-            accum = var_info['fcst_level']
-            field_name = var_info['fcst_name']
-        else:
-            accum = var_info['obs_level']
-            field_name = var_info['obs_name']
->>>>>>> 175a7749
 
         lead = time_info['lead_hours']
         lead2 = lead - int(accum)
