--- conflicted
+++ resolved
@@ -30,28 +30,12 @@
 
 
 class StatAnalysisWrapper(CommandBuilder):
-<<<<<<< HEAD
-    """! Wrapper to the MET tool stat_analysis
-         which filters MET .stat files for
-         for criteria
-    """
-    def __init__(self, p, logger):
-        super(StatAnalysisWrapper, self).__init__(p, logger)
-        self.config = p
-        self.app_path = os.path.join(util.getdir(self.config, 'MET_INSTALL_DIR'),
-            'bin/stat_analysis')
-        self.app_name = os.path.basename(self.app_path)
-        if self.logger is None:
-            self.logger = util.get_logger(self.config,sublog='StatAnalysis')
-=======
     def __init__(self, config, logger):
         super(StatAnalysisWrapper, self).__init__(config, logger)
         self.app_path = os.path.join(self.config.getdir('MET_INSTALL_DIR'),
                                      'bin/stat_analysis')
         self.app_name = os.path.basename(self.app_path)
 
->>>>>>> 1c60724d
-   
     def set_lookin_dir(self, lookindir):
         self.lookindir = "-lookin "+lookindir+" "
    
@@ -74,7 +58,7 @@
         if self.param != "":
             cmd += "-config " + self.param + " "
         return cmd
-<<<<<<< HEAD
+
 
     def create_job_filename(self, job_name,
                             job_args, stat_analysis_out_dir_base,
@@ -318,132 +302,7 @@
             pair.init = init_hour_list
             valid_init_time_pairs.append(pair)
         return valid_init_time_pairs
-=======
-    
-    def grid2grid_VSDB_format(self, valid_time, init_time):
-        self.logger.info("Formatting in VSDB style for grid2grid")
-        #read config
-        model_type = self.config.getstr('config', 'MODEL')
-        ob_type = self.config.getstr('config', 'OB_TYPE')
-        self.add_env_var("MODEL", model_type)
-        self.add_env_var("OB_TYPE", ob_type)
-        stat_analysis_lookin_dir = self.config.getdir('STAT_ANALYSIS_LOOKIN_DIR')
-        stat_analysis_out_dir = self.config.getdir('STAT_ANALYSIS_OUT_DIR')
-        #filtering times based on if files made based on init_time or valid_time
-        if init_time == -1:
-            self.logger.info("Valid on: "+valid_time)
-            filter_time = valid_time
-            date_YYYYMMDD = filter_time[0:8]
-            cycle = filter_time[8:10]
-            self.add_env_var("FCST_VALID_BEG", valid_time)
-            self.add_env_var("FCST_VALID_END", valid_time)
-            self.add_env_var("FCST_VALID_HOUR", '"'+cycle+'"')
-            self.add_env_var("FCST_INIT_BEG", "")
-            self.add_env_var("FCST_INIT_END", "")
-            self.add_env_var("FCST_INIT_HOUR", "")
-        else:
-            self.logger.info("Initialized on: "+init_time)
-            filter_time = init_time
-            date_YYYYMMDD = filter_time[0:8]
-            cycle = filter_time[8:10]
-            self.add_env_var("FCST_VALID_BEG", "")
-            self.add_env_var("FCST_VALID_END", "")
-            self.add_env_var("FCST_VALID_HOUR", "")
-            self.add_env_var("FCST_INIT_BEG", init_time)
-            self.add_env_var("FCST_INIT_END", init_time)
-            self.add_env_var("FCST_INIT_HOUR", '"'+cycle+'"')
-        #build -lookin directory
-        self.set_lookin_dir(os.path.join(stat_analysis_lookin_dir, filter_time, "grid_stat"))
-        #save output like VSDB
-        verif_type = self.config.getstr('config', "VERIF_TYPE")
-        if not os.path.exists(os.path.join(stat_analysis_out_dir,
-                              verif_type ,cycle+"Z", model_type)):
-           os.makedirs(os.path.join(stat_analysis_out_dir,
-                                    verif_type, cycle+"Z", model_type))
-        dump_row_file = os.path.join(stat_analysis_out_dir,
-                                     verif_type, cycle+"Z", model_type, model_type+"_"+date_YYYYMMDD+".stat")
-        job = "-job filter -dump_row "+dump_row_file
-        self.add_env_var("JOB", job)
-        #get stat_analysis config file
-        self.set_param_file(self.config.getstr('config', 'STAT_ANALYSIS_CONFIG'))
-        #build command
-        cmd = self.get_command()
-        if cmd is None:
-            self.logger.error("ERROR: stat_analysis could not generate command")
-            return
-        self.logger.info("")
-        self.build()
-        self.clear()
-
-    def grid2obs_VSDB_format(self, valid_time, init_time):
-        #read config
-        self.logger.info("Formatting in VSDB style for grid2obs")
-        model_type = self.config.getstr('config', 'MODEL')
-        ob_type = self.config.getstr('config', 'OB_TYPE')
-        self.add_env_var("MODEL", model_type)
-        self.add_env_var("OB_TYPE", ob_type)
-        stat_analysis_lookin_dir = self.config.getdir('STAT_ANALYSIS_LOOKIN_DIR')
-        stat_analysis_out_dir = self.config.getdir('STAT_ANALYSIS_OUT_DIR')
-        if init_time == -1:
-            date_YYYYMMDD = valid_time[0:8]
-            valid_beg_hour = self.config.getstr('config', 'VALID_BEG_HOUR')
-            valid_end_hour = self.config.getstr('config', 'VALID_END_HOUR')
-            self.logger.info("Valid on: "+date_YYYYMMDD+" between "+valid_beg_hour+"-"+valid_end_hour)
-            loop_beg_hour = self.config.getint('config', 'INIT_BEG_HOUR')
-            loop_end_hour = self.config.getint('config', 'INIT_END_HOUR')
-            loop_inc = self.config.getint('config', 'INIT_INCREMENT')
-        else:
-            date_YYYYMMDD = init_time[0:8]
-            init_beg_hour = self.config.getstr('config', 'INIT_BEG_HOUR')
-            init_end_hour = self.config.getstr('config', 'INIT_END_HOUR')
-            self.logger.info("Initialized on: "+date_YYYYMMDD+" between "+init_beg_hour+"-"+init_end_hour)
-            loop_beg_hour = self.config.getint('config', 'VALID_BEG_HOUR')
-            loop_end_hour = self.config.getint('config', 'VALID_END_HOUR')
-            loop_inc = self.config.getint('config', 'VALID_INCREMENT')
-        loop_hour = loop_beg_hour 
-        while loop_hour <= loop_end_hour:
-            loop_hour_str = str(loop_hour).zfill(2)
-            #filtering times based on if files made based on init_time or valid_time
-            if init_time == -1:
-                self.logger.info("Any model forecasts initialized at: "+loop_hour_str)
-                self.add_env_var("FCST_VALID_BEG", date_YYYYMMDD+"_"+valid_beg_hour+"0000")
-                self.add_env_var("FCST_VALID_END", date_YYYYMMDD+"_"+valid_end_hour+"0000")
-                self.add_env_var("FCST_VALID_HOUR", "")
-                self.add_env_var("FCST_INIT_BEG", "")
-                self.add_env_var("FCST_INIT_END", "")
-                self.add_env_var("FCST_INIT_HOUR", '"'+loop_hour_str+'"')
-            else:
-                self.logger.info("Any model forecasts valid at: "+loop_hour_str)
-                self.add_env_var("FCST_VALID_BEG", "")
-                self.add_env_var("FCST_VALID_END", "")
-                self.add_env_var("FCST_VALID_HOUR", '"'+loop_hour_str+'"')
-                self.add_env_var("FCST_INIT_BEG", date_YYYYMMDD+"_"+init_beg_hour+"0000")
-                self.add_env_var("FCST_INIT_END", date_YYYYMMDD+"_"+init_end_hour+"0000")
-                self.add_env_var("FCST_INIT_HOUR", "")
-            #build -lookin directory
-            self.set_lookin_dir(os.path.join(stat_analysis_lookin_dir))
-            #save output like VSDB
-            verif_type = self.config.getstr('config', "VERIF_TYPE")
-            if not os.path.exists(os.path.join(stat_analysis_out_dir,
-                                  verif_type, loop_hour_str+"Z", model_type)):
-               os.makedirs(os.path.join(stat_analysis_out_dir,
-                                        verif_type, loop_hour_str+"Z", model_type))
-            dump_row_file = os.path.join(stat_analysis_out_dir,
-                                         verif_type, loop_hour_str+"Z", model_type, model_type+"_"+date_YYYYMMDD+".stat")
-            job = "-job filter -dump_row "+dump_row_file
-            self.add_env_var("JOB", job)
-            #get stat_analysis config file
-            self.set_param_file(self.config.getstr('config', 'STAT_ANALYSIS_CONFIG'))
-            #build command
-            cmd = self.get_command()
-            if cmd is None:
-                self.logger.error("ERROR: stat_analysis could not generate command")
-                return
-            self.logger.info("")
-            self.build()
-            self.clear()
-            loop_hour += loop_inc
->>>>>>> 1c60724d
+
 
     class FieldObj(object):
         __slots__ = 'name', 'plot_name', 'dir', 'obs'
@@ -468,7 +327,6 @@
         for m in model_indices:
             if self.config.has_option('config', "MODEL"+m+"_NAME"):
                 model_name = self.config.getstr('config', "MODEL"+m+"_NAME")
-<<<<<<< HEAD
                 if self.config.has_option('config', "MODEL"+m+"_NAME_ON_PLOT"):
                     model_plot_name = self.config.getstr('config', "MODEL"+m+"_NAME_ON_PLOT")
                 else:
@@ -486,11 +344,7 @@
             else:
                 self.logger.error("MODEL"+m+"_NAME not defined in METplus conf file")
                 exit(1)
-=======
-                model_dir = ""
-                if self.config.has_option('config', "MODEL"+m+"_STAT_DIR"):
-                    model_dir = self.config.getstr('config', "MODEL"+m+"_STAT_DIR")
->>>>>>> 1c60724d
+
             mod = self.FieldObj()
             mod.name = model_name
             mod.plot_name = model_plot_name
@@ -502,7 +356,6 @@
     class FourierDecompInfo(object):
         __slots__ = 'run_fourier', 'wave_num_pairings'
 
-<<<<<<< HEAD
     def parse_var_fourier_decomp(self):
         """! Parse metplus_final.conf for variable information
              on the Fourier decomposition
@@ -593,7 +446,7 @@
              Returns:
         """
         #read config
-        model_name = self.config.getstr('config', 'MODEL_NAME')
+        model_name = self.config.getstr('config', 'MODEL')
         obs_name = self.config.getstr('config', 'OBS_NAME')
         valid_hour_method = self.config.getstr('config', 'VALID_HOUR_METHOD')
         valid_hour_beg = self.config.getstr('config', 'VALID_HOUR_BEG')
@@ -626,7 +479,7 @@
         cov_thresh = util.getlist(self.config.getstr('config', 'COV_THRESH', ""))
         line_type = util.getlist(self.config.getstr('config', 'LINE_TYPE', ""))
         #set envir vars based on config
-        self.add_env_var('MODEL_NAME', '"'+model_name+'"')
+        self.add_env_var('MODEL', '"'+model_name+'"')
         self.add_env_var('OBS_NAME', '"'+obs_name+'"')
         self.add_env_var('DESC', self.create_variable_list(desc))
         self.add_env_var('FCST_LEAD', self.create_variable_list(fcst_lead))
@@ -731,7 +584,7 @@
                 for name, value in fcst_valid_init_dict.items():
                     self.add_env_var(name, value)
                     self.logger.debug(name+": "+value)
-                self.logger.debug('MODEL_NAME: '+'"'+model_name+'"')
+                self.logger.debug('MODEL: '+'"'+model_name+'"')
                 self.logger.debug('OBS_NAME: '+'"'+obs_name+'"')
                 self.logger.debug('DESC: '+self.create_variable_list(desc))
                 self.logger.debug('FCST_LEAD: '+self.create_variable_list(fcst_lead))
@@ -793,7 +646,7 @@
                 for name, value in fcst_valid_init_dict.items():
                     self.add_env_var(name, value)
                     self.logger.debug(name+": "+value)
-                self.logger.debug('MODEL_NAME: '+'"'+model_name+'"')
+                self.logger.debug('MODEL: '+'"'+model_name+'"')
                 self.logger.debug('OBS_NAME: '+'"'+obs_name+'"')
                 self.logger.debug('DESC: '+self.create_variable_list(desc))
                 self.logger.debug('FCST_LEAD: '+self.create_variable_list(fcst_lead))
@@ -857,7 +710,7 @@
                     for name, value in fcst_valid_init_dict.items():
                         self.add_env_var(name, value)
                         self.logger.debug(name+": "+value)
-                    self.logger.debug('MODEL_NAME: '+'"'+model_name+'"')
+                    self.logger.debug('MODEL: '+'"'+model_name+'"')
                     self.logger.debug('OBS_NAME: '+'"'+obs_name+'"')
                     self.logger.debug('DESC: '+self.create_variable_list(desc))
                     self.logger.debug('FCST_LEAD: '+self.create_variable_list(fcst_lead))
@@ -918,7 +771,7 @@
             for name, value in fcst_valid_init_dict.items():
                 self.add_env_var(name, value)
                 self.logger.debug(name+": "+value)
-            self.logger.debug('MODEL_NAME: '+'"'+model_name+'"')
+            self.logger.debug('MODEL: '+'"'+model_name+'"')
             self.logger.debug('OBS_NAME: '+'"'+obs_name+'"')
             self.logger.debug('DESC: '+self.create_variable_list(desc))
             self.logger.debug('FCST_LEAD: '+self.create_variable_list(fcst_lead))
@@ -941,233 +794,11 @@
                 return
             self.build()
             self.clear()
-=======
-    def grid2grid_plot_format(self):
-        verif_type = self.config.getstr('config', 'VERIF_TYPE')
-        if verif_type == 'pres' or verif_type == 'anom' or verif_type == 'sfc':
-            self.logger.info("Formatting for plotting for grid2grid-"+verif_type)
-            use_init = util.is_loop_by_init(self.config)
-            if use_init:
-                start_t = self.config.getstr('config', 'INIT_BEG')
-                end_t = self.config.getstr('config', 'INIT_END')
-                self.add_env_var("FCST_VALID_BEG", "")
-                self.add_env_var("FCST_VALID_END", "")
-                self.add_env_var("FCST_INIT_BEG", start_t)
-                self.add_env_var("FCST_INIT_END", end_t)
-                loop_beg_hour = self.config.getint('config', 'INIT_BEG_HOUR')
-                loop_end_hour = self.config.getint('config', 'INIT_END_HOUR')
-                loop_inc = self.config.getint('config', 'INIT_INCREMENT')
-            else:
-                start_t = self.config.getstr('config', 'VALID_BEG')
-                end_t = self.config.getstr('config', 'VALID_END')
-                self.add_env_var("FCST_VALID_BEG", start_t)
-                self.add_env_var("FCST_VALID_END", end_t)
-                self.add_env_var("FCST_INIT_BEG", "")
-                self.add_env_var("FCST_INIT_END", "")
-                loop_beg_hour = self.config.getint('config', 'VALID_BEG_HOUR')
-                loop_end_hour = self.config.getint('config', 'VALID_END_HOUR')
-                loop_inc = self.config.getint('config', 'VALID_INCREMENT')
-            stat_analysis_out_dir = self.config.getdir('STAT_ANALYSIS_OUT_DIR')
-            region_list = util.getlist(self.config.getstr('config', 'REGION_LIST'))
-            lead_list = util.getlistint(self.config.getstr('config', 'LEAD_LIST'))
-            model_list = self.parse_model_list()
-            var_list = util.parse_var_list(self.config)
-            interp_list = [ 'NEAREST' ]
-            #start looping to run stat_analysis
-            loop_hour = loop_beg_hour
-            while loop_hour <= loop_end_hour:
-               loop_hour_str = str(loop_hour).zfill(2)
-               if use_init:
-                    start_t = self.config.getstr('config', 'INIT_BEG')
-                    end_t = self.config.getstr('config', 'INIT_END')
-                    self.add_env_var("FCST_VALID_BEG", "")
-                    self.add_env_var("FCST_VALID_END", "")
-                    self.add_env_var("FCST_VALID_HOUR", "")
-                    self.add_env_var("FCST_INIT_BEG", start_t+"_"+loop_hour_str+"0000")
-                    self.add_env_var("FCST_INIT_END", end_t+"_"+loop_hour_str+"0000")
-                    self.add_env_var("FCST_INIT_HOUR", '"'+loop_hour_str+'"')
-               else:
-                    start_t = self.config.getstr('config', 'VALID_BEG')
-                    end_t = self.config.getstr('config', 'VALID_END')
-                    self.add_env_var("FCST_VALID_BEG", start_t+"_"+loop_hour_str+"0000")
-                    self.add_env_var("FCST_VALID_END", end_t+"_"+loop_hour_str+"0000")
-                    self.add_env_var("FCST_VALID_HOUR", '"'+loop_hour_str+'"')
-                    self.add_env_var("FCST_INIT_BEG", "")
-                    self.add_env_var("FCST_INIT_END", "")
-                    self.add_env_var("FCST_INIT_HOUR", "")
-               for model_info in model_list:
-                   model = model_info.name
-                   self.add_env_var('MODEL', model)
-                   stat_analysis_lookin_dir = model_info.dir
-                   self.set_lookin_dir(os.path.join(stat_analysis_lookin_dir, verif_type, loop_hour_str+'Z', model))
-                   for var_info in var_list:
-                       fcst_var_name = var_info.fcst_name
-                       fcst_var_level = var_info.fcst_level
-                       obs_var_name = var_info.obs_name
-                       obs_var_level = var_info.obs_level
-                       self.add_env_var('FCST_VAR_NAME', fcst_var_name)
-                       self.add_env_var('FCST_VAR_LEVEL', fcst_var_level)
-                       self.add_env_var('OBS_VAR_NAME', obs_var_name)
-                       self.add_env_var('OBS_VAR_LEVEL', obs_var_level)
-                       if verif_type == 'anom':
-                          if fcst_var_name == 'HGT' or obs_var_name == 'HGT':
-                              fourier_decomp_height = self.config.getbool('config', 'FOURIER_HEIGHT_DECOMP')
-                              if fourier_decomp_height:
-                                  wave_num_beg_list = util.getlist(self.config.getstr('config', 'WAVE_NUM_BEG_LIST'))
-                                  wave_num_end_list = util.getlist(self.config.getstr('config', 'WAVE_NUM_END_LIST'))
-                                  if len(wave_num_beg_list) != len(wave_num_end_list):
-                                      self.logger.error("ERROR: WAVE_NUM_BEG_LIST and WAVE_NUM_END_LIST do not have the same number of elements")
-                                      exit(1)
-                                  else:
-                                      for wn in range(len(wave_num_beg_list)):
-                                          wb = wave_num_beg_list[wn]
-                                          we = wave_num_end_list[wn]
-                                          wave_num_pairing = "WV1_"+wb+"-"+we
-                                          interp_list.append(wave_num_pairing)
-                       for region in region_list:
-                           self.add_env_var('REGION', region)
-                           if not os.path.exists(os.path.join(stat_analysis_out_dir,
-                                                 verif_type, loop_hour_str+"Z", model, region)):
-                               util.mkdir_p(os.path.join(stat_analysis_out_dir,verif_type, loop_hour_str+"Z", model, region))
-                           for lead in lead_list:
-                               if lead < 10:
-                                   lead_string = '0'+str(lead)
-                               else:
-                                   lead_string = str(lead)
-                               self.add_env_var('LEAD', lead_string)
-                               for interp in interp_list:
-                                   self.add_env_var('INTERP', interp)
-                                   if interp == "NEAREST":
-                                       dump_row_file = os.path.join(stat_analysis_out_dir,
-                                                                    verif_type, loop_hour_str+"Z", model, region, 
-                                                                    model+"_f"+lead_string+"_fcst"+fcst_var_name+fcst_var_level+"_obs"+obs_var_name+obs_var_level+".stat")
-                                   else:
-                                       dump_row_file = os.path.join(stat_analysis_out_dir,
-                                                                    verif_type, loop_hour_str+"Z", model, region, 
-                                                                    model+"_f"+lead_string+"_fcst"+fcst_var_name+fcst_var_level+"_obs"+obs_var_name+obs_var_level+"_"+interp+".stat")
-                                   job = "-job filter -dump_row "+dump_row_file
-                                   self.add_env_var("JOB", job)
-                                   self.set_param_file(self.config.getstr('config', 'STAT_ANALYSIS_CONFIG'))
-                                   #build command
-                                   cmd = self.get_command()
-                                   if cmd is None:
-                                       self.logger.error("ERROR: stat_analysis could not generate command")
-                                       return
-                                   self.logger.info("")
-                                   self.build()
-                                   self.clear()
-               loop_hour += loop_inc
-        else:
-            self.logger.error(verif_type+" not a valid VERIF_TYPE option for grid2grid")
-            exit(1)
-
-    def grid2obs_plot_format(self):
-        verif_type = self.config.getstr('config', 'VERIF_TYPE')
-        if verif_type == 'upper_air' or verif_type == 'conus_sfc':
-           self.logger.info("Formatting for plotting for grid2obs-"+verif_type)
-           use_init = util.is_loop_by_init(self.config)
-           self.add_env_var('INTERP', 'BILIN')
-           if use_init:
-               init_beg_hour = self.config.getstr('config', 'INIT_BEG_HOUR')
-               init_end_hour = self.config.getstr('config', 'INIT_END_HOUR')
-               loop_beg_hour = self.config.getint('config', 'VALID_BEG_HOUR')
-               loop_end_hour = self.config.getint('config', 'VALID_END_HOUR')
-               loop_inc = self.config.getint('config', 'VALID_INCREMENT')
-           else:
-               valid_beg_hour = self.config.getstr('config', 'VALID_BEG_HOUR')
-               valid_end_hour = self.config.getstr('config', 'VALID_END_HOUR')
-               loop_beg_hour = self.config.getint('config', 'INIT_BEG_HOUR')
-               loop_end_hour = self.config.getint('config', 'INIT_END_HOUR')
-               loop_inc = self.config.getint('config', 'INIT_INCREMENT')
-           stat_analysis_out_dir = self.config.getdir('STAT_ANALYSIS_OUT_DIR')
-           region_list = util.getlist(self.config.getstr('config', 'REGION_LIST'))
-           lead_list = util.getlistint(self.config.getstr('config', 'LEAD_LIST'))
-           model_list = self.parse_model_list()
-           var_list = util.parse_var_list(self.config)
-           self.add_env_var('INTERP', 'BILIN')
-           #start looping to run stat_analysis
-           loop_hour = loop_beg_hour
-           while loop_hour <= loop_end_hour:
-               loop_hour_str = str(loop_hour).zfill(2)
-               #filtering times based on if files made based on init_time or valid_time
-               if use_init:
-                   start_t = self.config.getstr('config', 'INIT_BEG')
-                   end_t = self.config.getstr('config', 'INIT_END')
-                   self.add_env_var("FCST_VALID_BEG", "")
-                   self.add_env_var("FCST_VALID_END", "")
-                   self.add_env_var("FCST_VALID_HOUR", '"'+loop_hour_str+'"')
-                   self.add_env_var("FCST_INIT_BEG", start_t+"_"+init_beg_hour+"0000")
-                   self.add_env_var("FCST_INIT_END", end_t+"_"+init_end_hour+"0000")
-                   self.add_env_var("FCST_INIT_HOUR", "")
-               else:
-                   start_t = self.config.getstr('config', 'VALID_BEG')
-                   end_t = self.config.getstr('config', 'VALID_END')
-                   self.add_env_var("FCST_VALID_BEG", start_t+"_"+valid_beg_hour+"0000")
-                   self.add_env_var("FCST_VALID_END", end_t+"_"+valid_end_hour+"0000")
-                   self.add_env_var("FCST_VALID_HOUR", "")
-                   self.add_env_var("FCST_INIT_BEG", "")
-                   self.add_env_var("FCST_INIT_END", "")
-                   self.add_env_var("FCST_INIT_HOUR", '"'+loop_hour_str+'"')
-               for model_info in model_list:
-                   model = model_info.name
-                   self.add_env_var('MODEL', model)
-                   stat_analysis_lookin_dir = model_info.dir
-                   self.set_lookin_dir(os.path.join(stat_analysis_lookin_dir, verif_type, loop_hour_str+'Z', model))
-                   for var_info in var_list:
-                       fcst_var_name = var_info.fcst_name
-                       fcst_var_level = var_info.fcst_level
-                       obs_var_name = var_info.obs_name
-                       obs_var_level = var_info.obs_level
-                       self.add_env_var('FCST_VAR_NAME', fcst_var_name)
-                       self.add_env_var('FCST_VAR_LEVEL', fcst_var_level)
-                       self.add_env_var('OBS_VAR_NAME', obs_var_name)
-                       self.add_env_var('OBS_VAR_LEVEL', obs_var_level)
-                       for region in region_list:
-                           self.add_env_var('REGION', region)
-                           if not os.path.exists(os.path.join(stat_analysis_out_dir,
-                                              verif_type, loop_hour_str+"Z", model, region)):
-                               util.mkdir_p(os.path.join(stat_analysis_out_dir,verif_type, loop_hour_str+"Z", model, region))
-                           for lead in lead_list:
-                               if lead < 10:
-                                   lead_string = '0'+str(lead)
-                               else:
-                                   lead_string = str(lead)
-                               self.add_env_var('LEAD', lead_string)
-                               dump_row_file = os.path.join(stat_analysis_out_dir,
-                                                            verif_type, loop_hour_str+"Z", model, region, model+"_f"+lead_string+"_fcst"+fcst_var_name+fcst_var_level+"_obs"+obs_var_name+obs_var_level+".stat")
-                               job = "-job filter -dump_row "+dump_row_file
-                               self.add_env_var("JOB", job)
-                               self.set_param_file(self.config.getstr('config', 'STAT_ANALYSIS_CONFIG'))
-                               #build command
-                               cmd = self.get_command()
-                               if cmd is None:
-                                    self.logger.error("ERROR: stat_analysis could not generate command")
-                                    return
-                               self.logger.info("")
-                               self.build()
-                               self.clear()
-               loop_hour += loop_inc
-        else:
-           self.logger.error(verif_type+" not a valid VERIF_TYPE option for grid2obs")
-           exit(1)
-########################################################################
-########################################################################
-########################################################################
-    def run_all_times(self):
-        self.logger.info("RUNNING STAT_ANALYSIS FOR PLOTTING FORMAT")
-        verif_case = self.config.getstr('config', 'VERIF_CASE')
-        if verif_case == 'grid2grid':
-            self.grid2grid_plot_format()
-        elif verif_case == 'grid2obs':
-            self.grid2obs_plot_format()
-        elif verif_case == 'precip':
-            self.logger.info("Formatting for plotting for precip")
->>>>>>> 1c60724d
         else:
             self.logger.error("Invalid conf entry for VALID_HOUR_METHOD or INIT_HOUR_METHOD, use 'GROUP' or 'LOOP'")
             exit(1)
 
-<<<<<<< HEAD
+
     def gather_by_info(self):
         """! Runs with run_all_times. Runs stat_analysis filtering file
              stat information for a span of dates looking for specific
@@ -1313,7 +944,7 @@
                                 #loop through model information
                                 for model_info in model_list:
                                     model_name = model_info.name
-                                    self.add_env_var('MODEL_NAME', '"'+model_name+'"')
+                                    self.add_env_var('MODEL', '"'+model_name+'"')
                                     obs_name = model_info.obs
                                     self.add_env_var('OBS_NAME', '"'+obs_name+'"')
                                     model_dir = model_info.dir
@@ -1408,7 +1039,7 @@
                                     self.logger.debug("INTERP: "+interp) 
                                     self.logger.debug("REGION: "+region)
                                     self.logger.debug("FCST_LEAD: "+lead)
-                                    self.logger.debug("MODEL_NAME: "+model_name)
+                                    self.logger.debug("MODEL: "+model_name)
                                     self.logger.debug("OBS_NAME: "+obs_name)
                                     self.logger.debug("LINE_TYPE: "+self.create_variable_list(line_type))
                                     self.logger.debug("JOB: "+job)
@@ -1431,17 +1062,6 @@
         elif "init" in input_dict.keys():
             init_time = input_dict["valid"].strftime("%Y%m%d%H%M%S")
             valid_time = -1
-=======
-    def run_at_time(self, init_time, valid_time):
-        self.logger.info("RUNNING STAT_ANALYSIS FOR VSDB FORMAT")
-        verif_case = self.config.getstr('config', 'VERIF_CASE')
-        if verif_case == 'grid2grid':
-             self.grid2grid_VSDB_format(valid_time, init_time)
-        elif verif_case == 'grid2obs':
-            self.grid2obs_VSDB_format(valid_time, init_time)
-        elif verif_case == 'precip':
-            self.logger.info("Formatting in VSDB style for precip")
->>>>>>> 1c60724d
         else:
             self.logger.error("LOOP_BY must be VALID or INIT")
             exit(1)
