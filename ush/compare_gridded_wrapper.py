--- conflicted
+++ resolved
@@ -330,47 +330,18 @@
         self.add_env_var("LEVEL", v.fcst_level)
         self.add_env_var("FCST_FIELD", fcst_field)
         self.add_env_var("OBS_FIELD", obs_field)
-<<<<<<< HEAD
-        self.add_env_var("INPUT_BASE", input_base)
-        self.add_env_var("MET_VALID_HHMM", valid_time[4:8])
-        self.add_env_var("FCST_TIME", str(ti.lead).zfill(3))
-        cmd = self.get_command()
-=======
         self.add_env_var("CONFIG_DIR", self.cg_dict['CONFIG_DIR'])
         self.add_env_var("MET_VALID_HHMM", ti.getValidTime()[4:8])
         self.add_env_var("FCST_TIME", str(ti.lead).zfill(3))
         self.add_env_var("INPUT_BASE", self.cg_dict["INPUT_BASE"])
->>>>>>> 1001676b
 
         self.logger.debug("ENVIRONMENT FOR NEXT COMMAND: ")
         self.print_user_env_items()
-<<<<<<< HEAD
-        self.print_env_item("MODEL")
-        self.print_env_item("FCST_VAR")
-        self.print_env_item("OBS_VAR")
-        self.print_env_item("LEVEL")
-        self.print_env_item("OBTYPE")
-        self.print_env_item("CONFIG_DIR")
-        self.print_env_item("FCST_FIELD")
-        self.print_env_item("OBS_FIELD")
-        self.print_env_item("INPUT_BASE")
-        self.print_env_item("MET_VALID_HHMM")
-        self.print_env_item("FCST_TIME")
-        self.logger.debug("")
-        self.logger.debug("COPYABLE ENVIRONMENT FOR NEXT COMMAND: ")
-        self.print_env_copy(["MODEL", "FCST_VAR", "OBS_VAR",
-                             "LEVEL", "OBTYPE", "CONFIG_DIR",
-                             "FCST_FIELD", "OBS_FIELD",
-                             "INPUT_BASE", "MET_VALID_HHMM",
-                             "FCST_TIME"])
-        self.logger.debug("")
-=======
         for l in print_list:
             self.print_env_item(l)
         self.logger.debug("COPYABLE ENVIRONMENT FOR NEXT COMMAND: ")
         self.print_env_copy(print_list)
 
->>>>>>> 1001676b
         cmd = self.get_command()
         if cmd is None:
             self.logger.error(self.app_name+\
