#!/usr/bin/env python

"""
Program Name: compare_gridded_wrapper.py
Contact(s): George McCabe
Abstract:
History Log:  Initial version
Usage:
Parameters: None
Input Files:
Output Files:
Condition codes: 0 for success, 1 for failure
"""

import os
import met_util as util
from command_builder import CommandBuilder
import time_util
import string_template_substitution as sts

'''!@namespace CompareGriddedWrapper
@brief Common functionality to wrap similar MET applications
that compare gridded data
Call as follows:
@code{.sh}
Cannot be called directly. Must use child classes.
@endcode
'''

class CompareGriddedWrapper(CommandBuilder):
    """!Common functionality to wrap similar MET applications
that reformat gridded data
    """

    def __init__(self, config, logger):
        super().__init__(config, logger)

    def create_c_dict(self):
        """!Create dictionary from config items to be used in the wrapper
            Allows developer to reference config items without having to know
            the type and consolidates config get calls so it is easier to see
            which config variables are used in the wrapper"""
<<<<<<< HEAD
        c_dict = super(CompareGriddedWrapper, self).create_c_dict()
        c_dict['var_list'] = util.parse_var_list(self.config)
=======
        c_dict = super().create_c_dict()
>>>>>>> e56d1b18
        c_dict['MODEL'] = self.config.getstr('config', 'MODEL', 'FCST')
        c_dict['OBTYPE'] = self.config.getstr('config', 'OBTYPE', 'OBS')
        c_dict['CONFIG_DIR'] = self.config.getdir('CONFIG_DIR', '')
        # INPUT_BASE is not required unless it is referenced in a config file
        # it is used in the use case config files. Don't error if it is not set
        # to a value that contains /path/to
        c_dict['INPUT_BASE'] = self.config.getdir_nocheck('INPUT_BASE', '')
        c_dict['FCST_IS_PROB'] = self.config.getbool('config', 'FCST_IS_PROB', False)
        c_dict['OBS_IS_PROB'] = self.config.getbool('config', 'OBS_IS_PROB', False)

<<<<<<< HEAD
        c_dict['FCST_WINDOW_BEGIN'] = \
            self.config.getseconds('config', 'FCST_WINDOW_BEGIN', 0)
        c_dict['FCST_WINDOW_END'] = \
            self.config.getseconds('config', 'FCST_WINDOW_END', 0)

        c_dict['OBS_WINDOW_BEGIN'] = \
            self.config.getseconds('config', 'OBS_WINDOW_BEGIN', 0)
        c_dict['OBS_WINDOW_END'] = \
            self.config.getseconds('config', 'OBS_WINDOW_END', 0)

        # if file window is not set, use window values
        c_dict['FCST_FILE_WINDOW_BEGIN'] = \
            self.config.getseconds('config', 'FCST_FILE_WINDOW_BEGIN',
                                   c_dict['FCST_WINDOW_BEGIN'])
        c_dict['FCST_FILE_WINDOW_END'] = \
            self.config.getseconds('config', 'FCST_FILE_WINDOW_END',
                                   c_dict['FCST_WINDOW_END'])

        c_dict['OBS_FILE_WINDOW_BEGIN'] = \
            self.config.getseconds('config', 'OBS_FILE_WINDOW_BEGIN',
                                   c_dict['OBS_WINDOW_BEGIN'])
        c_dict['OBS_FILE_WINDOW_END'] = \
            self.config.getseconds('config', 'OBS_FILE_WINDOW_END',
                                   c_dict['OBS_WINDOW_END'])

        c_dict['FCST_PROB_THRESH'] = '==0.1'
        c_dict['OBS_PROB_THRESH'] = '==0.1'
=======
        c_dict['FCST_PROB_THRESH'] = None
        c_dict['OBS_PROB_THRESH'] = None
>>>>>>> e56d1b18

        c_dict['ALLOW_MULTIPLE_FILES'] = False
        c_dict['NEIGHBORHOOD_WIDTH'] = ''
        c_dict['NEIGHBORHOOD_SHAPE'] = ''
        c_dict['VERIFICATION_MASK_TEMPLATE'] = ''
        c_dict['VERIFICATION_MASK'] = ''
        c_dict['CLIMO_INPUT_DIR'] = ''
        c_dict['CLIMO_INPUT_TEMPLATE'] = ''
        c_dict['CLIMO_FILE'] = None

        return c_dict

<<<<<<< HEAD
    def handle_window_once(self, c_dict, dtype, edge, app_name):
        """! Check and set window dictionary variables like
              OBS_WINDOW_BEG or FCST_FILE_WINDW_END
              Args:
                @param c_dict dictionary to set items in
                @param dtype type of data 'FCST' or 'OBS'
                @param edge either 'BEGIN' or 'END'
        """
        app = app_name.upper()

        # if value specific to given wrapper is set, override value
        if self.config.has_option('config',
                                  dtype + '_' + app + '_WINDOW_' + edge):
            c_dict[dtype + '_WINDOW_' + edge] = \
                self.config.getint('config',
                                   dtype + '_' + app + '_WINDOW_' + edge)

        # do the same for FILE_WINDOW, but
        # if FILE_WINDOW is not set, set it to WINDOW value
        if self.config.has_option('config',
                                  dtype + '_' + app + '_FILE_WINDOW_' + edge):
            c_dict[dtype + '_FILE_WINDOW_' + edge] = \
                self.config.getint('config',
                                   dtype + '_' + app + '_FILE_WINDOW_' + edge)
        else:
            c_dict[dtype + '_FILE_WINDOW_' + edge] = \
                c_dict[dtype + '_WINDOW_' + edge]

    def handle_window_variables(self, c_dict, app_name):
        """! Handle all window config variables like
              [FCST/OBS]_<app_name>_WINDOW_[BEGIN/END] and
              [FCST/OBS]_<app_name>_FILE_WINDOW_[BEGIN/END]
              Args:
                @param c_dict dictionary to set items in
        """
        dtypes = ['FCST', 'OBS']
        edges = ['BEGIN', 'END']

        for dtype in dtypes:
            for edge in edges:
                self.handle_window_once(c_dict, dtype, edge, app_name)
=======
    def handle_climo(self, time_info):
        if self.c_dict['CLIMO_INPUT_TEMPLATE'] != '':
            template = self.c_dict['CLIMO_INPUT_TEMPLATE']
            climo_file = sts.StringSub(self.logger,
                                       template,
                                       **time_info).do_string_sub()
            climo_path = os.path.join(self.c_dict['CLIMO_INPUT_DIR'], climo_file)
            self.logger.debug(f"Looking for climatology file {climo_path}")
            self.c_dict['CLIMO_FILE'] = util.preprocess_file(climo_path,
                                                             '',
                                                             self.config)
>>>>>>> e56d1b18

    def run_at_time(self, input_dict):
        """! Runs the MET application for a given run time. This function loops
              over the list of forecast leads and runs the application for each.
              Args:
                @param input_dict dictionary containing time information
        """

        # loop of forecast leads and process each
        lead_seq = util.get_lead_sequence(self.config, input_dict)
        for lead in lead_seq:
            input_dict['lead'] = lead

            # set current lead time config and environment variables
            self.config.set('config', 'CURRENT_LEAD_TIME', lead)
            os.environ['METPLUS_CURRENT_LEAD_TIME'] = str(lead)
            time_info = time_util.ti_calculate(input_dict)

            self.logger.info("Processing forecast lead {}".format(time_info['lead_string']))

            if util.skip_time(time_info, self.config):
                self.logger.debug('Skipping run time')
                continue

            # Run for given init/valid time and forecast lead combination
            self.run_at_time_once(time_info)

    def run_at_time_once(self, time_info):
        """! Build MET command for a given init/valid time and forecast lead combination
              Args:
                @param time_info dictionary containing timing information
        """

        # get verification mask if available
        self.get_verification_mask(time_info)

        self.c_dict['VAR_LIST'] = util.parse_var_list(self.config, time_info)

        self.handle_climo(time_info)

        if self.c_dict['ONCE_PER_FIELD']:
            # loop over all fields and levels (and probability thresholds) and
            # call the app once for each
            for var_info in self.c_dict['VAR_LIST']:
                self.clear()
                self.c_dict['CURRENT_VAR_INFO'] = var_info
                self.run_at_time_one_field(time_info, var_info)
        else:
            # loop over all variables and all them to the field list, then call the app once
            self.clear()
            self.run_at_time_all_fields(time_info)

    def run_at_time_one_field(self, time_info, var_info):
        """! Build MET command for a single field for a given
             init/valid time and forecast lead combination
              Args:
                @param time_info dictionary containing timing information
                @param var_info object containing variable information
        """
<<<<<<< HEAD
        # get model to compare
        model_path = self.find_model(time_info, var_info)
        if model_path is None:
            self.logger.error("Could not find file in " +\
                              self.c_dict['FCST_INPUT_DIR'] + \
                              " for init time " + time_info['init_fmt'] +\
                              " f" + str(time_info['lead_hours']))
            return
        self.infiles.append(model_path)

        # get observation to compare
        obs_path = self.find_obs(time_info, var_info)
        if obs_path is None:
            self.logger.error("Could not find file in " +\
                              self.c_dict['OBS_INPUT_DIR'] + \
                              " for valid time " + time_info['valid_fmt'])
            return
        self.infiles.append(obs_path)

        # get field info field a single field to pass to the MET config file
        fcst_field = self.get_one_field_info(var_info['fcst_level'],
                                             var_info['fcst_thresh'],
                                             var_info['fcst_name'],
                                             var_info['fcst_extra'], 'FCST')
        obs_field = self.get_one_field_info(var_info['obs_level'],
                                            var_info['obs_thresh'],
                                            var_info['obs_name'],
                                            var_info['obs_extra'], 'OBS')
=======
        # get model to compare, return None if not found
        model_path = self.find_model(time_info, var_info)
        if model_path is None:
            return

        self.infiles.append(model_path)

        # get observation to compare, return None if not found
        obs_path = self.find_obs(time_info, var_info)
        if obs_path is None:
            return

        self.infiles.append(obs_path)

        # get field info field a single field to pass to the MET config file
        fcst_field_list = self.get_field_info(v_level=var_info['fcst_level'],
                                              v_thresh=var_info['fcst_thresh'],
                                              v_name=var_info['fcst_name'],
                                              v_extra=var_info['fcst_extra'],
                                              d_type='FCST')

        obs_field_list = self.get_field_info(v_level=var_info['obs_level'],
                                             v_thresh=var_info['obs_thresh'],
                                             v_name=var_info['obs_name'],
                                             v_extra=var_info['obs_extra'],
                                             d_type='OBS')

        if fcst_field_list is None or obs_field_list is None:
            return
>>>>>>> e56d1b18

        fcst_fields = ','.join(fcst_field_list)
        obs_fields = ','.join(obs_field_list)

        self.process_fields(time_info, fcst_fields, obs_fields)

    def run_at_time_all_fields(self, time_info):
        """! Build MET command for all of the field/level combinations for a given
             init/valid time and forecast lead combination
              Args:
                @param time_info dictionary containing timing information
        """
        # get model from first var to compare
<<<<<<< HEAD
        model_path = self.find_model(time_info, self.c_dict['var_list'][0])
        if model_path is None:
            self.logger.error("Could not find file in " +\
                              self.c_dict['FCST_INPUT_DIR'] + \
                              " for init time " + time_info['init_fmt'] +\
                              " f" + str(time_info['lead_hours']))
            return
        self.infiles.append(model_path)

        # get observation to from first var compare
        obs_path = self.find_obs(time_info, self.c_dict['var_list'][0])
        if obs_path is None:
            self.logger.error("Could not find file in " + self.c_dict['OBS_INPUT_DIR'] + \
                              " for valid time " + time_info['valid_fmt'])
            return
=======
        model_path = self.find_model(time_info, self.c_dict['VAR_LIST'][0])
        if model_path is None:
            return

        self.infiles.append(model_path)

        # get observation to from first var compare
        obs_path = self.find_obs(time_info, self.c_dict['VAR_LIST'][0])
        if obs_path is None:
            return

>>>>>>> e56d1b18
        self.infiles.append(obs_path)

        fcst_field_list = []
        obs_field_list = []
<<<<<<< HEAD
        for var_info in self.c_dict['var_list']:
            next_fcst = self.get_one_field_info(var_info['fcst_level'],
                                                var_info['fcst_thresh'],
                                                var_info['fcst_name'],
                                                var_info['fcst_extra'], 'FCST')
            next_obs = self.get_one_field_info(var_info['obs_level'],
                                               var_info['obs_thresh'],
                                               var_info['obs_name'],
                                               var_info['obs_extra'], 'OBS')
            fcst_field_list.append(next_fcst)
            obs_field_list.append(next_obs)
=======
        for var_info in self.c_dict['VAR_LIST']:
            next_fcst = self.get_field_info(v_level=var_info['fcst_level'],
                                            v_thresh=var_info['fcst_thresh'],
                                            v_name=var_info['fcst_name'],
                                            v_extra=var_info['fcst_extra'],
                                            d_type='FCST')
            next_obs = self.get_field_info(v_level=var_info['obs_level'],
                                           v_thresh=var_info['obs_thresh'],
                                           v_name=var_info['obs_name'],
                                           v_extra=var_info['obs_extra'],
                                           d_type='OBS')

            if next_fcst is None or next_obs is None:
                return

            fcst_field_list.extend(next_fcst)
            obs_field_list.extend(next_obs)

>>>>>>> e56d1b18
        fcst_field = ','.join(fcst_field_list)
        obs_field = ','.join(obs_field_list)

        self.process_fields(time_info, fcst_field, obs_field)

    def get_field_info(self, v_name, v_level, v_thresh, v_extra, d_type):
        """! Format field information into format expected by MET config file
              Args:
                @param v_level level of data to extract
                @param v_thresh threshold value to use in comparison
                @param v_name name of field to process
                @param v_extra additional field information to add if available
                @param d_type type of data to find (FCST or OBS)
                @rtype string
                @return Returns formatted field information
        """
        # separate character from beginning of numeric level value if applicable
        _, level = util.split_level(v_level)

        # list to hold field information
        fields = []

        # get cat thresholds if available
        cat_thresh = ""
        threshs = [None]
        if len(v_thresh) != 0:
            threshs = v_thresh
            cat_thresh = "cat_thresh=[ " + ','.join(threshs) + " ];"

        # if neither input is probabilistic, add all cat thresholds to same field info item
        if not self.c_dict['FCST_IS_PROB'] and not self.c_dict['OBS_IS_PROB']:

            # if pcp_combine was run, use name_level, (*,*) format
            # if not, use user defined name/level combination
            if self.config.getbool('config', d_type + '_PCP_COMBINE_RUN', False):
                field = "{ name=\"" + v_name + "_" + level + \
                        "\"; level=\"(*,*)\";"
            else:
                field = "{ name=\"" + v_name + "\";"

                # add level if it is set
                if v_level:
                    field += " level=\"" +  v_level + "\";"

            # add threshold if it is set
            if cat_thresh:
                field += ' ' + cat_thresh

            # add extra info if it is set
            if v_extra:
                field += ' ' + v_extra

            field += ' }'
            fields.append(field)

        # if either input is probabilistic, create separate item for each threshold
        else:

            # if input currently being processed if probabilistic, format accordingly
            if self.c_dict[d_type + '_IS_PROB']:
                # if probabilistic data for either fcst or obs, thresholds are required
                # to be specified or no field items will be created. Create a field dict
                # item for each threshold value
                for thresh in threshs:
                    # if utilizing python embedding for prob input, just set the
                    # field name to the call to the script
                    if util.is_python_script(v_name):
                        field = "{ name=\"" + v_name + "\"; prob=TRUE;"
                    elif self.c_dict[d_type + '_INPUT_DATATYPE'] == 'NETCDF':
                        field = "{ name=\"" + v_name + "\";"
                        if v_level:
                            field += " level=\"" +  v_level + "\";"
                        field += " prob=TRUE;"
                    else:
                        # a threshold value is required for GRIB prob DICT data
                        if thresh is None:
                            self.logger.error('No threshold was specified for probabilistic '
                                              'forecast GRIB data')
                            return None

                        thresh_str = ""
                        comparison = util.get_comparison_from_threshold(thresh)
                        number = util.get_number_from_threshold(thresh)
                        if comparison in ["gt", "ge", ">", ">=", "==", "eq"]:
                            thresh_str += "thresh_lo=" + str(number) + "; "
                        if comparison in ["lt", "le", "<", "<=", "==", "eq"]:
                            thresh_str += "thresh_hi=" + str(number) + "; "

                        field = "{ name=\"PROB\"; level=\"" + v_level + \
                                "\"; prob={ name=\"" + v_name + \
                                "\"; " + thresh_str + "}"

                    # add probabilistic cat thresh if different from default ==0.1
                    prob_cat_thresh = self.c_dict[d_type + '_PROB_THRESH']
                    if prob_cat_thresh is not None:
                        field += " cat_thresh=[" + prob_cat_thresh + "];"

                    if v_extra:
                        field += ' ' + v_extra

                    field += ' }'
                    fields.append(field)
            else:
                # if input being processed is not probabilistic but the other input is
                for thresh in threshs:
                    # if pcp_combine was run, use name_level, (*,*) format
                    # if not, use user defined name/level combination
                    if self.config.getbool('config', d_type + '_PCP_COMBINE_RUN', False):
                        field = "{ name=\"" + v_name + "_" + level + \
                                "\"; level=\"(*,*)\";"
                    else:
                        field = "{ name=\"" + v_name + "\";"
                        if v_level:
                            field += " level=\"" + v_level + "\";"

                    if thresh is not None:
                        field += " cat_thresh=[ " + str(thresh) + " ];"

                    if v_extra:
                        field += ' ' + v_extra

                    field += ' }'
                    fields.append(field)

        # return list of field dictionary items
        return fields

    def set_environment_variables(self, fcst_field, obs_field, time_info):
        """!Set environment variables that are referenced by the MET config file"""
        # list of fields to print to log
        print_list = ["MODEL", "FCST_VAR", "OBS_VAR",
                      "LEVEL", "OBTYPE", "CONFIG_DIR",
                      "FCST_FIELD", "OBS_FIELD",
                      "INPUT_BASE", "MET_VALID_HHMM",
                      "CLIMO_FILE", "FCST_TIME"]

<<<<<<< HEAD
        var_info = self.c_dict['var_list'][0]
=======
        var_info = self.c_dict['VAR_LIST'][0]
>>>>>>> e56d1b18
        if 'CURRENT_VAR_INFO' in self.c_dict.keys():
            var_info = self.c_dict['CURRENT_VAR_INFO']

        # set environment variables needed for MET application
        self.add_env_var("MODEL", self.c_dict['MODEL'])
        self.add_env_var("OBTYPE", self.c_dict['OBTYPE'])
        self.add_env_var("FCST_VAR", var_info['fcst_name'])
        self.add_env_var("OBS_VAR", var_info['obs_name'])
        self.add_env_var("LEVEL", var_info['fcst_level'])
        self.add_env_var("FCST_FIELD", fcst_field)
        self.add_env_var("OBS_FIELD", obs_field)
        self.add_env_var("CONFIG_DIR", self.c_dict['CONFIG_DIR'])
        if self.c_dict['CLIMO_FILE']:
             self.add_env_var("CLIMO_FILE", self.c_dict['CLIMO_FILE'])
        else:
            self.add_env_var("CLIMO_FILE", '')
        # MET_VALID_HHMM should no longer be used and should be replaced with
        # CLIMO_FILE in the GridStat config file. Leaving the variable in
        # the environment so that people using older config files will still
        # be able to run. The value is actually month/day, not HHMM
        self.add_env_var("MET_VALID_HHMM", time_info['valid_fmt'][4:8])
        self.add_env_var("FCST_TIME", str(time_info['lead_hours']).zfill(3))
        self.add_env_var("INPUT_BASE", self.c_dict["INPUT_BASE"])

        # add additional env vars if they are specified
        if self.c_dict['NEIGHBORHOOD_WIDTH'] != '':
            self.add_env_var('NEIGHBORHOOD_WIDTH',
                             self.c_dict['NEIGHBORHOOD_WIDTH'])
            print_list.append('NEIGHBORHOOD_WIDTH')

        if self.c_dict['NEIGHBORHOOD_SHAPE'] != '':
            self.add_env_var('NEIGHBORHOOD_SHAPE',
                             self.c_dict['NEIGHBORHOOD_SHAPE'])
            print_list.append('NEIGHBORHOOD_SHAPE')

        if self.c_dict['VERIFICATION_MASK'] != '':
            self.add_env_var('VERIF_MASK',
                             self.c_dict['VERIFICATION_MASK'])
            print_list.append('VERIF_MASK')

        # set user environment variables
        self.set_user_environment(time_info)

        # send environment variables to logger
        self.logger.debug("ENVIRONMENT FOR NEXT COMMAND: ")
        self.print_user_env_items()
        for item in print_list:
            self.print_env_item(item)
        self.logger.debug("COPYABLE ENVIRONMENT FOR NEXT COMMAND: ")
        self.print_env_copy(print_list)

    def process_fields(self, time_info, fcst_field, obs_field, ens_field=None):
        """! Set and print environment variables, then build/run MET command
              Args:
                @param time_info dictionary with time information
                @param fcst_field field information formatted for MET config file
                @param obs_field field information formatted for MET config file
                @param ens_field field information formatted for MET config file
                only used for ensemble_stat
        """
        # set config file since command is reset after each run
        self.param = self.c_dict['CONFIG_FILE']

        # set up output dir with time info
        self.create_and_set_output_dir(time_info)

        # set environment variables needed by MET config file
        self.set_environment_variables(fcst_field, obs_field, time_info)

        # check if METplus can generate the command successfully
        cmd = self.get_command()
        if cmd is None:
            self.logger.error("Could not generate command")
            return

        # run the MET command
        self.build()

    def create_and_set_output_dir(self, time_info):
        """! Builds the full output dir path with valid or init time
              Creates output directory if it doesn't already exist
              Args:
                @param time_info dictionary with time information
        """
        out_dir = self.c_dict['OUTPUT_DIR']

        # use output template if it is set
        # if output template is not set, do not add any extra directories to path
        out_template_name = '{}_OUTPUT_TEMPLATE'.format(self.app_name.upper())
        if self.config.has_option('filename_templates',
                                  out_template_name):
            template = self.config.getraw('filename_templates',
                                          out_template_name)
            # perform string substitution to get full path
            string_sub = sts.StringSub(self.logger,
                                       template,
                                       **time_info)
            extra_path = string_sub.do_string_sub()
            out_dir = os.path.join(out_dir, extra_path)

        # create full output dir if it doesn't already exist
        if not os.path.exists(out_dir):
            os.makedirs(out_dir)

        # set output dir for wrapper
        self.outdir = out_dir

    def get_verification_mask(self, time_info):
        """!If verification mask template is set in the config file,
            use it to find the verification mask filename"""
        self.c_dict['VERIFICATION_MASK'] = ''
        if self.c_dict['VERIFICATION_MASK_TEMPLATE'] != '':
            template = self.c_dict['VERIFICATION_MASK_TEMPLATE']
            string_sub = sts.StringSub(self.logger,
                                       template,
                                       **time_info)
            filename = string_sub.do_string_sub()
            self.c_dict['VERIFICATION_MASK'] = filename
        return

    def get_command(self):
        """! Builds the command to run the MET application
           @rtype string
           @return Returns a MET command with arguments that you can run
        """
        if self.app_path is None:
            self.logger.error('No app path specified. '
                              'You must use a subclass')
            return None

<<<<<<< HEAD
        cmd = '{} -v {} '.format(self.app_path, self.verbose)
=======
        cmd = '{} -v {} '.format(self.app_path, self.c_dict['VERBOSITY'])
>>>>>>> e56d1b18
        for arg in self.args:
            cmd += arg + " "

        if len(self.infiles) == 0:
            self.logger.error("No input filenames specified")
            return None

<<<<<<< HEAD
        for infile in self.infiles:
            cmd += infile + " "
=======
        # add forecast file
        cmd += self.infiles[0] + ' '

        # add observation file
        cmd += self.infiles[1] + ' '

        if self.param == '':
            self.logger.error('Must specify config file to run MET tool')
            return None
>>>>>>> e56d1b18

        cmd += self.param + ' '

        if self.outdir == "":
            self.logger.error("No output directory specified")
            return None

        cmd += '-outdir {}'.format(self.outdir)
        return cmd<|MERGE_RESOLUTION|>--- conflicted
+++ resolved
@@ -40,12 +40,7 @@
             Allows developer to reference config items without having to know
             the type and consolidates config get calls so it is easier to see
             which config variables are used in the wrapper"""
-<<<<<<< HEAD
-        c_dict = super(CompareGriddedWrapper, self).create_c_dict()
-        c_dict['var_list'] = util.parse_var_list(self.config)
-=======
         c_dict = super().create_c_dict()
->>>>>>> e56d1b18
         c_dict['MODEL'] = self.config.getstr('config', 'MODEL', 'FCST')
         c_dict['OBTYPE'] = self.config.getstr('config', 'OBTYPE', 'OBS')
         c_dict['CONFIG_DIR'] = self.config.getdir('CONFIG_DIR', '')
@@ -56,38 +51,8 @@
         c_dict['FCST_IS_PROB'] = self.config.getbool('config', 'FCST_IS_PROB', False)
         c_dict['OBS_IS_PROB'] = self.config.getbool('config', 'OBS_IS_PROB', False)
 
-<<<<<<< HEAD
-        c_dict['FCST_WINDOW_BEGIN'] = \
-            self.config.getseconds('config', 'FCST_WINDOW_BEGIN', 0)
-        c_dict['FCST_WINDOW_END'] = \
-            self.config.getseconds('config', 'FCST_WINDOW_END', 0)
-
-        c_dict['OBS_WINDOW_BEGIN'] = \
-            self.config.getseconds('config', 'OBS_WINDOW_BEGIN', 0)
-        c_dict['OBS_WINDOW_END'] = \
-            self.config.getseconds('config', 'OBS_WINDOW_END', 0)
-
-        # if file window is not set, use window values
-        c_dict['FCST_FILE_WINDOW_BEGIN'] = \
-            self.config.getseconds('config', 'FCST_FILE_WINDOW_BEGIN',
-                                   c_dict['FCST_WINDOW_BEGIN'])
-        c_dict['FCST_FILE_WINDOW_END'] = \
-            self.config.getseconds('config', 'FCST_FILE_WINDOW_END',
-                                   c_dict['FCST_WINDOW_END'])
-
-        c_dict['OBS_FILE_WINDOW_BEGIN'] = \
-            self.config.getseconds('config', 'OBS_FILE_WINDOW_BEGIN',
-                                   c_dict['OBS_WINDOW_BEGIN'])
-        c_dict['OBS_FILE_WINDOW_END'] = \
-            self.config.getseconds('config', 'OBS_FILE_WINDOW_END',
-                                   c_dict['OBS_WINDOW_END'])
-
-        c_dict['FCST_PROB_THRESH'] = '==0.1'
-        c_dict['OBS_PROB_THRESH'] = '==0.1'
-=======
         c_dict['FCST_PROB_THRESH'] = None
         c_dict['OBS_PROB_THRESH'] = None
->>>>>>> e56d1b18
 
         c_dict['ALLOW_MULTIPLE_FILES'] = False
         c_dict['NEIGHBORHOOD_WIDTH'] = ''
@@ -100,49 +65,6 @@
 
         return c_dict
 
-<<<<<<< HEAD
-    def handle_window_once(self, c_dict, dtype, edge, app_name):
-        """! Check and set window dictionary variables like
-              OBS_WINDOW_BEG or FCST_FILE_WINDW_END
-              Args:
-                @param c_dict dictionary to set items in
-                @param dtype type of data 'FCST' or 'OBS'
-                @param edge either 'BEGIN' or 'END'
-        """
-        app = app_name.upper()
-
-        # if value specific to given wrapper is set, override value
-        if self.config.has_option('config',
-                                  dtype + '_' + app + '_WINDOW_' + edge):
-            c_dict[dtype + '_WINDOW_' + edge] = \
-                self.config.getint('config',
-                                   dtype + '_' + app + '_WINDOW_' + edge)
-
-        # do the same for FILE_WINDOW, but
-        # if FILE_WINDOW is not set, set it to WINDOW value
-        if self.config.has_option('config',
-                                  dtype + '_' + app + '_FILE_WINDOW_' + edge):
-            c_dict[dtype + '_FILE_WINDOW_' + edge] = \
-                self.config.getint('config',
-                                   dtype + '_' + app + '_FILE_WINDOW_' + edge)
-        else:
-            c_dict[dtype + '_FILE_WINDOW_' + edge] = \
-                c_dict[dtype + '_WINDOW_' + edge]
-
-    def handle_window_variables(self, c_dict, app_name):
-        """! Handle all window config variables like
-              [FCST/OBS]_<app_name>_WINDOW_[BEGIN/END] and
-              [FCST/OBS]_<app_name>_FILE_WINDOW_[BEGIN/END]
-              Args:
-                @param c_dict dictionary to set items in
-        """
-        dtypes = ['FCST', 'OBS']
-        edges = ['BEGIN', 'END']
-
-        for dtype in dtypes:
-            for edge in edges:
-                self.handle_window_once(c_dict, dtype, edge, app_name)
-=======
     def handle_climo(self, time_info):
         if self.c_dict['CLIMO_INPUT_TEMPLATE'] != '':
             template = self.c_dict['CLIMO_INPUT_TEMPLATE']
@@ -154,7 +76,6 @@
             self.c_dict['CLIMO_FILE'] = util.preprocess_file(climo_path,
                                                              '',
                                                              self.config)
->>>>>>> e56d1b18
 
     def run_at_time(self, input_dict):
         """! Runs the MET application for a given run time. This function loops
@@ -214,36 +135,6 @@
                 @param time_info dictionary containing timing information
                 @param var_info object containing variable information
         """
-<<<<<<< HEAD
-        # get model to compare
-        model_path = self.find_model(time_info, var_info)
-        if model_path is None:
-            self.logger.error("Could not find file in " +\
-                              self.c_dict['FCST_INPUT_DIR'] + \
-                              " for init time " + time_info['init_fmt'] +\
-                              " f" + str(time_info['lead_hours']))
-            return
-        self.infiles.append(model_path)
-
-        # get observation to compare
-        obs_path = self.find_obs(time_info, var_info)
-        if obs_path is None:
-            self.logger.error("Could not find file in " +\
-                              self.c_dict['OBS_INPUT_DIR'] + \
-                              " for valid time " + time_info['valid_fmt'])
-            return
-        self.infiles.append(obs_path)
-
-        # get field info field a single field to pass to the MET config file
-        fcst_field = self.get_one_field_info(var_info['fcst_level'],
-                                             var_info['fcst_thresh'],
-                                             var_info['fcst_name'],
-                                             var_info['fcst_extra'], 'FCST')
-        obs_field = self.get_one_field_info(var_info['obs_level'],
-                                            var_info['obs_thresh'],
-                                            var_info['obs_name'],
-                                            var_info['obs_extra'], 'OBS')
-=======
         # get model to compare, return None if not found
         model_path = self.find_model(time_info, var_info)
         if model_path is None:
@@ -273,7 +164,6 @@
 
         if fcst_field_list is None or obs_field_list is None:
             return
->>>>>>> e56d1b18
 
         fcst_fields = ','.join(fcst_field_list)
         obs_fields = ','.join(obs_field_list)
@@ -287,23 +177,6 @@
                 @param time_info dictionary containing timing information
         """
         # get model from first var to compare
-<<<<<<< HEAD
-        model_path = self.find_model(time_info, self.c_dict['var_list'][0])
-        if model_path is None:
-            self.logger.error("Could not find file in " +\
-                              self.c_dict['FCST_INPUT_DIR'] + \
-                              " for init time " + time_info['init_fmt'] +\
-                              " f" + str(time_info['lead_hours']))
-            return
-        self.infiles.append(model_path)
-
-        # get observation to from first var compare
-        obs_path = self.find_obs(time_info, self.c_dict['var_list'][0])
-        if obs_path is None:
-            self.logger.error("Could not find file in " + self.c_dict['OBS_INPUT_DIR'] + \
-                              " for valid time " + time_info['valid_fmt'])
-            return
-=======
         model_path = self.find_model(time_info, self.c_dict['VAR_LIST'][0])
         if model_path is None:
             return
@@ -315,24 +188,10 @@
         if obs_path is None:
             return
 
->>>>>>> e56d1b18
         self.infiles.append(obs_path)
 
         fcst_field_list = []
         obs_field_list = []
-<<<<<<< HEAD
-        for var_info in self.c_dict['var_list']:
-            next_fcst = self.get_one_field_info(var_info['fcst_level'],
-                                                var_info['fcst_thresh'],
-                                                var_info['fcst_name'],
-                                                var_info['fcst_extra'], 'FCST')
-            next_obs = self.get_one_field_info(var_info['obs_level'],
-                                               var_info['obs_thresh'],
-                                               var_info['obs_name'],
-                                               var_info['obs_extra'], 'OBS')
-            fcst_field_list.append(next_fcst)
-            obs_field_list.append(next_obs)
-=======
         for var_info in self.c_dict['VAR_LIST']:
             next_fcst = self.get_field_info(v_level=var_info['fcst_level'],
                                             v_thresh=var_info['fcst_thresh'],
@@ -351,7 +210,6 @@
             fcst_field_list.extend(next_fcst)
             obs_field_list.extend(next_obs)
 
->>>>>>> e56d1b18
         fcst_field = ','.join(fcst_field_list)
         obs_field = ','.join(obs_field_list)
 
@@ -488,11 +346,7 @@
                       "INPUT_BASE", "MET_VALID_HHMM",
                       "CLIMO_FILE", "FCST_TIME"]
 
-<<<<<<< HEAD
-        var_info = self.c_dict['var_list'][0]
-=======
         var_info = self.c_dict['VAR_LIST'][0]
->>>>>>> e56d1b18
         if 'CURRENT_VAR_INFO' in self.c_dict.keys():
             var_info = self.c_dict['CURRENT_VAR_INFO']
 
@@ -623,11 +477,7 @@
                               'You must use a subclass')
             return None
 
-<<<<<<< HEAD
-        cmd = '{} -v {} '.format(self.app_path, self.verbose)
-=======
         cmd = '{} -v {} '.format(self.app_path, self.c_dict['VERBOSITY'])
->>>>>>> e56d1b18
         for arg in self.args:
             cmd += arg + " "
 
@@ -635,10 +485,6 @@
             self.logger.error("No input filenames specified")
             return None
 
-<<<<<<< HEAD
-        for infile in self.infiles:
-            cmd += infile + " "
-=======
         # add forecast file
         cmd += self.infiles[0] + ' '
 
@@ -648,7 +494,6 @@
         if self.param == '':
             self.logger.error('Must specify config file to run MET tool')
             return None
->>>>>>> e56d1b18
 
         cmd += self.param + ' '
 
