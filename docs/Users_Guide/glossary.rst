******************************
METplus Configuration Glossary
******************************

.. glossary::
   :sorted:

   REGRID_DATA_PLANE_ONCE_PER_FIELD
     If True, run RegridDataPlane separately for each field name/level combination specified in the configuration file. See  :ref:`Field_Info` for more information on how fields are specified. If False, run RegridDataPlane once with all of the fields specified.

     | *Used by:*  RegridDataPlane

   CUSTOM_LOOP_LIST
     List of strings that are used to run each item in the :term:`PROCESS_LIST` multiple times for each run time to allow the tool to be run with different configurations. The filename template tag {custom?fmt=%s} can be used throughout the METplus configuration file. For example, the text can be used to supply different configuration files (if the MET tool uses them) and output filenames/directories. If you have two configuration files, SeriesAnalysisConfig_one and SeriesAnalysisConfig_two, you can set::

       [config]
       CUSTOM_LOOP_LIST = one, two
       SERIES_ANALYSIS_CONFIG_FILE = {CONFIG_DIR}/SeriesAnalysisConfig_{custom?fmt=%s}

       [dir]
       SERIES_ANALYSIS_OUTPUT_DIR = {OUTPUT_BASE}/{custom?fmt=%s}

    With this configuration, SeriesAnalysis will be called twice. The first run will use SeriesAnalysisConfig_one and write output to {OUTPUT_BASE}/one. The second run will use SeriesAnalysisConfig_two and write output to {OUTPUT_BASE}/two.

    If unset or left blank, the wrapper will run once per run time. There are also wrapper-specific configuration variables to define a custom string loop list for a single wrapper, i.e. :term:`SERIES_ANALYSIS_CUSTOM_LOOP_LIST` and :term:`PCP_COMBINE_CUSTOM_LOOP_LIST`.

     | *Used by:* Many

   SERIES_ANALYSIS_CUSTOM_LOOP_LIST
    Sets custom string loop list for a specific wrapper. See :term:`CUSTOM_LOOP_LIST`.

     | *Used by:* SeriesAnalysis

   PCP_COMBINE_CUSTOM_LOOP_LIST
    Sets custom string loop list for a specific wrapper. See :term:`CUSTOM_LOOP_LIST`.

     | *Used by:* PCPCombine

   ASCII2NC_CUSTOM_LOOP_LIST
    Sets custom string loop list for a specific wrapper. See :term:`CUSTOM_LOOP_LIST`.

     | *Used by:* ASCII2NC

   ENSEMBLE_STAT_CUSTOM_LOOP_LIST
    Sets custom string loop list for a specific wrapper. See :term:`CUSTOM_LOOP_LIST`.

     | *Used by:* EnsembleStat

   EXAMPLE_CUSTOM_LOOP_LIST
    Sets custom string loop list for a specific wrapper. See :term:`CUSTOM_LOOP_LIST`.

     | *Used by:* Example

   GEMPAKTOCF_CUSTOM_LOOP_LIST
    Sets custom string loop list for a specific wrapper. See :term:`CUSTOM_LOOP_LIST`.

     | *Used by:* GempakToCF

   GRID_STAT_CUSTOM_LOOP_LIST
    Sets custom string loop list for a specific wrapper. See :term:`CUSTOM_LOOP_LIST`.

     | *Used by:* GridStat

   MODE_CUSTOM_LOOP_LIST
    Sets custom string loop list for a specific wrapper. See :term:`CUSTOM_LOOP_LIST`.

     | *Used by:* MODE

   MTD_CUSTOM_LOOP_LIST
    Sets custom string loop list for a specific wrapper. See :term:`CUSTOM_LOOP_LIST`.

     | *Used by:* MTD

   PB2NC_CUSTOM_LOOP_LIST
    Sets custom string loop list for a specific wrapper. See :term:`CUSTOM_LOOP_LIST`.

     | *Used by:* PB2NC

   POINT_STAT_CUSTOM_LOOP_LIST
    Sets custom string loop list for a specific wrapper. See :term:`CUSTOM_LOOP_LIST`.

     | *Used by:* PointStat

   PY_EMBED_INGEST_CUSTOM_LOOP_LIST
    Sets custom string loop list for a specific wrapper. See :term:`CUSTOM_LOOP_LIST`.

     | *Used by:* PyEmbedIngest

   REGRID_DATA_PLANE_CUSTOM_LOOP_LIST
    Sets custom string loop list for a specific wrapper. See :term:`CUSTOM_LOOP_LIST`.

     | *Used by:* RegridDataPlane

   TC_GEN_CUSTOM_LOOP_LIST
    Sets custom string loop list for a specific wrapper. See :term:`CUSTOM_LOOP_LIST`.

     | *Used by:* TCGen

   TC_PAIRS_CUSTOM_LOOP_LIST
    Sets custom string loop list for a specific wrapper. See :term:`CUSTOM_LOOP_LIST`.

     | *Used by:* TCPairs

   EXTRACT_TILES_CUSTOM_LOOP_LIST
    Sets custom string loop list for a specific wrapper. See :term:`CUSTOM_LOOP_LIST`.

     | *Used by:* ExtractTiles

   POINT2GRID_CUSTOM_LOOP_LIST
    Sets custom string loop list for a specific wrapper. See :term:`CUSTOM_LOOP_LIST`.

     | *Used by:* Point2Grid

   GROUP_LIST_ITEMS
     Names of the lists in the METplus .conf file to treat the items in those lists as a group.

     | *Used by:* MakePlots, StatAnalysis

   LOOP_LIST_ITEMS
     Names of the lists in the METplus .conf file to treat the items in those lists individually.

     | *Used by:* MakePlots, StatAnalysis

   MAKE_PLOTS_AVERAGE_METHOD
     The method to use to average the data. Valid options are MEAN, MEDIAN, and AGGREGATION.

     | *Used by:* MakePlots

   MAKE_PLOTS_SCRIPTS_DIR
     Directory to find scripts used by MakePlots.

     | *Used by:* MakePlots

   MAKE_PLOTS_INPUT_DIR
     Directory containing input files used by MakePlots.

     | *Used by:* MakePlots

   MAKE_PLOTS_OUTPUT_DIR
     Directory to write files generated by MakePlots.

     | *Used by:* MakePlots

   MAKE_PLOTS_VERIF_CASE
     Verification case used by MakePlots. Valid options for this include: grid2grid, grid2obs, precip.

     | *Used by:* MakePlots

   CYCLONE_PLOTTER_OUTPUT_DIR
     Directory for saving files generated by CyclonePlotter.

     | *Used by:* CyclonePlotter

   CYCLONE_PLOTTER_MODEL
     Model used in CyclonePlotter.

     | *Used by:* CyclonePlotter

   TCMPR_PLOTTER_PREFIX
     Prefix used in TCMPRPlotter.

     | *Used by:* TCMPRPlotter

   TCMPR_PLOTTER_CONFIG_FILE
     Configuration file used by TCMPRPlotter.

     | *Used by:* TCMPRPlotter

   ASCII2NC_WINDOW_BEGIN
     Passed to the ASCII2NC MET config file to determine the range of data within a file that should be used for processing. Units are seconds. If the variable is not set, ASCII2NC will use :term:`OBS_WINDOW_BEGIN`.

     | *Used by:*  ASCII2NC

   ASCII2NC_WINDOW_END
     Passed to the ASCII2NC MET config file to determine the range of data within a file that should be used for processing. Units are seconds. If the variable is not set, ASCII2NC will use :term:`OBS_WINDOW_END`.

     | *Used by:*  ASCII2NC

   POINT2GRID_GAUSSIAN_DX
     Gaussian dx value to add to the Point2Grid command line call with -gaussian_dx. Not added to call if unset or set to empty string.

     | *Used by:* Point2Grid

   POINT2GRID_GAUSSIAN_RADIUS
     Gaussian radius value to add to the Point2Grid command line call with -gaussian_radius. Not added to call if unset or set to empty string.

     | *Used by:* Point2Grid

   REGRID_DATA_PLANE_GAUSSIAN_DX
     Gaussian dx value to add to the RegridDataPlane command line call with -gaussian_dx. Not added to call if unset or set to empty string.

     | *Used by:* RegridDataPlane

   REGRID_DATA_PLANE_GAUSSIAN_RADIUS
     Gaussian radius value to add to the RegridDataPlane command line call with -gaussian_radius. Not added to call if unset or set to empty string.

     | *Used by:* RegridDataPlane

   FCST_PCP_COMBINE_CONSTANT_INIT
     If True, only look for forecast files that have a given initialization time. Used only if :term:`FCST_PCP_COMBINE_INPUT_TEMPLATE` has a 'lead' tag. If set to False, the lowest forecast lead for each search (valid) time is used. See :term:`OBS_PCP_COMBINE_CONSTANT_INIT`

     | *Used by:* PCPCombine

   OBS_PCP_COMBINE_CONSTANT_INIT
     If True, only look for observation files that have a given initialization time. Used only if :term:`OBS_PCP_COMBINE_INPUT_TEMPLATE` has a 'lead' tag. If set to False, the lowest forecast lead for each search (valid) time is used. This variable is only used if model data is used as the OBS to compare to other model data as the FCST.

     | *Used by:* PCPCombine

   CURRENT_FCST_NAME
     Generated by METplus in wrappers that loop over forecast names/levels to keep track of the current forecast name that is being processed. It can be referenced in the [GRID_STAT/MODE/MTD]_OUTPUT_PREFIX to set the output file names. This should not be set by a user!

     | *Used by:* GridStat, MODE, MTD

   CURRENT_OBS_NAME
     Generated by METplus in wrappers that loop over observation names/levels to keep track of the current observation name that is being processed. It can be referenced in the [GRID_STAT/MODE/MTD]_OUTPUT_PREFIX to set the output file names. This should not be set by a user!

     | *Used by:* GridStat, MODE, MTD

   CURRENT_FCST_LEVEL
     Generated by METplus in wrappers that loop over forecast names/levels to keep track of the current forecast level that is being processed. It can be referenced in the [GRID_STAT/MODE/MTD]_OUTPUT_PREFIX to set the output file names. This should not be set by a user!

     | *Used by:* GridStat, MODE, MTD

   CURRENT_OBS_LEVEL
     Generated by METplus in wrappers that loop over observation names/levels to keep track of the current observation level that is being processed. It can be referenced in the [GRID_STAT/MODE/MTD]_OUTPUT_PREFIX to set the output file names. This should not be set by a user!

     | *Used by:* GridStat, MODE, MTD


   CYCLONE_PLOTTER_INPUT_DIR
      The directory containing the input data to be plotted.

     | *Used by:* CyclonePlotter

   ANLY_ASCII_REGEX_LEAD
     .. warning:: **DEPRECATED:** Please use :term:`OBS_EXTRACT_TILES_PREFIX` instead.

   ANLY_NC_TILE_REGEX
     .. warning:: **DEPRECATED:** Please use :term:`OBS_EXTRACT_TILES_PREFIX` instead.

   ENSEMBLE_STAT_OUTPUT_PREFIX
     String to pass to the MET config file to prepend text to the output filenames.

     | *Used by:* EnsembleStat

   GRID_STAT_OUTPUT_PREFIX
     String to pass to the MET config file to prepend text to the output filenames.

     | *Used by:* GridStat

   POINT_STAT_OUTPUT_PREFIX
     String to pass to the MET config file to prepend text to the output filenames.

     | *Used by:* PointStat

   MODE_OUTPUT_PREFIX
     String to pass to the MET config file to prepend text to the output filenames.

     | *Used by:* MODE

   MTD_OUTPUT_PREFIX
     String to pass to the MET config file to prepend text to the output filenames.

     | *Used by:* MTD

   OBS_SERIES_ANALYSIS_ASCII_REGEX_LEAD
     .. warning:: **DEPRECATED:** Please use :term:`OBS_EXTRACT_TILES_PREFIX` instead.

   OBS_SERIES_ANALYSIS_NC_TILE_REGEX
     .. warning:: **DEPRECATED:** Please use :term:`OBS_EXTRACT_TILES_PREFIX` instead.

   ANLY_TILE_PREFIX
     .. warning:: **DEPRECATED:** Please use :term:`OBS_EXTRACT_TILES_PREFIX` instead.

   ANLY_TILE_REGEX
     .. warning:: **DEPRECATED:** No longer used. The regular expression for the analysis input file. The file is in GRIBv2 format.

   OBS_EXTRACT_TILES_PREFIX
     Prefix for observation tile files. Used to create filename of intermediate files that are created while performing a series analysis.

     | *Used by:*  ExtractTiles

   CYCLONE_INPUT_DIR
     Input directory for the cyclone plotter. This should be the output directory for the MET TC-Pairs utility

     | *Used by:* CyclonePlotter

   FCST_REGRID_DATA_PLANE_VAR<n>_OUTPUT_FIELD_NAME
     Specify the forecast output field name that is created by RegridDataPlane. The name corresponds to :term:`FCST_VAR<n>_NAME`. This is used when using Python Embedding as input to the MET tool, because the :term:`FCST_VAR<n>_NAME` defines the python script to call.

     | *Used by:* RegridDataPlane


   OBS_REGRID_DATA_PLANE_VAR<n>_OUTPUT_FIELD_NAME
     Specify the observation output field name that is created by RegridDataPlane. The name corresponds to :term:`OBS_VAR<n>_NAME`. This is used when using Python Embedding as input to the MET tool, because the :term:`OBS_VAR<n>_NAME` defines the python script to call.

     | *Used by:* RegridDataPlane

   POINT2GRID_WINDOW_BEGIN
     Specify the beginning of the time window to use for a date stamp window to grab observations

     | *Used by:* Point2Grid

   POINT2GRID_WINDOW_END
     Specify the end of the time window to use for a date stamp window to grab observations

     | *Used by:* Point2Grid


   POINT2GRID_INPUT_FIELD
     Specify the input field name that is read by Point2Grid.

     | *Used by:* Point2Grid

   POINT2GRID_INPUT_LEVEL
     Specify the input level name that is read by Point2Grid.

     | *Used by:* Point2Grid

   POINT2GRID_QC_FLAGS
     Specify the qc flags name that is read by Point2Grid.

     | *Used by:* Point2Grid

   POINT2GRID_ADP
     Provides an additional Aerosol Detection Product when GOES 16/17 input and an AOD variable name is used.

     | *Used by:* Point2Grid

   POINT2GRID_PROB_CAT_THRESH
     Specify the probability threshold for practically perfect forecasts

     | *Used by:* Point2Grid

   POINT2GRID_VLD_THRESH
     Specify the required ratio of valid data for regridding

     | *Used by:* Point2Grid

   FCST_REGRID_DATA_PLANE_VAR<n>_INPUT_FIELD_NAME
     Specify the (optional) forecast input field name that is read by RegridDataPlane. The name corresponds to :term:`FCST_VAR<n>_NAME`. This is used when using Python Embedding as input to the MET tool, because the :term:`FCST_VAR<n>_NAME` defines the python script to call.

     | *Used by:* RegridDataPlane


   OBS_REGRID_DATA_PLANE_VAR<n>_INPUT_FIELD_NAME
     Specify the (optional) observation input field name that is created by RegridDataPlane. The name corresponds to :term:`OBS_VAR<n>_NAME`. This is used when using Python Embedding as input to the MET tool, because the :term:`OBS_VAR<n>_NAME` defines the python script to call.

     | *Used by:* RegridDataPlane

   FCST_REGRID_DATA_PLANE_VAR<n>_INPUT_LEVEL
     Specify the (optional) forecast input field level that is read by RegridDataPlane. The name corresponds to :term:`FCST_VAR<n>_LEVELS`. This is used when using Python Embedding as input to the MET tool, because the :term:`FCST_VAR<n>_LEVELS` defines the python script to call.

     | *Used by:* RegridDataPlane


   OBS_REGRID_DATA_PLANE_VAR<n>_INPUT_LEVEL
     Specify the (optional) observation input field level that is created by RegridDataPlane. The name corresponds to :term:`OBS_VAR<n>_LEVELS`. This is used when using Python Embedding as input to the MET tool, because the :term:`OBS_VAR<n>_LEVELS` defines the python script to call.

     | *Used by:* RegridDataPlane

   LOG_ASCII2NC_VERBOSITY
     Overrides the log verbosity for ASCII2NC only. If not set, the verbosity level is controlled by :term:`LOG_MET_VERBOSITY`.

     | *Used by:* ASCII2NC

   LOG_SERIES_ANALYSIS_VERBOSITY
     Overrides the log verbosity for SeriesAnalysis only. If not set, the verbosity level is controlled by :term:`LOG_MET_VERBOSITY`.

     | *Used by:* SeriesAnalysis

   LOG_ENSEMBLE_STAT_VERBOSITY
     Overrides the log verbosity for EnsembleStat only. If not set, the verbosity level is controlled by :term:`LOG_MET_VERBOSITY`.

     | *Used by:* EnsembleStat

   LOG_STAT_ANALYSIS_VERBOSITY
     Overrides the log verbosity for StatAnalysis only. If not set, the verbosity level is controlled by :term:`LOG_MET_VERBOSITY`.

     | *Used by:* StatAnalysis

   LOG_GRID_STAT_VERBOSITY
     Overrides the log verbosity for GridStat only. If not set, the verbosity level is controlled by :term:`LOG_MET_VERBOSITY`.

     | *Used by:* GridStat

   LOG_MODE_VERBOSITY
     Overrides the log verbosity for MODE only. If not set, the verbosity level is controlled by :term:`LOG_MET_VERBOSITY`.

     | *Used by:* MODE

   LOG_MTD_VERBOSITY
     Overrides the log verbosity for MTD only. If not set, the verbosity level is controlled by :term:`LOG_MET_VERBOSITY`.

     | *Used by:* MTD

   LOG_PB2NC_VERBOSITY
     Overrides the log verbosity for PB2NC only. If not set, the verbosity level is controlled by :term:`LOG_MET_VERBOSITY`.

     | *Used by:* PB2NC

   LOG_PCP_COMBINE_VERBOSITY
     Overrides the log verbosity for PCPCombine only. If not set, the verbosity level is controlled by :term:`LOG_MET_VERBOSITY`.

     | *Used by:* PCPCombine

   LOG_POINT_STAT_VERBOSITY
     Overrides the log verbosity for PointStat only. If not set, the verbosity level is controlled by :term:`LOG_MET_VERBOSITY`.

     | *Used by:* PointStat

   LOG_REGRID_DATA_PLANE_VERBOSITY
     Overrides the log verbosity for RegridDataPlane only. If not set, the verbosity level is controlled by :term:`LOG_MET_VERBOSITY`.

     | *Used by:* RegridDataPlane

   LOG_TC_PAIRS_VERBOSITY
     Overrides the log verbosity for TCPairs only. If not set, the verbosity level is controlled by :term:`LOG_MET_VERBOSITY`.

     | *Used by:* TCPairs

   LOG_TC_RMW_VERBOSITY
     Overrides the log verbosity for TCRMW  only. If not set, the verbosity level is controlled by :term:`LOG_MET_VERBOSITY`.

     | *Used by:* TCRMW

   LOG_TC_STAT_VERBOSITY
     Overrides the log verbosity for TCStat only. If not set, the verbosity level is controlled by :term:`LOG_MET_VERBOSITY`.

     | *Used by:* TCStat

   LOG_LINE_FORMAT
     Defines the formatting of each METplus log output line. For more information on acceptable values, see the Python documentation for LogRecord: https://docs.python.org/3/library/logging.html#logging.LogRecord

     | *Used by:* All

   LOG_LINE_DATE_FORMAT
     Defines the formatting of the date in the METplus log output. See :term:`LOG_LINE_FORMAT`.

     | *Used by:* All

   FCST_PCP_COMBINE_COMMAND
     Used only when :term:`FCST_PCP_COMBINE_METHOD` = USER_DEFINED. Custom command to run PCPCombine with a complex call that doesn't fit common use cases. Value can include filename template syntax, i.e. {valid?fmt=%Y%m%d}, that will be substituted based on the current runtime. The name of the application and verbosity flag does not need to be included. For example, if set to '-derive min,max /some/file' the command run will be pcp_combine -v 2 -derive min,max /some/file. A corresponding variable exists for observation data called :term:`OBS_PCP_COMBINE_COMMAND`.

     | *Used by:* PCPCombine

   OBS_PCP_COMBINE_COMMAND
     Used only when :term:`OBS_PCP_COMBINE_METHOD` = USER_DEFINED. Custom command to run PCPCombine with a complex call that doesn't fit common use cases. Value can include filename template syntax, i.e. {valid?fmt=%Y%m%d}, that will be substituted based on the current runtime. The name of the application and verbosity flag does not need to be included. For example, if set to '-derive min,max /some/file' the command run will be pcp_combine -v 2 -derive min,max /some/file. A corresponding variable exists for forecast data called :term:`FCST_PCP_COMBINE_COMMAND`.

     | *Used by:* PCPCombine

   PY_EMBED_INGEST_<n>_SCRIPT
     Used to use Python embedding to process multiple files. <n> is an integer greater than or equal to 1. Specifies the python script with arguments to run through RegridDataPlane to generate a file that can be read by the MET tools. This variable supports filename template syntax, so you can specify filenames with time information, i.e. {valid?fmt=%Y%m%d}. See also :term:`PY_EMBED_INGEST_<n>_TYPE`, :term:`PY_EMBED_INGEST_<n>_OUTPUT_GRID`, :term:`PY_EMBED_INGEST_<n>_OUTPUT_TEMPLATE`, and :term:`PY_EMBED_INGEST_<n>_OUTPUT_DIR`.

     | *Used by:* PyEmbedIngest

   PY_EMBED_INGEST_<n>_TYPE
     Used to use Python embedding to process multiple files. <n> is an integer greater than or equal to 1. Specifies the type of output generated by the Python script. Valid options are NUMPY, XARRAY, and PANDAS. See also :term:`PY_EMBED_INGEST_<n>_SCRIPT`, :term:`PY_EMBED_INGEST_<n>_OUTPUT_GRID`, :term:`PY_EMBED_INGEST_<n>_OUTPUT_TEMPLATE`, and :term:`PY_EMBED_INGEST_<n>_OUTPUT_DIR`.

     | *Used by:* PyEmbedIngest

   PY_EMBED_INGEST_<n>_OUTPUT_GRID
     Used to use Python embedding to process multiple files. <n> is an integer greater than or equal to 1. Specifies the grid information that RegridDataPlane will use to generate a file that can be read by the MET tools. This can be a file path or a grid definition. See the `MET User's Guide <https://dtcenter.org/community-code/model-evaluation-tools-met/documentation>`_ section regarding Regrid-Data-Plane for more information. See also :term:`PY_EMBED_INGEST_<n>_TYPE`, :term:`PY_EMBED_INGEST_<n>_SCRIPT`, :term:`PY_EMBED_INGEST_<n>_OUTPUT_TEMPLATE`, and :term:`PY_EMBED_INGEST_<n>_OUTPUT_DIR`.

     | *Used by:* PyEmbedIngest

   PY_EMBED_INGEST_<n>_OUTPUT_FIELD_NAME
     Used to specify the forecast output field name that is created by RegridDataPlane. If this option is not set, RegridDataPlane will call the field name "name_level".

     | *Used by:* PyEmbedIngest

   PY_EMBED_INGEST_<n>_OUTPUT_TEMPLATE
     Used to use Python embedding to process multiple files. <n> is an integer greater than or equal to 1. Specifies the output filename using filename template syntax. The value will be substituted with time information and appended to :term:`PY_EMBED_INGEST_<n>_OUTPUT_DIR` if it is set. See also :term:`PY_EMBED_INGEST_<n>_TYPE`, :term:`PY_EMBED_INGEST_<n>_SCRIPT`, and :term:`PY_EMBED_INGEST_<n>_OUTPUT_GRID`.

     | *Used by:* PyEmbedIngest

   PY_EMBED_INGEST_<n>_OUTPUT_DIR
     Used to use Python embedding to process multiple files. <n> is an integer greater than or equal to 1. Specifies the output diirectory to write data. See also :term:`PY_EMBED_INGEST_<n>_TYPE`, :term:`PY_EMBED_INGEST_<n>_SCRIPT`, and :term:`PY_EMBED_INGEST_<n>_OUTPUT_GRID`, and :term:`PY_EMBED_INGEST_<n>_OUTPUT_TEMPLATE`.

     | *Used by:* PyEmbedIngest

   CUSTOM_INGEST_<n>_SCRIPT
     .. warning:: **DEPRECATED:** Please use :term:`PY_EMBED_INGEST_<n>_SCRIPT`.

   CUSTOM_INGEST_<n>_TYPE
     .. warning:: **DEPRECATED:** Please use :term:`PY_EMBED_INGEST_<n>_TYPE`.

   CUSTOM_INGEST_<n>_OUTPUT_GRID
     .. warning:: **DEPRECATED:** Please use :term:`PY_EMBED_INGEST_<n>_OUTPUT_GRID`.

   CUSTOM_INGEST_<n>_OUTPUT_TEMPLATE
     .. warning:: **DEPRECATED:** Please use :term:`PY_EMBED_INGEST_<n>_OUTPUT_TEMPLATE`.

   CUSTOM_INGEST_<n>_OUTPUT_DIR
     .. warning:: **DEPRECATED:** Please use :term:`PY_EMBED_INGEST_<n>_OUTPUT_DIR`.

   ASCII2NC_CONFIG_FILE
     Path to optional configuration file read by ASCII2NC.

     | *Used by:* ASCII2NC

   ASCII2NC_SKIP_IF_OUTPUT_EXISTS
     If True, do not run ASCII2NC if output file already exists. Set to False to overwrite files.

     | *Used by:*  ASCII2NC

   TC_STAT_CONFIG_FILE
     Path to optional configuration file read by TCStat.

     | *Used by:* TCStat

   TC_RMW_CONFIG_FILE
     Path to optional configuration file read by TCRMW.

     | *Used by:* TCRMW

   ASCII2NC_INPUT_FORMAT
     Optional string to specify the format of the input data. Valid options are "met_point", "little_r", "surfrad", "wwsis", "aeronet", "aeronetv2", or "aeronetv3."

     | *Used by:* ASCII2NC

   ASCII2NC_MASK_GRID
     Named grid or a data file defining the grid for filtering the point observations spatially (optional).

     | *Used by:* ASCII2NC

   ASCII2NC_MASK_POLY
     A polyline file, the output of gen_vx_mask, or a gridded data file with field information for filtering the point observations spatially (optional).

     | *Used by:* ASCII2NC

   ASCII2NC_MASK_SID
     A station ID masking file or a comma-separated list of station ID's for filtering the point observations spatially (optional).

     | *Used by:* ASCII2NC

   ASCII2NC_INPUT_DIR
     Directory containing input data to ASCII2NC. This variable is optional because you can specify the full path to the input files using :term:`ASCII2NC_INPUT_TEMPLATE`.

     | *Used by:* ASCII2NC

   ASCII2NC_INPUT_TEMPLATE
     Filename template of the input file used by ASCII2NC. See also :term:`ASCII2NC_INPUT_DIR`.

     | *Used by:* ASCII2NC

   EXAMPLE_INPUT_DIR
     Directory containing fake input data for Example wrapper. This variable is optional because you can specify the full path to the input files using :term:`EXAMPLE_INPUT_TEMPLATE`.

     | *Used by:* Example

   EXAMPLE_INPUT_TEMPLATE
     Filename template of the fake input files used by Example wrapper to demonstrate how filename templates correspond to run times. See also :term:`EXAMPLE_INPUT_DIR`.

     | *Used by:* Example

   PB2NC_INPUT_TEMPLATE
     Filename template of the input file used by PB2NC. See also :term:`PB2NC_INPUT_DIR`.

     | *Used by:* PB2NC

   ASCII2NC_OUTPUT_DIR
     Directory to write output data generated by ASCII2NC. This variable is optional because you can specify the full path to the output files using :term:`ASCII2NC_OUTPUT_TEMPLATE`.

     | *Used by:* ASCII2NC

   ASCII2NC_OUTPUT_TEMPLATE
     Filename template of the output file generated by ASCII2NC. See also :term:`ASCII2NC_OUTPUT_DIR`.

     | *Used by:* ASCII2NC

   SERIES_ANALYSIS_OUTPUT_TEMPLATE
     Filename template of the output file generated by SeriesAnalysis. See also :term:`SERIES_ANALYSIS_OUTPUT_DIR`.

     | *Used by:* SeriesAnalysis

   ASCII2NC_TIME_SUMMARY_FLAG
     Boolean value to turn on/off time summarization. Read by the ASCII2NC configuration file if specified by :term:`ASCII2NC_CONFIG_FILE`. See the `MET User's Guide <https://dtcenter.org/community-code/model-evaluation-tools-met/documentation>`_ section regarding ASCII2NC configuration for more information.

     | *Used by:* ASCII2NC

   ASCII2NC_TIME_SUMMARY_RAW_DATA
     Read by the ASCII2NC configuration file if specified by :term:`ASCII2NC_CONFIG_FILE`. See the `MET User's Guide <https://dtcenter.org/community-code/model-evaluation-tools-met/documentation>`_ section regarding ASCII2NC configuration files for more information.

     | *Used by:* ASCII2NC

   ASCII2NC_TIME_SUMMARY_BEG
     Read by the ASCII2NC configuration file if specified by :term:`ASCII2NC_CONFIG_FILE`. See the `MET User's Guide <https://dtcenter.org/community-code/model-evaluation-tools-met/documentation>`_ section regarding ASCII2NC configuration files for more information.

     | *Used by:* ASCII2NC

   ASCII2NC_TIME_SUMMARY_END
     Read by the ASCII2NC configuration file if specified by :term:`ASCII2NC_CONFIG_FILE`. See the `MET User's Guide <https://dtcenter.org/community-code/model-evaluation-tools-met/documentation>`_ section regarding ASCII2NC configuration files for more information.

     | *Used by:* ASCII2NC

   ASCII2NC_TIME_SUMMARY_STEP
     Read by the ASCII2NC configuration file if specified by :term:`ASCII2NC_CONFIG_FILE`. See the `MET User's Guide <https://dtcenter.org/community-code/model-evaluation-tools-met/documentation>`_ section regarding ASCII2NC configuration files for more information.

     | *Used by:* ASCII2NC

   ASCII2NC_TIME_SUMMARY_WIDTH
     Read by the ASCII2NC configuration file if specified by :term:`ASCII2NC_CONFIG_FILE`. See the `MET User's Guide <https://dtcenter.org/community-code/model-evaluation-tools-met/documentation>`_ section regarding ASCII2NC configuration files for more information.

     | *Used by:* ASCII2NC

   ASCII2NC_TIME_SUMMARY_GRIB_CODES
     Read by the ASCII2NC configuration file if specified by :term:`ASCII2NC_CONFIG_FILE`. See the `MET User's Guide <https://dtcenter.org/community-code/model-evaluation-tools-met/documentation>`_ section regarding ASCII2NC configuration files for more information.

     | *Used by:* ASCII2NC

   ASCII2NC_TIME_SUMMARY_VAR_NAMES
     Read by the ASCII2NC configuration file if specified by :term:`ASCII2NC_CONFIG_FILE`. See the `MET User's Guide <https://dtcenter.org/community-code/model-evaluation-tools-met/documentation>`_ section regarding ASCII2NC configuration files for more information.

     | *Used by:* ASCII2NC

   ASCII2NC_TIME_SUMMARY_TYPES
     Read by the ASCII2NC configuration file if specified by :term:`ASCII2NC_CONFIG_FILE`. See the `MET User's Guide <https://dtcenter.org/community-code/model-evaluation-tools-met/documentation>`_ section regarding ASCII2NC configuration files for more information.

     | *Used by:* ASCII2NC

   ASCII2NC_TIME_SUMMARY_VALID_FREQ
     Read by the ASCII2NC configuration file if specified by :term:`ASCII2NC_CONFIG_FILE`. See the `MET User's Guide <https://dtcenter.org/community-code/model-evaluation-tools-met/documentation>`_ section regarding ASCII2NC configuration files for more information.

     | *Used by:* ASCII2NC

   ASCII2NC_TIME_SUMMARY_VALID_THRESH
     Read by the ASCII2NC configuration file if specified by :term:`ASCII2NC_CONFIG_FILE`. See the `MET User's Guide <https://dtcenter.org/community-code/model-evaluation-tools-met/documentation>`_ section regarding ASCII2NC configuration files for more information.

     | *Used by:* ASCII2NC

   ASCII2NC_FILE_WINDOW_BEGIN
     Used to control the lower bound of the window around the valid time to determine if an ASCII2NC input file should be used for processing. Overrides :term:`OBS_FILE_WINDOW_BEGIN`. See 'Use Windows to Find Valid Files' section for more information.

     | *Used by:* ASCII2NC

   ASCII2NC_FILE_WINDOW_END
     Used to control the upper bound of the window around the valid time to determine if an ASCII2NC input file should be used for processing. Overrides :term:`OBS_FILE_WINDOW_BEGIN`. See 'Use Windows to Find Valid Files' section for more information.

     | *Used by:* ASCII2NC

   CLIMO_GRID_STAT_INPUT_DIR
     .. warning:: **DEPRECATED:** Please use :term:`GRID_STAT_CLIMO_MEAN_FILE_NAME`.

   GRID_STAT_CLIMO_MEAN_INPUT_DIR
     .. warning:: **DEPRECATED:** Please use :term:`GRID_STAT_CLIMO_MEAN_FILE_NAME`.

     | *Used by:* GridStat

   CLIMO_GRID_STAT_INPUT_TEMPLATE
     .. warning:: **DEPRECATED:** Please use :term:`GRID_STAT_CLIMO_MEAN_FILE_NAME`.

   GRID_STAT_CLIMO_MEAN_INPUT_TEMPLATE
     .. warning:: **DEPRECATED:** Please use :term:`GRID_STAT_CLIMO_MEAN_FILE_NAME`.

   CLIMO_POINT_STAT_INPUT_DIR
     .. warning:: **DEPRECATED:** Please use :term:`POINT_STAT_CLIMO_MEAN_FILE_NAME`.


   POINT2GRID_INPUT_TEMPLATE
     Filename template for the point file used by Point2Grid.

     | *Used by:* Point2Grid

   POINT2GRID_OUTPUT_TEMPLATE
     Filename template for the output of  Point2Grid.

     | *Used by:* Point2Grid

   POINT2GRID_INPUT_DIR
     Directory containing the file containing point data used by point2grid. This variable is optional because you can specify the full path to a point file using :term:`POINT2GRID_INPUT_TEMPLATE`.

     | *Used by:* Point2Grid

   POINT_STAT_CLIMO_MEAN_INPUT_DIR
     .. warning:: **DEPRECATED:** Please use :term:`POINT_STAT_CLIMO_MEAN_FILE_NAME`.

   CLIMO_POINT_STAT_INPUT_TEMPLATE
     .. warning:: **DEPRECATED:** Please use :term:`POINT_STAT_CLIMO_MEAN_FILE_NAME`.

   POINT_STAT_CLIMO_MEAN_INPUT_TEMPLATE
     .. warning:: **DEPRECATED:** Please use :term:`POINT_STAT_CLIMO_MEAN_FILE_NAME`.

   ENSEMBLE_STAT_CLIMO_MEAN_INPUT_DIR
     .. warning:: **DEPRECATED:** Please use :term:`ENSEMBLE_STAT_CLIMO_MEAN_FILE_NAME`.

   ENSEMBLE_STAT_CLIMO_MEAN_INPUT_TEMPLATE
     .. warning:: **DEPRECATED:** Please use :term:`ENSEMBLE_STAT_CLIMO_MEAN_FILE_NAME`.

   SERIES_ANALYSIS_CLIMO_MEAN_INPUT_DIR
     .. warning:: **DEPRECATED:** Please use :term:`SERIES_ANALYSIS_CLIMO_MEAN_FILE_NAME`.

   SERIES_ANALYSIS_CLIMO_MEAN_INPUT_TEMPLATE
     .. warning:: **DEPRECATED:** Please use :term:`SERIES_ANALYSIS_CLIMO_MEAN_FILE_NAME`.

   ENSEMBLE_STAT_CLIMO_STDEV_INPUT_DIR
     .. warning:: **DEPRECATED:** Please use :term:`ENSEMBLE_STAT_CLIMO_STDEV_FILE_NAME`.

   ENSEMBLE_STAT_CLIMO_STDEV_INPUT_TEMPLATE
     .. warning:: **DEPRECATED:** Please use :term:`ENSEMBLE_STAT_CLIMO_STDEV_FILE_NAME`.

   GRID_STAT_CLIMO_STDEV_INPUT_DIR
     .. warning:: **DEPRECATED:** Please use :term:`GRID_STAT_CLIMO_STDEV_FILE_NAME`.

   GRID_STAT_CLIMO_STDEV_INPUT_TEMPLATE
     .. warning:: **DEPRECATED:** Please use :term:`GRID_STAT_CLIMO_STDEV_FILE_NAME`.

   POINT_STAT_CLIMO_STDEV_INPUT_DIR
     .. warning:: **DEPRECATED:** Please use :term:`POINT_STAT_CLIMO_STDEV_FILE_NAME`.

   POINT_STAT_CLIMO_STDEV_INPUT_TEMPLATE
     .. warning:: **DEPRECATED:** Please use :term:`POINT_STAT_CLIMO_STDEV_FILE_NAME`.

   SERIES_ANALYSIS_CLIMO_STDEV_INPUT_DIR
     .. warning:: **DEPRECATED:** Please use :term:`SERIES_ANALYSIS_CLIMO_STDEV_FILE_NAME`.

   SERIES_ANALYSIS_CLIMO_STDEV_INPUT_TEMPLATE
     .. warning:: **DEPRECATED:** Please use :term:`SERIES_ANALYSIS_CLIMO_STDEV_FILE_NAME`.

   ADECK_FILE_PREFIX
     .. warning:: **DEPRECATED:** Please use :term:`TC_PAIRS_ADECK_TEMPLATE`.

   ADECK_TRACK_DATA_DIR
     .. warning:: **DEPRECATED:** Please use :term:`TC_PAIRS_ADECK_INPUT_DIR`.

   AMODEL
     .. warning:: **DEPRECATED:** Please use :term:`TC_STAT_AMODEL`.

   SERIES_ANALYSIS_GENERATE_PLOTS
     If set to True, run plot_data_plane and convert to generate images.
     Previously, plots were always generated.

     | *Used by:*  SeriesAnalysis

   SERIES_ANALYSIS_GENERATE_ANIMATIONS
     If set to True, create GIF animated images images.
     Previously, animated images were always generated.

     | *Used by:*  SeriesAnalysis

   SERIES_ANALYSIS_BACKGROUND_MAP
     Control whether or not a background map shows up for series analysis plots. Set to 'yes' if background map desired.

     | *Used by:*  SeriesAnalysis

   BACKGROUND_MAP
     .. warning:: **DEPRECATED:** Please use :term:`SERIES_ANALYSIS_BACKGROUND_MAP` instead.

   BASIN
     .. warning:: **DEPRECATED:** Please use :term:`TC_PAIRS_BASIN` or :term:`TC_STAT_BASIN`.

   BDECK_FILE_PREFIX
     .. warning:: **DEPRECATED:** Please use :term:`TC_PAIRS_BDECK_TEMPLATE`.

   BDECK_TRACK_DATA_DIR
     .. warning:: **DEPRECATED:** Please use :term:`TC_PAIRS_BDECK_INPUT_DIR`.

   BEG_TIME
     .. warning:: **DEPRECATED:** Please use :term:`INIT_BEG` or :term:`VALID_BEG` instead.

   BMODEL
     .. warning:: **DEPRECATED:** Please use :term:`TC_STAT_BMODEL`.

   CI_METHOD
     .. warning:: **DEPRECATED:** Please use :term:`MAKE_PLOTS_CI_METHOD`.

   MAKE_PLOTS_CI_METHOD
     The method for creating confidence intervals. Valid options are EMC, or NONE.

     | *Used by:*  MakePlots

   CYCLONE_CIRCLE_MARKER_SIZE
     .. warning:: **DEPRECATED:** Please use :term:`CYCLONE_PLOTTER_CIRCLE_MARKER_SIZE`.

   CYCLONE_PLOTTER_CIRCLE_MARKER_SIZE
     Control the size of the circle marker in the cyclone plotter.

     | *Used by:*  CyclonePlotter

   CLOCK_TIME
     Automatically set by METplus with the time that the run was started. Setting this variable has no effect as it will be overwritten. Can be used for reference in metplus_final.conf or used with other config variables.

     | *Used by:*  All

   CONFIG_DIR
     Directory containing config files relevant to MET tools.

     | *Used by:*  EnsembleStat, GridStat, MODE, StatAnalysis

   CONFIG_FILE
     Specific configuration file name to use for MET tools.

     | *Used by:*  TCMPRPlotter

   CONVERT
     Path to the ImageMagick convert executable.

     | *Used by:*  PlotDataPlane

   CONVERT_EXE
     .. warning:: **DEPRECATED:** Please use :term:`CONVERT`.

   COV_THRESH
     .. warning:: **DEPRECATED:** Please use :term:`COV_THRESH_LIST` instead.

   COV_THRESH_LIST
     Specify the values of the COV_THRESH column in the MET .stat file to use;

     | *Used by:*  MakePlots, StatAnalysis

   CYCLONE_CROSS_MARKER_SIZE
     .. warning:: **DEPRECATED:** Please use :term:`CYCLONE_PLOTTER_CROSS_MARKER_SIZE`.

   CYCLONE_PLOTTER_CROSS_MARKER_SIZE
     Control the size of the cross marker in the cyclone plotter.

     | *Used by:*  CyclonePlotter

   CUT
     Path to the Linux cut executable.

     | *Used by:*  PB2NC, PointStat

   CUT_EXE
     .. warning:: **DEPRECATED:** Please use :term:`CUT`.

   CYCLONE
     .. warning:: **DEPRECATED:** Please use :term:`TC_PAIRS_CYCLONE` or :term:`TC_STAT_CYCLONE`.

   CYCLONE_INIT_DATE
     .. warning:: **DEPRECATED:** Please use :term:`CYCLONE_PLOTTER_INIT_DATE` instead.

   CYCLONE_PLOTTER_INIT_HR
     .. warning:: **DEPRECATED:** Please use :term:`CYCLONE_PLOTTER_INIT_DATE` instead.

   CYCLONE_PLOTTER_INIT_DATE
     Initialization date for the cyclone forecasts in YYYYMMDD format.

     | *Used by:*  CyclonePlotter

   CYCLONE_INIT_HR
     Initialization hour for the cyclone forecasts in HH format.

     | *Used by:*  CyclonePlotter

   CYCLONE_MODEL
     Define the model being used for the tropical cyclone forecasts.

     | *Used by:*  CyclonePlotter

   CYCLONE_OUT_DIR
     Specify the directory where the output from the cyclone plotter should go.

     | *Used by:*  CyclonePlotter

   CYCLONE_PLOT_TITLE
     .. warning:: **DEPRECATED:** Please use :term:`CYCLONE_PLOTTER_PLOT_TITLE`.

   CYCLONE_PLOTTER_PLOT_TITLE
     Title string for the cyclone plotter.

     | *Used by:*  CyclonePlotter

   DEMO_YR
     .. warning:: **DEPRECATED:** Please use :term:`TCMPR_PLOTTER_DEMO_YR` instead.

   TCMPR_PLOTTER_DEMO_YR
     The demo year. This is an optional value used by the plot_TCMPR.R script, (which is wrapped by TCMPRPlotter). Please refer to the `MET User's Guide <https://dtcenter.org/community-code/model-evaluation-tools-met/documentation>`_ for more details.

     | *Used by:*  TCMPRPlotter

   DEP_VARS
     .. warning:: **DEPRECATED:** Please use :term:`TCMPR_PLOTTER_DEP_VARS` instead.

   TCMPR_PLOTTER_DEP_VARS
     Corresponds to the optional flag -dep in the plot_TCMPR.R script, which is
     wrapped by TCMPRPlotter. The value to this flag is a comma-separated list
     (no whitespace) of dependent variable columns to plot ( e.g. AMSLP-BMSLP,
     AMAX_WIND-BMAX_WIND, TK_ERR). If this is undefined, then the default plot
     for TK_ERR (track error) is generated. The values in this list are looped
     over to run once for each and can be referenced in other variables using
     the {dep} tag. Note, if you want the track error
     plot generated, in addition to other plots, then you need to explicitly
     list this with the other variables. Please refer to the
     `MET User's Guide <https://dtcenter.org/community-code/model-evaluation-tools-met/documentation>`_
     for more details.

     | *Used by:*  TCMPRPlotter

   TCMPR_PLOTTER_DEP_LABELS
     List of strings that correspond to the values in
     :term:`TCMPR_PLOTTER_DEP_VARS` that can be referenced in other variables
     to set the plot title, axis labels, etc. with the {dep_label} tag.

     | *Used by:*  TCMPRPlotter


   TCMPR_PLOTTER_PLOT_LABELS
     List of strings that correspond to the values in
     :term:`TCMPR_PLOTTER_PLOT_TYPES` that can be referenced in other variables
     to set the plot title, axis labels, etc. with the {plot_label} tag.

     | *Used by:*  TCMPRPlotter

   DESC_LIST
     A single value or list of values used in the stat_analysis data stratification. Specifies the values of the DESC column in the MET .stat file to use.

     | *Used by:*  MakePlots, StatAnalysis

   ALPHA_LIST
     A single value or list of values used in the stat_analysis data stratification. Specifies the values of the ALPHA column in the MET .stat file to use.

     | *Used by:*  MakePlots, StatAnalysis

   DLAND_FILE
     .. warning:: **DEPRECATED:** Please use :term:`TC_PAIRS_DLAND_FILE`.

   EXTRACT_TILES_DLAT
     The latitude value, in degrees. Set to the value that defines the resolution of the data (in decimal degrees).

     | *Used by:*  ExtractTiles

   EXTRACT_TILES_DLON
     The longitude value, in degrees. Set to the value that defines the resolution of the data (in decimal degrees).

     | *Used by:*  ExtractTiles

   DLAT
     .. warning:: **DEPRECATED:** Please use :term:`EXTRACT_TILES_DLAT` instead.

   DLON
     .. warning:: **DEPRECATED:** Please use :term:`EXTRACT_TILES_DLON` instead.

   EXTRACT_TILES_PAIRS_INPUT_DIR
     .. warning:: **DEPRECATED:** Please use :term:`EXTRACT_TILES_TC_STAT_INPUT_DIR` instead.

   EXTRACT_TILES_STAT_INPUT_DIR
     .. warning:: **DEPRECATED:** Please use :term:`EXTRACT_TILES_TC_STAT_INPUT_DIR` instead.

   EXTRACT_TILES_TC_STAT_INPUT_DIR
     Directory containing TCStat output to be read by ExtractTiles.

     | *Used by:*  ExtractTiles

   SERIES_ANALYSIS_STAT_INPUT_DIR
     .. warning:: **DEPRECATED:** Please use :term:`SERIES_ANALYSIS_TC_STAT_INPUT_DIR` instead.

   SERIES_ANALYSIS_TC_STAT_INPUT_DIR
     Directory containing TCStat output to be read by SeriesAnalysis.

     | *Used by:*  SeriesAnalysis

   DO_NOT_RUN_EXE
     True/False. If True, applications will not run and will only output command that would have been called.

     | *Used by:*  All

   END_DATE
     .. warning:: **DEPRECATED:** Please use :term:`INIT_END` or :term:`VALID_END` instead.

   END_HOUR
     .. warning:: **DEPRECATED:** Ending hour for analysis with format HH.

   END_TIME
     .. warning:: **DEPRECATED:** Ending date string for analysis with format YYYYMMDD.

   ENSEMBLE_STAT_CONFIG
     .. warning:: **DEPRECATED:** Please use :term:`ENSEMBLE_STAT_CONFIG_FILE` instead.

   ENSEMBLE_STAT_CONFIG_FILE
     Specify the absolute path to the configuration file for the MET ensemble_stat tool.

     | *Used by:*  EnsembleStat

   ENSEMBLE_STAT_ENS_THRESH
     Threshold for the ratio of the number of valid ensemble fields to the total number of expected ensemble members. This value is passed into the ensemble_stat config file to make sure the percentage of files that are valid meets the expectation.

     | *Used by:*  EnsembleStat

   ENSEMBLE_STAT_ENS_VLD_THRESH
     Threshold for the ratio of the number of valid data values to the total number of expected ensemble members. This value is passed into the ensemble_stat config file to make sure the percentage of files that are valid meets the expectation.

     | *Used by:*  EnsembleStat

   ENSEMBLE_STAT_ENS_OBS_THRESH
     Sets the ens.obs_thresh value in the ensemble_stat MET config file.

     | *Used by:*  EnsembleStat

   ENSEMBLE_STAT_GRID_VX
     .. warning:: **DEPRECATED:** Please use :term:`ENSEMBLE_STAT_REGRID_TO_GRID`.

   ENSEMBLE_STAT_REGRID_TO_GRID
     Used to set the regrid dictionary item 'to_grid' in the MET EnsembleStat config file. See the `MET User's Guide <https://dtcenter.org/community-code/model-evaluation-tools-met/documentation>`_ for more information.

     | *Used by:*  EnsembleStat

   GRID_STAT_REGRID_TO_GRID
     Used to set the regrid dictionary item 'to_grid' in the MET GridStat config file. See the `MET User's Guide <https://dtcenter.org/community-code/model-evaluation-tools-met/documentation>`_ for more information.

     | *Used by:*  GridStat

   POINT2GRID_REGRID_TO_GRID
     Used to set the regrid dictionary item 'to_grid' in the MET Point2Grid config file. See the `MET User's Guide <https://dtcenter.org/community-code/model-evaluation-tools-met/documentation>`_ for more information.

     | *Used by:*  Point2Grid

   POINT_STAT_REGRID_TO_GRID
     Used to set the regrid dictionary item 'to_grid' in the MET PointStat config file. See the `MET User's Guide <https://dtcenter.org/community-code/model-evaluation-tools-met/documentation>`_ for more information.

     | *Used by:*  PointStat

   REGRID_TO_GRID
     .. warning:: **DEPRECATED:** Please use :term:`POINT_STAT_REGRID_TO_GRID` instead.


   MODE_REGRID_TO_GRID
     Used to set the regrid dictionary item 'to_grid' in the MET MODE config file. See the `MET User's Guide <https://dtcenter.org/community-code/model-evaluation-tools-met/documentation>`_ for more information.

     | *Used by:*  MODE

   MTD_REGRID_TO_GRID
     Used to set the regrid dictionary item 'to_grid' in the MET MTD config file. See the `MET User's Guide <https://dtcenter.org/community-code/model-evaluation-tools-met/documentation>`_ for more information.

     | *Used by:*  MTD

   SERIES_ANALYSIS_REGRID_TO_GRID
     Used to set the regrid dictionary item 'to_grid' in the MET SeriesAnalysis config file. See the `MET User's Guide <https://dtcenter.org/community-code/model-evaluation-tools-met/documentation>`_ for more information.

     | *Used by:* SeriesAnalysis

   SERIES_ANALYSIS_IS_PAIRED
     If true, the -paired flag is added to the SeriesAnalysis command.

     | *Used by:* SeriesAnalysis

   ENSEMBLE_STAT_MET_OBS_ERR_TABLE

     | *Used by:*  EnsembleStat

   ENSEMBLE_STAT_MET_OBS_ERROR_TABLE
     .. warning:: **DEPRECATED:** Please use :term:`ENSEMBLE_STAT_MET_OBS_ERR_TABLE` instead.

   ENSEMBLE_STAT_N_MEMBERS
     Expected number of ensemble members found. This should correspond to the number of items in :term:`FCST_ENSEMBLE_STAT_INPUT_TEMPLATE`. If this number differs from the number of files are found for a given run, then ensemble_stat will not run for that time.

     | *Used by:*  EnsembleStat

   ENSEMBLE_STAT_OUTPUT_DIR
     Specify the output directory where files from the MET ensemble_stat tool are written.

     | *Used by:*  EnsembleStat

   ENSEMBLE_STAT_OUT_DIR
     .. warning:: **DEPRECATED:** Please use :term:`ENSEMBLE_STAT_OUTPUT_DIR` instead.

   ENSEMBLE_STAT_OUTPUT_TEMPLATE
     Sets the subdirectories below :term:`ENSEMBLE_STAT_OUTPUT_DIR` using a template to allow run time information. If :term:`LOOP_BY` = VALID, default value is valid time YYYYMMDDHHMM/ensemble_stat. If :term:`LOOP_BY` = INIT, default value is init time YYYYMMDDHHMM/ensemble_stat.

     | *Used by:*  EnsembleStat

   ENS_VAR<n>_LEVELS
     Define the levels for the <n>th ensemble variable to be used in the analysis where <n> is an integer >= 1. The value can be a single item or a comma separated list of items. You can define NetCDF levels, such as (0,*,*), but you will need to surround these values with quotation marks so that the commas in the item are not interpreted as an item delimeter. Some examples:

     | ENS_VAR1_LEVELS = A06, P500
     | ENS_VAR2_LEVELS ="(0,*,*)", "(1,*,*)"

     There can be <n> number of these variables defined in configuration files, simply increment the VAR1 string to match the total number of variables being used, e.g.:

     | ENS_VAR1_LEVELS
     | ENS_VAR2_LEVELS
     | ...
     | ENS_VAR<n>_LEVELS

     See :ref:`Field_Info` for more information.

     | *Used by:*  EnsembleStat

   ENS_VAR<n>_NAME
     Define the name for the <n>th ensemble variable to be used in the analysis where <n> is an integer >= 1. There can be <n> number of these variables defined in configuration files, simply increment the VAR1 string to match the total number of variables being used, e.g.:

     | ENS_VAR1_NAME
     | ENS_VAR2_NAME
     | ...
     | ENS_VAR<n>_NAME

     See :ref:`Field_Info` for more information.

     | *Used by:*  EnsembleStat

   ENS_VAR<n>_OPTIONS
     Define the options for the <n>th ensemble variable to be used in the analysis where <n> is an integer >= 1. These addition options will be applied to every name/level/threshold combination for VAR<n>. There can be <n> number of these variables defined in configuration files, simply increment the VAR1 string to match the total number of variables being used, e.g.:

     | ENS_VAR1_OPTIONS
     | ENS_VAR2_OPTIONS
     | ...
     | ENS_VAR<n>_OPTION

     See :ref:`Field_Info` for more information.

     | *Used by:*  EnsembleStat

   ENS_VAR<n>_THRESH
     Define the threshold(s) for the <n>th ensemble variable to be used in the analysis where <n> is an integer >= 1. The value can be a single item or a comma separated list of items that must start with a comparison operator (>,>=,==,!=,<,<=,gt,ge,eq,ne,lt,le). There can be <n> number of these variables defined in configuration files, simply increment the VAR1 string to match the total number of variables being used, e.g.:

     | ENS_VAR1_THRESH
     | ENS_VAR2_THRESH
     | ...
     | ENS_VAR<n>_THRESH

     See :ref:`Field_Info` for more information.

     | *Used by:*  EnsembleStat

   EVENT_EQUALIZATION
     .. warning:: **DEPRECATED:** Please use :term:`MAKE_PLOTS_EVENT_EQUALIZATION`.

   MAKE_PLOTS_EVENT_EQUALIZATION
     If event equalization is to be used (True) or not (False). If set to True, if any of the listed models are missing data for a particular time, data for all models will be masked out for this time. If set to False, there are no changes to the data.

     | *Used by:*  MakePlots

   EXTRACT_OUT_DIR
     .. warning:: **DEPRECATED:** Please use :term:`EXTRACT_TILES_OUTPUT_DIR`.

   EXTRACT_TILES_FILTER_OPTS
     .. warning:: **DEPRECATED:** Please use :term:`TC_STAT_JOB_ARGS` instead. Control what options are passed to the METplus extract_tiles utility.

     | *Used by:*  ExtractTiles

   EXTRACT_TILES_OUTPUT_DIR
     Set the output directory for the METplus extract_tiles utility.

     | *Used by:*  ExtractTiles

   EXTRACT_TILES_VAR_LIST
     Control what variables the METplus extract_tiles utility runs on. Additional filtering by summary (via the MET tc_stat tool). Please refer to the `MET User's Guide <https://dtcenter.org/community-code/model-evaluation-tools-met/documentation>`_ (TC-STAT Tools) for all the available options for filtering by summary method in tc-stat. If no additional filtering is required, simply leave the value to :term:`EXTRACT_TILES_FILTER_OPTS` blank/empty in the METplus configuration file.

     | *Used by:*  ExtractTiles

   FCST_EXACT_VALID_TIME
     .. warning:: **DEPRECATED:** No longer used. Please use :term:`FCST_WINDOW_BEGIN` and :term:`FCST_WINDOW_END` instead. If both of those variables are set to 0, the functionality is the same as FCST_EXACT_VALID_TIME = True.

   FCST_<n>_FIELD_NAME
     .. warning:: **DEPRECATED:** Please use :term:`FCST_PCP_COMBINE_<n>_FIELD_NAME` where N >=1 instead.

   FCST_ASCII_REGEX_LEAD
     .. warning:: **DEPRECATED:** Please use :term:`FCST_EXTRACT_TILES_PREFIX` instead.

   FCST_SERIES_ANALYSIS_ASCII_REGEX_LEAD
     .. warning:: **DEPRECATED:** Please use :term:`FCST_EXTRACT_TILES_PREFIX` instead.

   FCST_ENSEMBLE_STAT_FILE_WINDOW_BEGIN
     See :term:`OBS_ENSEMBLE_STAT_FILE_WINDOW_BEGIN`

     | *Used by:*

   FCST_ENSEMBLE_STAT_FILE_WINDOW_END
     See :term:`OBS_ENSEMBLE_STAT_FILE_WINDOW_END`

     | *Used by:*  EnsembleStat

   FCST_ENSEMBLE_STAT_INPUT_DIR
     Input directory for forecast files to use with the MET tool ensemble_stat. Corresponding variable exist for point and grid observation data called :term:`OBS_ENSEMBLE_STAT_GRID_INPUT_DIR` and :term:`OBS_ENSEMBLE_STAT_POINT_INPUT_DIR`.

     | *Used by:*  EnsembleStat

   FCST_ENSEMBLE_STAT_INPUT_TEMPLATE
     Template used to specify forecast input filenames for the MET tool ensemble_stat. Corresponding variables exist for point and grid observation data called :term:`OBS_ENSEMBLE_STAT_GRID_INPUT_TEMPLATE` and :term:`OBS_ENSEMBLE_STAT_POINT_INPUT_TEMPLATE`. To utilize Python Embedding as input to the MET tools, set this value to PYTHON_NUMPY or PYTHON_XARRAY.

     | *Used by:*  EnsembleStat

   FCST_FILE_WINDOW_BEGIN
     See :term:`OBS_FILE_WINDOW_BEGIN`

     | *Used by:*  EnsembleStat, GridStat, MODE, MTD, PB2NC, PointStat

   FCST_FILE_WINDOW_END
     See :term:`OBS_FILE_WINDOW_END`

     | *Used by:*  EnsembleStat, GridStat, MODE, MTD, PB2NC, PointStat

   FCST_GEMPAK_INPUT_DIR
     .. warning:: **DEPRECATED:** Please use :term:`GEMPAKTOCF_INPUT_DIR` instead.

   FCST_GEMPAK_TEMPLATE
     .. warning:: **DEPRECATED:** Please use :term:`GEMPAKTOCF_INPUT_TEMPLATE` if GempakToCF is in the PROCESS_LIST.

   FCST_GRID_STAT_FILE_WINDOW_BEGIN
     See :term:`OBS_GRID_STAT_FILE_WINDOW_BEGIN`

     | *Used by:*  GridStat

   FCST_GRID_STAT_FILE_WINDOW_END
     See :term:`OBS_GRID_STAT_FILE_WINDOW_END`

     | *Used by:*  GridStat

   FCST_GRID_STAT_INPUT_DATATYPE
     Specify the data type of the input directory for forecast files used with the MET grid_stat tool. Currently valid options are NETCDF, GRIB, and GEMPAK. If set to GEMPAK, data will automatically be converted to NetCDF via GempakToCF. A corresponding variable exists for observation data called :term:`OBS_GRID_STAT_INPUT_DATATYPE`.

     | *Used by:*  GridStat

   FCST_GRID_STAT_INPUT_DIR
     Input directory for forecast files to use with the MET tool grid_stat. A corresponding variable exists for observation data called :term:`OBS_GRID_STAT_INPUT_DIR`.

     | *Used by:*  GridStat

   FCST_GRID_STAT_INPUT_TEMPLATE
     Template used to specify forecast input filenames for the MET tool grid_stat. A corresponding variable exists for observation data called :term:`OBS_GRID_STAT_INPUT_TEMPLATE`. To utilize Python Embedding as input to the MET tools, set this value to PYTHON_NUMPY or PYTHON_XARRAY.

     | *Used by:*  GridStat

   FCST_GRID_STAT_PROB_THRESH
     Threshold values to be used for probabilistic data in grid_stat. The value can be a single item or a comma separated list of items that must start with a comparison operator (>,>=,==,!=,<,<=,gt,ge,eq,ne,lt,le). A corresponding variable exists for observation data called :term:`OBS_GRID_STAT_PROB_THRESH`.

     | *Used by:*  GridStat

   FCST_HR_END
     .. warning:: **DEPRECATED:** Please use :term:`LEAD_SEQ` instead.

   FCST_HR_INTERVAL
     .. warning:: **DEPRECATED:** Please use :term:`LEAD_SEQ` instead.

   FCST_HR_START
     .. warning:: **DEPRECATED:** Please use :term:`LEAD_SEQ` instead.

   FCST_INIT_INTERVAL
     .. warning:: **DEPRECATED:** Specify the stride for forecast initializations.

   FCST_INPUT_DIR_REGEX
     .. warning:: **DEPRECATED:** Please use :term:`FCST_POINT_STAT_INPUT_DIR` instead.

   FCST_INPUT_DIR
     .. warning:: **DEPRECATED:** Please use FCST_[MET-APP]_INPUT_DIR` instead, i.e. :term:`FCST_GRID_STAT_INPUT_DIR`

   FCST_INPUT_FILE_REGEX
     .. warning:: **DEPRECATED:** Regular expression to use when identifying which forecast file to use.

   FCST_INPUT_FILE_TMPL
     .. warning:: **DEPRECATED:** Please use :term:`FCST_POINT_STAT_INPUT_TEMPLATE` instead.

   FCST_IS_DAILY_FILE
     .. warning:: **DEPRECATED:** Please use :term:`FCST_PCP_COMBINE_IS_DAILY_FILE` instead.

   FCST_IS_PROB
     Specify whether the forecast data are probabilistic or not. Acceptable values: true/false

     | *Used by:*  EnsembleStat, GridStat, MODE, MTD, PointStat

   FCST_PROB_IN_GRIB_PDS
     Specify whether the probabilistic forecast data is stored in the GRIB Product Definition Section or not.Acceptable values: true/false. Only used when FCST_IS_PROB is True. This does not need to be set if the FCST_<APP_NAME>_INPUT_DATATYPE is set to NetCDF.

     | *Used by:*  EnsembleStat, GridStat, MODE, MTD, PointStat

   FCST_LEAD
     .. warning:: **DEPRECATED:** Please use :term:`FCST_LEAD_LIST` instead.

   FCST_LEVEL
     .. warning:: **DEPRECATED:** Please use :term:`FCST_PCP_COMBINE_INPUT_ACCUMS` instead.

   FCST_MAX_FORECAST
     .. warning:: **DEPRECATED:** Please use :term:`LEAD_SEQ_MAX` instead.

   FCST_MODE_CONV_RADIUS
     Comma separated list of convolution radius values used by mode for forecast fields. A corresponding variable exists for observation data called :term:`OBS_MODE_CONV_RADIUS`.

     | *Used by:*  MODE

   FCST_MODE_CONV_THRESH
     Comma separated list of convolution threshold values used by mode for forecast fields. A corresponding variable exists for observation data called :term:`OBS_MODE_CONV_THRESH`.

     | *Used by:*  MODE

   FCST_MODE_FILE_WINDOW_BEGIN
     See :term:`OBS_MODE_FILE_WINDOW_BEGIN`

     | *Used by:*  MODE

   FCST_MODE_FILE_WINDOW_END
     See :term:`OBS_MODE_FILE_WINDOW_END`

     | *Used by:*  MODE

   FCST_MODE_MERGE_FLAG
     Sets the merge_flag value in the mode config file for forecast fields. Valid values are NONE, THRESH, ENGINE, and BOTH. A corresponding variable exists for observation data called :term:`OBS_MODE_MERGE_FLAG`.

     | *Used by:*  MODE

   FCST_MODE_MERGE_THRESH
     Comma separated list of merge threshold values used by mode for forecast fields. A corresponding variable exists for observation data called :term:`OBS_MODE_MERGE_THRESH`.

     | *Used by:*  MODE

   FCST_MODE_INPUT_DATATYPE
     Specify the data type of the input directory for forecast files used with the MET mode tool. Currently valid options are NETCDF, GRIB, and GEMPAK. If set to GEMPAK, data will automatically be converted to NetCDF via GempakToCF. A corresponding variable exists for observation data called :term:`OBS_MODE_INPUT_DATATYPE`.

     | *Used by:*  MODE

   FCST_MODE_INPUT_DIR
     Input directory for forecast files to use with the MET tool mode. A corresponding variable exists for observation data called :term:`OBS_MODE_INPUT_DIR`.

     | *Used by:*  MODE

   FCST_MODE_INPUT_TEMPLATE
     Template used to specify forecast input filenames for the MET tool mode. A corresponding variable exists for observation data called :term:`OBS_MODE_INPUT_TEMPLATE`. To utilize Python Embedding as input to the MET tools, set this value to PYTHON_NUMPY or PYTHON_XARRAY.

     | *Used by:*  MODE

   FCST_MTD_CONV_RADIUS
     Comma separated list of convolution radius values used by mode-TD for forecast files. A corresponding variable exists for observation data called :term:`OBS_MTD_CONV_RADIUS`.

     | *Used by:*

   FCST_MTD_CONV_THRESH
     Comma separated list of convolution threshold values used by mode-TD for forecast files. A corresponding variable exists for observation data called :term:`OBS_MTD_CONV_THRESH`.

     | *Used by:*

   FCST_MTD_FILE_WINDOW_BEGIN
     See :term:`OBS_MTD_FILE_WINDOW_BEGIN`

     | *Used by:* MTD

   FCST_MTD_FILE_WINDOW_END
     See :term:`OBS_MTD_FILE_WINDOW_END`

     | *Used by:* MTD

   FCST_MTD_INPUT_DATATYPE
     Specify the data type of the input directory for forecast files used with the MET mode-TD tool. Currently valid options are NETCDF, GRIB, and GEMPAK. If set to GEMPAK, data will automatically be converted to NetCDF via GempakToCF. A corresponding variable exists for observation data called :term:`OBS_MTD_INPUT_DATATYPE`.

     | *Used by:* MTD

   FCST_MTD_INPUT_DIR
     Input directory for forecast files to use with the MET tool mode-TD. A corresponding variable exists for observation data called :term:`OBS_MTD_INPUT_DIR`.

     | *Used by:* MTD

   FCST_MTD_INPUT_TEMPLATE
     Template used to specify forecast input filenames for the MET tool mode-TD. A corresponding variable exists for observation data called :term:`OBS_MTD_INPUT_TEMPLATE`. To utilize Python Embedding as input to the MET tools, set this value to PYTHON_NUMPY or PYTHON_XARRAY.

     | *Used by:* MTD

   FCST_NATIVE_DATA_TYPE
     .. warning:: **DEPRECATED:** Please use :term:`FCST_PCP_COMBINE_INPUT_DATATYPE` instead

   FCST_NC_TILE_REGEX
     .. warning:: **DEPRECATED:** Please use :term:`FCST_EXTRACT_TILES_PREFIX` instead.

   FCST_SERIES_ANALYSIS_NC_TILE_REGEX
     .. warning:: **DEPRECATED:** Please use :term:`FCST_EXTRACT_TILES_PREFIX` instead.

   FCST_PCP_COMBINE_<n>_FIELD_NAME
     .. warning:: **DEPRECATED:** Please use :term:`FCST_PCP_COMBINE_INPUT_NAMES` instead.

   FCST_PCP_COMBINE_DATA_INTERVAL
     Specify the accumulation interval of the forecast dataset used by the MET pcp_combine tool when processing daily input files. A corresponding variable exists for observation data called :term:`OBS_PCP_COMBINE_DATA_INTERVAL`.

     | *Used by:*  PCPCombine

   FCST_PCP_COMBINE_DERIVE_LOOKBACK
     Specify how far to look back in time in hours to find files for running the MET pcp_combine tool in derive mode. If set to 0 or unset, data will be obtained by using the input template with the current runtime instead of looking backwards in time. A corresponding variable exists for observation data called :term:`OBS_PCP_COMBINE_DERIVE_LOOKBACK`.

     | *Used by:*  PCPCombine

   FCST_PCP_COMBINE_INPUT_DATATYPE
     Specify the data type of the input directory for forecast files used with the MET pcp_combine tool. Currently valid options are NETCDF, GRIB, and GEMPAK. Required by pcp_combine if :term:`FCST_PCP_COMBINE_RUN` is True. Replaces deprecated variable :term:`FCST_NATIVE_DATA_TYPE`. A corresponding variable exists for observation data called :term:`OBS_PCP_COMBINE_INPUT_DATATYPE`.

     | *Used by:*  PCPCombine

   FCST_PCP_COMBINE_INPUT_DIR
     Specify the input directory for forecast files used with the MET pcp_combine tool. A corresponding variable exists for observation data called :term:`OBS_PCP_COMBINE_INPUT_DIR`.

     | *Used by:*  PCPCombine

   FCST_PCP_COMBINE_INPUT_LEVEL
     .. warning:: **DEPRECATED:** Please use :term:`FCST_PCP_COMBINE_INPUT_ACCUMS`.

   FCST_PCP_COMBINE_INPUT_TEMPLATE
     Template used to specify input filenames for forecast files used by the MET pcp_combine tool. A corresponding variable exists for observation data called :term:`OBS_PCP_COMBINE_INPUT_TEMPLATE`. To utilize Python Embedding as input to the MET tools, set this value to PYTHON_NUMPY or PYTHON_XARRAY.

     | *Used by:*  PCPCombine

   FCST_PCP_COMBINE_IS_DAILY_FILE
     Specify whether the forecast file is a daily file or not. A corresponding variable exists for observation data called :term:`OBS_PCP_COMBINE_IS_DAILY_FILE`.Acceptable values: true/false

     | *Used by:*  PCPCombine

   FCST_PCP_COMBINE_METHOD
     Specify the method to be used with the MET pcp_combine tool processing forecast data.Valid options are ADD, SUM, SUBTRACT, DERIVE, and USER_DEFINED. A corresponding variable exists for observation data called :term:`OBS_PCP_COMBINE_METHOD`.

     | *Used by:*  PCPCombine

   FCST_MIN_FORECAST
     .. warning:: **DEPRECATED:** Please use :term:`FCST_PCP_COMBINE_MIN_FORECAST`.

   OBS_MIN_FORECAST
     .. warning:: **DEPRECATED:** Please use :term:`OBS_PCP_COMBINE_MIN_FORECAST`.

   OBS_MAX_FORECAST
     .. warning:: **DEPRECATED:** Please use :term:`OBS_PCP_COMBINE_MAX_FORECAST`.

   FCST_PCP_COMBINE_MIN_FORECAST
     Specify the minimum forecast lead time to use when finding the lowest forecast lead to use in pcp_combine. A corresponding variable exists for observation data called :term:`OBS_PCP_COMBINE_MIN_FORECAST`.

     | *Used by:*  PCPCombine

   FCST_PCP_COMBINE_MAX_FORECAST
     Specify the maximum forecast lead time to use when finding the lowest forecast lead to use in pcp_combine. A corresponding variable exists for observation data called :term:`OBS_PCP_COMBINE_MAX_FORECAST`.

     | *Used by:*  PCPCombine

   FCST_PCP_COMBINE_OUTPUT_DIR
     Specify the output directory for forecast files generated by the MET pcp_combine tool. A corresponding variable exists for observation data called :term:`OBS_PCP_COMBINE_OUTPUT_DIR`.

     | *Used by:*  PCPCombine

   FCST_PCP_COMBINE_OUTPUT_TEMPLATE
     Template used to specify output filenames for forecast files generated by the MET pcp_combine tool. A corresponding variable exists for observation data called :term:`OBS_PCP_COMBINE_OUTPUT_TEMPLATE`. To utilize Python Embedding as input to the MET tools, set this value to PYTHON_NUMPY or PYTHON_XARRAY.

     | *Used by:*  PCPCombine

   FCST_PCP_COMBINE_RUN
     Specify whether to run the MET pcp_combine tool on forecast data or not. A corresponding variable exists for observation data called :term:`OBS_PCP_COMBINE_RUN`.Acceptable values: true/false

     | *Used by:*  PCPCombine

   FCST_PCP_COMBINE_STAT_LIST
     List of statistics to process when using the MET pcp_combine tool on forecast data in derive mode. A corresponding variable exists for observation data called :term:`OBS_PCP_COMBINE_STAT_LIST`.Acceptable values: sum, min, max, range, mean, stdev, vld_count

     | *Used by:*  PCPCombine

   FCST_PCP_COMBINE_TIMES_PER_FILE
     Specify the number of accumulation intervals of the forecast dataset used by the MET pcp_combine tool when processing daily input files. A corresponding variable exists for observation data called :term:`OBS_PCP_COMBINE_TIMES_PER_FILE`.

     | *Used by:*  PCPCombine

   FCST_POINT_STAT_FILE_WINDOW_BEGIN
     See :term:`OBS_POINT_STAT_FILE_WINDOW_BEGIN`

     | *Used by:*  PointStat

   FCST_POINT_STAT_FILE_WINDOW_END
     See :term:`OBS_POINT_STAT_FILE_WINDOW_END`

     | *Used by:*  PointStat

   FCST_POINT_STAT_INPUT_DATATYPE
     Specify the data type of the input directory for forecast files used with the MET point_stat tool. Currently valid options are NETCDF, GRIB, and GEMPAK. If set to GEMPAK, data will automatically be converted to NetCDF via GempakToCF. A corresponding variable exists for observation data called :term:`OBS_POINT_STAT_INPUT_DATATYPE`.

     | *Used by:*  PointStat

   FCST_POINT_STAT_INPUT_DIR
     Input directory for forecast files to use with the MET tool point_stat. A corresponding variable exists for observation data called :term:`OBS_POINT_STAT_INPUT_DIR`.

     | *Used by:*  PointStat

   FCST_POINT_STAT_INPUT_TEMPLATE
     Template used to specify forecast input filenames for the MET tool point_stat. A corresponding variable exists for observation data called :term:`OBS_POINT_STAT_INPUT_TEMPLATE`. To utilize Python Embedding as input to the MET tools, set this value to PYTHON_NUMPY or PYTHON_XARRAY.

     | *Used by:*  GriPointStat

   FCST_REGRID_DATA_PLANE_RUN
     If True, process forecast data with RegridDataPlane.

     | *Used by:*  RegridDataPlane

   OBS_REGRID_DATA_PLANE_RUN
     If True, process observation data with RegridDataPlane.

     | *Used by:*  RegridDataPlane

   FCST_REGRID_DATA_PLANE_INPUT_DATATYPE
     Specify the data type of the input directory for forecast files used with the MET regrid_data_plane tool. Currently valid options are NETCDF, GRIB, and GEMPAK. Required by pcp_combine. A corresponding variable exists for observation data called :term:`OBS_REGRID_DATA_PLANE_INPUT_DATATYPE`.

     | *Used by:*  RegridDataPlane

   FCST_REGRID_DATA_PLANE_INPUT_DIR
     Specify the input directory for forecast files used with the MET regrid_data_plane tool. A corresponding variable exists for observation data called :term:`OBS_REGRID_DATA_PLANE_INPUT_DIR`.

     | *Used by:*  RegridDataPlane

   FCST_REGRID_DATA_PLANE_INPUT_TEMPLATE
     Template used to specify input filenames for forecast data used by the MET regrid_data_plane tool. It not set, METplus will use :term:`FCST_REGRID_DATA_PLANE_TEMPLATE`. A corresponding variable exists for observation data called :term:`OBS_REGRID_DATA_PLANE_INPUT_TEMPLATE`. To utilize Python Embedding as input to the MET tools, set this value to PYTHON_NUMPY or PYTHON_XARRAY.

     | *Used by:*  RegridDataPlane

   FCST_REGRID_DATA_PLANE_OUTPUT_TEMPLATE
     Template used to specify output filenames for forecast data used by the MET regrid_data_plane tool. It not set, METplus will use :term:`FCST_REGRID_DATA_PLANE_TEMPLATE`. A corresponding variable exists for observation data called :term:`OBS_REGRID_DATA_PLANE_OUTPUT_TEMPLATE`.

     | *Used by:*  RegridDataPlane

   FCST_REGRID_DATA_PLANE_TEMPLATE
     Template used to specify filenames for forecast data used by the MET regrid_data_plane tool. To specify different templates for input and output files , use :term:`FCST_REGRID_DATA_PLANE_INPUT_TEMPLATE` and :term:`FCST_REGRID_DATA_PLANE_OUTPUT_TEMPLATE`. A corresponding variable exists for observation data called :term:`OBS_REGRID_DATA_PLANE_TEMPLATE`.

     | *Used by:*  RegridDataPlane

   FCST_REGRID_DATA_PLANE_OUTPUT_DIR
     Specify the output directory for forecast files used with the MET regrid_data_plane tool. A corresponding variable exists for observation data called :term:`OBS_REGRID_DATA_PLANE_OUTPUT_DIR`.

     | *Used by:*  RegridDataPlane

   FCST_THRESH
     .. warning:: **DEPRECATED:** Please use :term:`FCST_THRESH_LIST` instead.

   FCST_THRESH_LIST
     Specify the values of the FCST_THRESH column in the MET .stat file to use. This is optional in the METplus configuration file for running with :term:`LOOP_ORDER` = times.

     | *Used by:*  StatAnalysis

   OBS_THRESH_LIST
     Specify the values of the OBS_THRESH column in the MET .stat file to use. This is optional in the METplus configuration file for running with :term:`LOOP_ORDER` = times.

     | *Used by:*  StatAnalysis

   FCST_TILE_PREFIX
     .. warning:: **DEPRECATED:** Please use :term:`FCST_EXTRACT_TILES_PREFIX` instead.

   FCST_TILE_REGEX
     .. warning:: **DEPRECATED:** No longer used. Regular expression for forecast input files that are in GRIB2.

   FCST_EXTRACT_TILES_PREFIX
     Prefix for forecast tile files. Used to create filename of intermediate files that are created while performing a series analysis.

     | *Used by:*  ExtractTiles

   FCST_VAR
     .. warning:: **DEPRECATED:** No longer used.

   FCST_VAR_LEVEL
     .. warning:: **DEPRECATED:** Please use :term:`FCST_LEVEL_LIST` instead.

   FCST_LEVEL_LIST
     Specify the values of the FCST_LEV column in the MET .stat file to use. This is optional in the METplus configuration file for running with :term:`LOOP_ORDER` = times.

     | *Used by:*  StatAnalysis

   FCST_VAR_NAME
     .. warning:: **DEPRECATED:** Please use :term:`FCST_VAR_LIST` instead.

   FCST_VAR_LIST
     Specify the values of the FCST_VAR column in the MET .stat file to use. This is optional in the METplus configuration file for running with :term:`LOOP_ORDER` = times.

     | *Used by:*  StatAnalysis

   FCST_UNITS_LIST
     Specify the values of the FCST_UNITS column in the MET .stat file to use. This is optional in the METplus configuration file for running with :term:`LOOP_ORDER` = times.

     | *Used by:*  StatAnalysis

   FCST_VAR<n>_LEVELS
     Define the levels for the <n>th forecast variable to be used in the analysis where <n> is an integer >= 1. The value can be a single item or a comma separated list of items. You can define NetCDF levels, such as (0,*,*), but you will need to surround these values with quotation marks so that the commas in the item are not interpreted as an item delimeter. Some examples:

     | FCST_VAR1_LEVELS = A06, P500
     | FCST_VAR2_LEVELS ="(0,*,*),(1,*,*)"

     There can be <n> number of these variables defined in configuration files, simply increment the VAR1 string to match the total number of variables being used, e.g.:

     | FCST_VAR1_LEVELS
     | FCST_VAR2_LEVELS
     | ...
     | FCST_VAR<n>_LEVELS

     If FCST_VAR<n>_LEVELS is set, then :term:`OBS_VAR<n>_LEVELS` must be set as well. If the same value applies to both forecast and observation data, use :term:`BOTH_VAR<n>_LEVELS`.

     See :ref:`Field_Info` for more information.

     | *Used by:*  GridStat, EnsembleStat, PointStat, MODE, MTD, PCPCombine

   FCST_VAR<n>_NAME
     Define the name for the <n>th forecast variable to be used in the analysis where <n> is an integer >= 1. If :term:`FCST_VAR<n>_NAME` is set, then :term:`OBS_VAR<n>_NAME` must be set. If the same value applies to both forecast and observation data, use :term:`BOTH_VAR<n>_NAME`. There can be s<n> number of these variables defined in configuration files, simply increment the VAR1 string to match the total number of variables being used, e.g.:

     | FCST_VAR1_NAME
     | FCST_VAR2_NAME
     | ...
     | FCST_VAR<n>_NAME

     See :ref:`Field_Info` for more information.

     This value can be set to a call to a python script with arguments to supply data to the MET tools via Python Embedding. Filename template syntax can be used here to specify time information of an input file, i.e. {valid?fmt=%Y%m%d%H}. See the `MET User's Guide <https://dtcenter.org/community-code/model-evaluation-tools-met/documentation>`_ for more information about Python Embedding in the MET tools.

     | *Used by:*  GridStat, EnsembleStat, PointStat, MODE, MTD, PCPCombine

   FCST_VAR<n>_OPTIONS
     Define the options for the <n>th forecast variable to be used in the analysis where <n> is an integer >= 1. These addition options will be applied to every name/level/threshold combination for VAR<n>. There can be <n> number of these variables defined in configuration files, simply increment the VAR1  string to match the total number of variables being used, e.g.:

     | FCST_VAR1_OPTIONS
     | FCST_VAR2_OPTIONS
     | ...
     | FCST_VAR<n>_OPTIONS

     See :ref:`Field_Info` for more information.

     | *Used by:*  GridStat, EnsembleStat, PointStat, MODE, MTD, PCPCombine

   FCST_VAR<n>_THRESH
     Define the threshold(s) for the <n>th forecast variable to be used in the analysis where <n> is an integer >= 1. The value can be a single item or a comma separated list of items that must start with a comparison operator (>,>=,==,!=,<,<=,gt,ge,eq,ne,lt,le). If :term:`FCST_VAR<n>_THRESH` is not set but :term:`OBS_VAR<n>_THRESH` is, the same information will be used for both variables. There can be <n> number of these variables defined in configuration files, simply increment the VAR1 string to match the total number of variables being used, e.g.:
     | FCST_VAR1_THRESH
     | FCST_VAR2_THRESH
     | ...
     | FCST_VAR<n>_THRESH

     If :term:`FCST_VAR<n>_THRESH` is set, then :term:`OBS_VAR<n>_THRESH` must be set as well. If the same value applies to both forecast and observation data, use :term:`BOTH_VAR<n>_THRESH`.

     See :ref:`Field_Info` for more information.

     | *Used by:*  GridStat, EnsembleStat, PointStat, MODE, MTD, PCPCombine

   BOTH_VAR<n>_LEVELS
     Define the levels for the <n>th forecast and observation variables to be used in the analysis where <n> is an integer >= 1. See :term:`FCST_VAR<n>_LEVELS`, :term:`OBS_VAR<n>_LEVELS`, or :ref:`Field_Info` for more information.

     | *Used by:*  GridStat, EnsembleStat, PointStat, MODE, MTD, PCPCombine

   BOTH_VAR<n>_NAME
     Define the name for the <n>th forecast and observation variables to be used in the analysis where <n> is an integer >= 1. See :term:`FCST_VAR<n>_NAME`, :term:`OBS_VAR<n>_NAME`, or :ref:`Field_Info` for more information.

     | *Used by:*  GridStat, EnsembleStat, PointStat, MODE, MTD, PCPCombine

   BOTH_VAR<n>_OPTIONS
     Define the extra options for the <n>th forecast and observation variables to be used in the analysis where <n> is an integer >= 1. See :term:`FCST_VAR<n>_OPTIONS`, :term:`OBS_VAR<n>_OPTIONS`, or :ref:`Field_Info` for more information.

     | *Used by:*  GridStat, EnsembleStat, PointStat, MODE, MTD, PCPCombine

   BOTH_VAR<n>_THRESH
     Define the threshold list for the <n>th forecast and observation variables to be used in the analysis where <n> is an integer >= 1. See :term:`FCST_VAR<n>_THRESH`, :term:`OBS_VAR<n>_THRESH`, or :ref:`Field_Info` for more information.

     | *Used by:*  GridStat, EnsembleStat, PointStat, MODE, MTD, PCPCombine

   FCST_MODE_VAR<n>_NAME
     Wrapper specific field info variable. See :term:`FCST_VAR<n>_NAME`.

     | *Used by:*  MODE

   FCST_MTD_VAR<n>_NAME
     Wrapper specific field info variable. See :term:`FCST_VAR<n>_NAME`.

     | *Used by:*  MTD

   FCST_GRID_STAT_VAR<n>_NAME
     Wrapper specific field info variable. See :term:`FCST_VAR<n>_NAME`.

     | *Used by:*  GridStat

   FCST_ENSEMBLE_STAT_VAR<n>_NAME
     Wrapper specific field info variable. See :term:`FCST_VAR<n>_NAME`.

     | *Used by:*  EnsembleStat

   FCST_POINT_STAT_VAR<n>_NAME
     Wrapper specific field info variable. See :term:`FCST_VAR<n>_NAME`.

     | *Used by:*  PointStat

   FCST_MODE_VAR<n>_LEVELS
     Wrapper specific field info variable. See :term:`FCST_VAR<n>_LEVELS`.

     | *Used by:*  MODE

   FCST_MTD_VAR<n>_LEVELS
     Wrapper specific field info variable. See :term:`FCST_VAR<n>_LEVELS`.

     | *Used by:*  MTD

   FCST_GRID_STAT_VAR<n>_LEVELS
     Wrapper specific field info variable. See :term:`FCST_VAR<n>_LEVELS`.

     | *Used by:*  GridStat

   FCST_ENSEMBLE_STAT_VAR<n>_LEVELS
     Wrapper specific field info variable. See :term:`FCST_VAR<n>_LEVELS`.

     | *Used by:*  EnsembleStat

   FCST_POINT_STAT_VAR<n>_LEVELS
     Wrapper specific field info variable. See :term:`FCST_VAR<n>_LEVELS`.

     | *Used by:*  PointStat

   FCST_MODE_VAR<n>_OPTIONS
     Wrapper specific field info variable. See :term:`FCST_VAR<n>_OPTIONS`.

     | *Used by:*  MODE

   FCST_MTD_VAR<n>_OPTIONS
     Wrapper specific field info variable. See :term:`FCST_VAR<n>_OPTIONS`.

     | *Used by:*  MTD

   FCST_GRID_STAT_VAR<n>_OPTIONS
     Wrapper specific field info variable. See :term:`FCST_VAR<n>_OPTIONS`.

     | *Used by:*  GridStat

   FCST_ENSEMBLE_STAT_VAR<n>_OPTIONS
     Wrapper specific field info variable. See :term:`FCST_VAR<n>_OPTIONS`.

     | *Used by:*  EnsembleStat

   FCST_POINT_STAT_VAR<n>_OPTIONS
     Wrapper specific field info variable. See :term:`FCST_VAR<n>_OPTIONS`.

     | *Used by:*  PointStat

   FCST_MODE_VAR<n>_THRESH
     Wrapper specific field info variable. See :term:`FCST_VAR<n>_THRESH`.

     | *Used by:*  MODE

   FCST_MTD_VAR<n>_THRESH
     Wrapper specific field info variable. See :term:`FCST_VAR<n>_THRESH`.

     | *Used by:*  MTD

   FCST_GRID_STAT_VAR<n>_THRESH
     Wrapper specific field info variable. See :term:`FCST_VAR<n>_THRESH`.

     | *Used by:*  GridStat

   FCST_ENSEMBLE_STAT_VAR<n>_THRESH
     Wrapper specific field info variable. See :term:`FCST_VAR<n>_THRESH`.

     | *Used by:*  EnsembleStat

   FCST_POINT_STAT_VAR<n>_THRESH
     Wrapper specific field info variable. See :term:`FCST_VAR<n>_THRESH`.

     | *Used by:*  PointStat

   OBS_MODE_VAR<n>_NAME
     Wrapper specific field info variable. See :term:`OBS_VAR<n>_NAME`.

     | *Used by:*  MODE

   OBS_MTD_VAR<n>_NAME
     Wrapper specific field info variable. See :term:`OBS_VAR<n>_NAME`.

     | *Used by:*  MTD

   OBS_GRID_STAT_VAR<n>_NAME
     Wrapper specific field info variable. See :term:`OBS_VAR<n>_NAME`.

     | *Used by:*  GridStat

   OBS_ENSEMBLE_STAT_VAR<n>_NAME
     Wrapper specific field info variable. See :term:`OBS_VAR<n>_NAME`.

     | *Used by:*  EnsembleStat

   OBS_POINT_STAT_VAR<n>_NAME
     Wrapper specific field info variable. See :term:`OBS_VAR<n>_NAME`.

     | *Used by:*  PointStat

   OBS_MODE_VAR<n>_LEVELS
     Wrapper specific field info variable. See :term:`OBS_VAR<n>_LEVELS`.

     | *Used by:*  MODE

   OBS_MTD_VAR<n>_LEVELS
     Wrapper specific field info variable. See :term:`OBS_VAR<n>_LEVELS`.

     | *Used by:*  MTD

   OBS_GRID_STAT_VAR<n>_LEVELS
     Wrapper specific field info variable. See :term:`OBS_VAR<n>_LEVELS`.

     | *Used by:*  GridStat

   OBS_ENSEMBLE_STAT_VAR<n>_LEVELS
     Wrapper specific field info variable. See :term:`OBS_VAR<n>_LEVELS`.

     | *Used by:*  EnsembleStat

   OBS_POINT_STAT_VAR<n>_LEVELS
     Wrapper specific field info variable. See :term:`OBS_VAR<n>_LEVELS`.

     | *Used by:*  PointStat

   OBS_MODE_VAR<n>_OPTIONS
     Wrapper specific field info variable. See :term:`OBS_VAR<n>_OPTIONS`.

     | *Used by:*  MODE

   OBS_MTD_VAR<n>_OPTIONS
     Wrapper specific field info variable. See :term:`OBS_VAR<n>_OPTIONS`.

     | *Used by:*  MTD

   OBS_GRID_STAT_VAR<n>_OPTIONS
     Wrapper specific field info variable. See :term:`OBS_VAR<n>_OPTIONS`.

     | *Used by:*  GridStat

   OBS_ENSEMBLE_STAT_VAR<n>_OPTIONS
     Wrapper specific field info variable. See :term:`OBS_VAR<n>_OPTIONS`.

     | *Used by:*  EnsembleStat

   OBS_POINT_STAT_VAR<n>_OPTIONS
     Wrapper specific field info variable. See :term:`OBS_VAR<n>_OPTIONS`.

     | *Used by:*  PointStat

   OBS_MODE_VAR<n>_THRESH
     Wrapper specific field info variable. See :term:`OBS_VAR<n>_THRESH`.

     | *Used by:*  MODE

   OBS_MTD_VAR<n>_THRESH
     Wrapper specific field info variable. See :term:`OBS_VAR<n>_THRESH`.

     | *Used by:*  MTD

   OBS_GRID_STAT_VAR<n>_THRESH
     Wrapper specific field info variable. See :term:`OBS_VAR<n>_THRESH`.

     | *Used by:*  GridStat

   OBS_ENSEMBLE_STAT_VAR<n>_THRESH
     Wrapper specific field info variable. See :term:`OBS_VAR<n>_THRESH`.

     | *Used by:*  EnsembleStat

   OBS_POINT_STAT_VAR<n>_THRESH
     Wrapper specific field info variable. See :term:`OBS_VAR<n>_THRESH`.

     | *Used by:*  PointStat

   FCST_WINDOW_BEGIN
     See :term:`OBS_WINDOW_BEGIN`

     | *Used by:*  EnsembleStat, GridStat, MODE, MTD, PB2NC, PointStat

   FCST_WINDOW_END
     See :term:`OBS_WINDOW_END`

     | *Used by:*  EnsembleStat, GridStat, MODE, MTD, PB2NC, PointStat

   FHR_BEG
     .. warning:: **DEPRECATED:** Please use :term:`LEAD_SEQ` instead.

   FHR_END
     .. warning:: **DEPRECATED:** Please use :term:`LEAD_SEQ` instead.

   FHR_GROUP_BEG
     .. warning:: **DEPRECATED:** Please use :term:`LEAD_SEQ_\<n>` instead.

   FHR_GROUP_END
     .. warning:: **DEPRECATED:** Please use :term:`LEAD_SEQ_\<n>` instead.

   FHR_GROUP_LABELS
     .. warning:: **DEPRECATED:** Please use :term:`LEAD_SEQ_\<n>_LABEL` instead.

   FHR_INC
     .. warning:: **DEPRECATED:** Please use :term:`LEAD_SEQ` instead.

   FILTER
     .. warning:: **DEPRECATED:** Please use :term:`TCMPR_PLOTTER_FILTER` instead.

   TCMPR_PLOTTER_FILTER
     Corresponds to the optional -filter argument to the plot_TCMPR.R script which is wrapped by TCMPRPlotter. This is a list of filtering options for the tc_stat tool.

     | *Used by:*  TCMPRPlotter

   FILTERED_TCST_DATA_FILE
     .. warning:: **DEPRECATED:** Please use :term:`TCMPR_PLOTTER_FILTERED_TCST_DATA_FILE` instead.

   TCMPR_PLOTTER_FILTERED_TCST_DATA_FILE
     Corresponds to the optional -tcst argument to the plot_TCMPR.R script which is wrapped by TCMPRPlotter. This is a tcst data file to be used instead of running the tc_stat tool. Indicate a full path to the data file.

     | *Used by:*  TCMPRPlotter

   FOOTNOTE_FLAG
     .. warning:: **DEPRECATED:** Please use :term:`TCMPR_PLOTTER_FOOTNOTE_FLAG` instead.

   TCMPR_PLOTTER_FOOTNOTE_FLAG
     This corresponds to the optional -footnote flag in the plot_TCMPR.R script which is wrapped by TCMPRPlotter. According to the plot_TCMPR.R usage, this flag is used to disable footnote (date).

     | *Used by:*  TCMPRPlotter

   FORECAST_TMPL
     .. warning:: **DEPRECATED:** Please use :term:`TC_PAIRS_ADECK_TEMPLATE`.

   GEMPAKTOCF_CLASSPATH
     .. warning:: **DEPRECATED:** Please use :term:`GEMPAKTOCF_JAR` instead. Path to the GempakToCF binary file and the NetCDF jar file required to run GempakToCF.

   GEMPAKTOCF_JAR
     Path to the GempakToCF.jar file to run GempakToCF.
     The tool is available on the MET webpage here:
     https://dtcenter.org/sites/default/files/community-code/metplus/utilities/GempakToCF.jar.
     Must be set if running GempakToCF wrapper, if using a filename template
     that ends with .grd, or if specifying an \*_INPUT_DATATYPE item as GEMPAK.

     | *Used by:*  GempakToCF, other wrappers that will read Gempak data

   GEMPAKTOCF_INPUT_DIR
     Specify the input directory for the tool used to convert GEMPAK files to netCDF.

     | *Used by:*  GempakToCF

   GEMPAKTOCF_INPUT_TEMPLATE
     Filename template used for input files to the tool used to convert GEMPAK files to netCDF.

     | *Used by:*  GempakToCF

   GEMPAKTOCF_OUTPUT_DIR
     Specify the output directory for files generated by the tool used to convert GEMPAK files to netCDF.

     | *Used by:*  GempakToCF

   GEMPAKTOCF_OUTPUT_TEMPLATE
     Filename template used for output files from the tool used to convert GEMPAK files to netCDF.

     | *Used by:*  GempakToCF

   GEMPAKTOCF_SKIP_IF_OUTPUT_EXISTS
     If True, do not run GempakToCF if output file already exists. Set to False to overwrite files.

     | *Used by:*  GempakToCF

   CYCLONE_GENERATE_TRACK_ASCII
     .. warning:: **DEPRECATED:** Please use :term:`CYCLONE_PLOTTER_GENERATE_TRACK_ASCII` instead.

   CYCLONE_PLOTTER_GENERATE_TRACK_ASCII
     Specify whether or not to produce an ASCII file containing all of the tracks in the plot. Acceptable values: true/false

     | *Used by:*  CyclonePlotter

   GEN_SEQ
     .. warning:: **DEPRECATED:**

   FCST_EXTRACT_TILES_INPUT_TEMPLATE
     Filename template used to identify forecast input file to ExtractTiles.

     | *Used by:*  ExtractTiles

   OBS_EXTRACT_TILES_INPUT_TEMPLATE
     Filename template used to identify observation input file to ExtractTiles.

     | *Used by:*  ExtractTiles

   FCST_EXTRACT_TILES_OUTPUT_TEMPLATE
     Filename template used to identify the forecast output file generated by ExtractTiles.

     | *Used by:* ExtractTiles

   OBS_EXTRACT_TILES_OUTPUT_TEMPLATE
     Filename template used to identify the observation output file generated by ExtractTiles.

     | *Used by:* ExtractTiles

   GFS_ANLY_FILE_TMPL
     .. warning:: **DEPRECATED:** Please use :term:`OBS_EXTRACT_TILES_INPUT_TEMPLATE` instead.

   GFS_FCST_FILE_TMPL
     .. warning:: **DEPRECATED:** Please use :term:`FCST_EXTRACT_TILES_INPUT_TEMPLATE` instead.


   GRID_STAT_CONFIG
     .. warning:: **DEPRECATED:** Please use :term:`GRID_STAT_CONFIG_FILE` instead.

   GRID_STAT_CONFIG_FILE
     Specify the absolute path to the configuration file used by the MET grid_stat tool.

     | *Used by:*  GridStat

   GRID_STAT_ONCE_PER_FIELD
     True/False. If True, grid_stat will run once to process all name/level/threshold combinations specified. If False, it will run once for each name/level. Some cases require this to be set to False, for example processing probablistic forecasts or precipitation accumulations.

     | *Used by:*  GridStat

   GRID_STAT_NEIGHBORHOOD_WIDTH
     Sets the neighborhood width used by GridStat. See `MET User's Guide <https://dtcenter.org/community-code/model-evaluation-tools-met/documentation>`_ for more information.

     | *Used by:*  GridStat

   GRID_STAT_NEIGHBORHOOD_SHAPE
     Sets the neighborhood shape used by GridStat. See `MET User's Guide <https://dtcenter.org/community-code/model-evaluation-tools-met/documentation>`_ for more information.

     | *Used by:*  GridStat

   GRID_STAT_NEIGHBORHOOD_COV_THRESH
     Sets the neighborhood cov_thresh list used by GridStat. See `MET User's Guide <https://dtcenter.org/community-code/model-evaluation-tools-met/documentation>`_ for more information.

     | *Used by:*  GridStat

   POINT_STAT_NEIGHBORHOOD_WIDTH
     Sets the neighborhood width used by PointStat. See `MET User's Guide <https://dtcenter.org/community-code/model-evaluation-tools-met/documentation>`_ for more information.

     | *Used by:*  PointStat

   POINT_STAT_NEIGHBORHOOD_SHAPE
     Sets the neighborhood shape used by PointStat. See `MET User's Guide <https://dtcenter.org/community-code/model-evaluation-tools-met/documentation>`_ for more information.

     | *Used by:*  PointStat

   POINT_STAT_OBS_VALID_BEG
     Optional variable that sets the -obs_valid_beg command line argument for PointStat if set to something other than an empty string. Accepts filename template syntax, i.e. {valid?fmt=%Y%m%d_%H}

     | *Used by:* PointStat

   POINT_STAT_OBS_VALID_END
     Optional variable that sets the -obs_valid_end command line argument for PointStat if set to something other than an empty string. Accepts filename template syntax, i.e. {valid?fmt=%Y%m%d_%H}

     | *Used by:* PointStat

   GRID_STAT_OUT_DIR
     .. warning:: **DEPRECATED:** Please use :term:`GRID_STAT_OUTPUT_DIR` instead.

   GRID_STAT_OUTPUT_DIR
     Specify the output directory where files from the MET grid_stat tool are written.

     | *Used by:*  GridStat

   GRID_STAT_OUTPUT_TEMPLATE
     Sets the subdirectories below :term:`GRID_STAT_OUTPUT_DIR` using a template to allow run time information. If LOOP_BY = VALID, default value is valid time YYYYMMDDHHMM/grid_stat. If LOOP_BY = INIT, default value is init time YYYYMMDDHHMM/grid_stat.

     | *Used by:*  GridStat

   GRID_STAT_VERIFICATION_MASK_TEMPLATE
     Template used to specify the verification mask filename for the MET tool grid_stat. Now supports a list of filenames.

     | *Used by:*  GridStat

   ENSEMBLE_STAT_VERIFICATION_MASK_TEMPLATE
     Template used to specify the verification mask filename for the MET tool ensemble_stat. Now supports a list of filenames.

     | *Used by:*  EnsembleStat

   HFIP_BASELINE
     .. warning:: **DEPRECATED:** Please use :term:`TCMPR_PLOTTER_HFIP_BASELINE` instead.

   TCMPR_PLOTTER_HFIP_BASELINE
     Corresponds to the optional -hfip_bsln flag in the plot_TCMPR.R script which is wrapped by TCMPRPlotter. This is a string that indicates whether to add the HFIP baseline, and indicates the version (no, 0, 5, 10 year goal).

     | *Used by:*  TCMPRPlotter

   INIT_BEG
     Specify the beginning initialization time to be used in the analysis. Format can be controlled by :term:`INIT_TIME_FMT`. See :ref:`Looping_by_Initialization_Time` for more information.

     | *Used by:*  All

   INIT_END
     Specify the ending initialization time to be used in the analysis. Format can be controlled by :term:`INIT_TIME_FMT`. See :ref:`Looping_by_Initialization_Time` for more information.

     | *Used by:*  All

   INIT_EXCLUDE
     .. warning:: **DEPRECATED:** Please use :term:`TC_PAIRS_INIT_EXCLUDE`  instead.

   TC_PAIRS_INIT_EXCLUDE
     Specify which, if any, forecast initializations to exclude from the analysis.

     | *Used by:*  TCPairs

   FCST_INIT_HOUR_LIST
     Specify a list of hours for initialization times of forecast files for use in the analysis.

     | *Used by:*  MakePlots, StatAnalysis

   OBS_INIT_HOUR_LIST
     Specify a list of hours for initialization times of observation files for use in the analysis.

     | *Used by:*  MakePlots, StatAnalysis

   INIT_HOUR_BEG
     .. warning:: **DEPRECATED:** Please use :term:`FCST_INIT_HOUR_LIST` or :term:`OBS_INIT_HOUR_LIST` instead.

   INIT_HOUR_END
     .. warning:: **DEPRECATED:** Please use :term:`FCST_INIT_HOUR_LIST` or :term:`OBS_INIT_HOUR_LIST` instead.

   INIT_HOUR_INCREMENT
     .. warning:: **DEPRECATED:** Please use :term:`FCST_INIT_HOUR_LIST` or :term:`OBS_INIT_HOUR_LIST` instead.

   INIT_HOUR_METHOD
     .. warning:: **DEPRECATED:** No longer used.

   INIT_INCLUDE
     .. warning:: **DEPRECATED:** Please use :term:`TC_PAIRS_INIT_INCLUDE`  instead.

   TC_PAIRS_INIT_INCLUDE
     Specify which forecast initializations to include in the analysis.

     | *Used by:*  TCPairs

   INIT_INCREMENT
     Control the increment or stride to use when stepping between forecast initializations. Units are seconds. See :ref:`Looping_by_Initialization_Time` for more information. Units are assumed to be seconds unless specified with Y, m, d, H, M, or S.

     | *Used by:*  All

   INIT_SEQ
     Specify a list of initialization hours that are used to build a sequence of forecast lead times to include in the analysis. Used only when looping by valid time (LOOP_BY = VALID). Comma separated list format, e.g.:0, 6, 12 See :ref:`looping_over_forecast_leads` for more information.

     | *Used by:*  EnsembleStat, GridStat, MODE, MTD, PB2NC, PCPCombine, PointStat, RegridDataPlane, SeriesAnalysis

   INIT_TIME_FMT
     Specify a formatting string to use for :term:`INIT_BEG` and :term:`INIT_END`. See :ref:`Looping_by_Initialization_Time` for more information.

     | *Used by:*  All

   INTERP
     .. warning:: **DEPRECATED:** Please use :term:`INTERP_MTHD_LIST` instead.

   INTERP_MTHD_LIST
     Specify the values of the INTERP_MTHD column in the MET .stat file to use; specify the interpolation used to create the MET .stat files.

     | *Used by:*  MakePlots, StatAnalysis

   INTERP_PTS
     .. warning:: **DEPRECATED:** Please use :term:`INTERP_PNTS_LIST` instead.

   INTERP_PNTS_LIST
     Specify the values of the INTERP_PNTS column in the MET .stat file to use; corresponds to the interpolation in the MET .stat files.

     | *Used by:*  MakePlots, StatAnalysis

   INTERVAL_TIME
     Define the interval time in hours (HH) to be used by the MET pb2nc tool.

     | *Used by:*  PB2NC

   JOB_ARGS
     .. warning:: **DEPRECATED:** Please use :term:`STAT_ANALYSIS_JOB_ARGS` instead.

   STAT_ANALYSIS_JOB_ARGS
     Specify stat_analysis job arguments to run. The job arguments that are to be run with the corresponding :term:`STAT_ANALYSIS_JOB_NAME`. If using -dump_row, use -dump_row [dump_row_filename]. If using -out_stat, -out_stat [out_stat_filename]. For more information on these job arguments, please see the `MET User's Guide <https://dtcenter.org/community-code/model-evaluation-tools-met/documentation>`_.

     | *Used by:*  StatAnalysis

   JOB_NAME
     .. warning:: **DEPRECATED:** Please use :term:`STAT_ANALYSIS_JOB_NAME` instead.

   STAT_ANALYSIS_JOB_NAME
     Specify stat_analysis job name to run. Valid options are filter, summary, aggregate, aggregate_stat, go_index, and ramp. For more information on these job names and what they do, please see the `MET User's Guide <https://dtcenter.org/community-code/model-evaluation-tools-met/documentation>`_.

     | *Used by:*  StatAnalysis

   EXTRACT_TILES_LAT_ADJ
     Specify a latitude adjustment, in degrees to be used in the analysis. In the ExtractTiles wrapper, this corresponds to the 2m portion of the 2n x 2m subregion tile.

     | *Used by:*  ExtractTiles

   LAT_ADJ
     .. warning:: **DEPRECATED:** Please use :term:`EXTRACT_TILES_LAT_ADJ` instead.

   LEAD
     .. warning:: **DEPRECATED:** Please use :term:`TCMPR_PLOTTER_LEAD` instead.

   TCMPR_PLOTTER_LEAD
     For CyclonePlotter, this refers to the column of interest in the input ASCII cyclone file.In the TCMPRPlotter, this corresponds to the optional -lead argument in the plot_TCMPR.R script (which is wrapped by TCMPRPlotter). This argument is set to a comma-separted list of lead times (h) to be plotted.In TCStat, this corresponds to the name of the column of interest in the input ASCII data file.

     | *Used by:*  TCMPRPlotter

   LEAD_LIST
     .. warning:: **DEPRECATED:** Please use :term:`FCST_LEAD_LIST` instead.

   FCST_LEAD_LIST
     Specify the values of the FSCT_LEAD column in the MET .stat file to use. Comma separated list format, e.g.: 00, 24, 48, 72, 96, 120

     | *Used by:*  MakePlots, StatAnalysis

   OBS_LEAD_LIST
     Specify the values of the OBS_LEAD column in the MET .stat file to use. Comma separated list format, e.g.: 00, 24, 48, 72, 96, 120

     | *Used by:*  MakePlots, StatAnalysis

   LEAD_SEQ
     Specify the sequence of forecast lead times to include in the analysis. Comma separated list format, e.g.:0, 6, 12. See :ref:`looping_over_forecast_leads` for more information. Units are assumed to be hours unless specified with Y, m, d, H, M, or S.

     | *Used by:*  All

   LEAD_SEQ_MIN
     Minimum forecast lead to be processed. Used primarily with INIT_SEQ but also affects LEAD_SEQ. See :ref:`looping_over_forecast_leads` for more information. Units are assumed to be hours unless specified with Y, m, d, H, M, or S.

     | *Used by:*  All

   LEAD_SEQ_MAX
     Maximum forecast lead to be processed. Used primarily with :term:`INIT_SEQ` but also affects :term:`LEAD_SEQ`. See :ref:`looping_over_forecast_leads` for more information. Units are assumed to be hours unless specified with Y, m, d, H, M, or S.

     | *Used by:*  All

   LEAD_SEQ_<n>
     Specify the sequence of forecast lead times to include in the analysis. Comma separated list format, e.g.:0, 6, 12. <n> corresponds to the bin in which the user wishes to aggregate series by lead results.

     | *Used by:*  SeriesAnalysis

   LEAD_SEQ_<n>_LABEL
     Required when SERIES_BY_LEAD_GROUP_FCSTS=True. Specify the label of the corresponding bin of series by lead results.

     | *Used by:*  SeriesAnalysis

   LEGEND
     .. warning:: **DEPRECATED:** Please use :term:`TCMPR_PLOTTER_LEGEND` instead.

   TCMPR_PLOTTER_LEGEND
     The text to be included in the legend of your plot.

     | *Used by:*  TCMPRPlotter

   LINE_TYPE
     .. warning:: **DEPRECATED:** Please use :term:`LINE_TYPE_LIST` instead.


   LINE_TYPE_LIST
     Specify the MET STAT line types to be considered. For TCMPRPlotter, this is optional in the METplus configuration file for running with :term:`LOOP_ORDER` = times.

     | *Used by:*  MakePlots, StatAnalysis, TCMPRPlotter

   LOG_DIR
     Specify the directory where log files from MET and METplus should be written.

     | *Used by:*  All

   LOG_LEVEL
     Specify the level of logging. Everything above this level is sent to standard output. To quiet the output to a comfortable level, set this to "ERROR"

     Options (ordered MOST verbose to LEAST verbose):
     | NOTSET
     | DEBUG
     | INFO
     | WARNING
     | ERROR
     | CRITICAL

     | *Used by:*  All

   LOG_METPLUS
     Control the filename of the METplus log file. Control the timestamp appended to the filename with LOG_TIMESTAMP_TEMPLATE. To turn OFF all logging, do not set this option.

     | *Used by:*  All

   LOG_MET_OUTPUT_TO_METPLUS
     Control whether logging output from the MET tools is sent to the METplus log file, or individual log files for each MET tool.

     | *Used by:*  All

   LOG_MET_VERBOSITY
     Control the verbosity of the logging from the MET tools.0 = Least amount of logging (lowest verbosity)5 = Most amount of logging (highest verbosity)

     | *Used by:*  All

   LOG_TIMESTAMP_TEMPLATE
     Set the timestamp template for the METplus log file. Use Python strftime directives, e.g.%Y%m%d for YYYYMMDD.

     | *Used by:*  All

   LOG_TIMESTAMP_USE_DATATIME
     True/False. Determines which time to use for the log filenames. If True, use :term:`INIT_BEG` if LOOP_BY is INIT or :term:`VALID_BEG` if LOOP_BY is VALID. If False, use current time.

     | *Used by:*  All

   EXTRACT_TILES_LON_ADJ
     Specify a longitude adjustment, in degrees to be used in the analysis. In the ExtractTiles wrapper, this corresponds to the 2n portion of the 2n x 2m subregion tile.

     | *Used by:*  ExtractTiles

   LON_ADJ
     .. warning:: **DEPRECATED:** Please use :term:`EXTRACT_TILES_LON_ADJ` instead.

   LOOP_BY
     Control whether the analysis is processed across valid or initialization times. See section :ref:`LOOP_BY_ref` for more information.

     | *Used by:*  All

   LOOP_BY_INIT
     .. warning:: **DEPRECATED:** Please use :term:`LOOP_BY` instead.

   LOOP_ORDER
     Control the looping order for METplus. Valid options are "times" or "processes". "times" runs all items in the :term:`PROCESS_LIST` for a single run time, then repeat until all times have been evaluated. "processes" runs each item in the :term:`PROCESS_LIST` for all times specified, then repeat for the next item in the :term:`PROCESS_LIST`.

     | *Used by:*  All

   METPLUS_BASE
     This variable will automatically be set by METplus when it is started. It will be set to the location of METplus that is currently being run. Setting this variable in a config file will have no effect and will report a warning that it is being overridden.

     | *Used by:*  All

   METPLUS_CONF
     Provide the absolute path to the METplus final configuration file. This file will contain every configuration option and value used when METplus was run.

     | *Used by:*  All

   MET_BASE
     .. warning:: **DEPRECATED:** Do not set.

   MET_BIN
     .. warning:: **DEPRECATED:** Please use :term:`MET_INSTALL_DIR` instead.

   MET_BUILD_BASE
     The base directory of the MET install. Only needed if using MET version 6.0

     | *Used by:*  TCMPRPlotter

   MET_INSTALL_DIR
     The base directory of the MET install. To be defined when using MET version 6.1 and beyond. Used to get the full path of the MET executable and the share directory when calling from METplus Wrappers.

     | *Used by:*  All

   MET_BIN_DIR
     The directory of the MET executables. Used to get the full path of the MET executable when calling from METplus Wrappers. When using the --bindir option in configuring MET, set MET_BIN_DIR to the same location.  MET_BIN_DIR will be set to {MET_INSTALL_DIR}/bin. Users can unset MET_BIN_DIR or set it to an empty string if the MET tools are found in the user's path, e.g. when using module loads.
     | *Used by:*  All

   MISSING_VAL
     .. warning:: **DEPRECATED:** Please use :term:`TC_PAIRS_MISSING_VAL`.

   MISSING_VAL_TO_REPLACE
     .. warning:: **DEPRECATED:** Please use :term:`TC_PAIRS_MISSING_VAL_TO_REPLACE`.

   MODEL
     Specify the model name. This is the model name listed in the MET .stat files.

     | *Used by:*  EnsembleStat, GridStat, PointStat, PCPCombine, TCPairs, GridDiag, TCRMW

   MODEL_LIST
     List of the specified the model names.

     | *Used by:*  MakePlots, StatAnalysis

   MODEL<n>_NAME
        .. warning:: **DEPRECATED:** Please use :term:`MODEL\<n\>`.

   MODEL<n>
     Define the model name for the first model to be used in the analysis. This is the model name listed in the MET .stat files.There can be <n> number of models defined in configuration files, simply increment the "MODEL1" string to match the total number of models being used, e.g.:

     | MODEL1
     | MODEL2
     | ...
     | MODEL<n>

     | *Used by:*  MakePlots, StatAnalysis

   MODEL<n>_NAME_ON_PLOT
     .. warning:: **DEPRECATED:** Please use :term:`MODEL<n>_REFERENCE_NAME` instead.

   MODEL<n>_REFERENCE_NAME
     Define the name the first model will be listed as on the plots. There can be <n> number of models defined in configuration files, simply increment the "MODEL1" string to match the total number of models being used, e.g.:

     | MODEL1_REFERENCE_NAME
     | MODEL2_REFERENCE_NAME
     | ...
     | MODELN_REFERENCE_NAME

     | *Used by:*  MakePlots, StatAnalysis

   MODEL<n>_OBS_NAME
     .. warning:: **DEPRECATED:** Please use :term:`MODEL<n>_OBTYPE` instead.

   MODEL<n>_OBTYPE
     Define the observation name that was used to compare the first model to be. This is the observation name listed in the MET .stat files. There can be <n> number of observation names defined in configuration files, simply increment the "MODEL1" string to match the total number of models being used, e.g.:

     | MODEL1_OBTYPE
     | MODEL2_OBTYPE
     | ...
     | MODEL<n>_OBTYPE

     | *Used by:*  MakePlots, StatAnalysis

   MODEL<n>_STAT_DIR
     .. warning:: **DEPRECATED:** Please use :term:`MODEL<n>_STAT_ANALYSIS_LOOKIN_DIR` instead.

   EXTRACT_TILES_GRID_INPUT_DIR
     .. warning:: **DEPRECATED:** Please use :term:`FCST_EXTRACT_TILES_INPUT_DIR` and :term:`OBS_EXTRACT_TILES_INPUT_DIR` instead.

   FCST_EXTRACT_TILES_INPUT_DIR
     Directory containing gridded forecast data to be used in ExtractTiles

     | *Used by:*  ExtractTiles

   OBS_EXTRACT_TILES_INPUT_DIR
     Directory containing gridded observation data to be used in ExtractTiles

     | *Used by:*  ExtractTiles

   EXTRACT_TILES_FILTERED_OUTPUT_TEMPLATE
     .. warning:: **DEPRECATED:** Please use :term:`EXTRACT_TILES_TC_STAT_INPUT_TEMPLATE` instead.

   EXTRACT_TILES_STAT_INPUT_TEMPLATE
     .. warning:: **DEPRECATED:** Please use :term:`EXTRACT_TILES_TC_STAT_INPUT_TEMPLATE` instead.

   EXTRACT_TILES_TC_STAT_INPUT_TEMPLATE
     Template used to specify the dump row output tcst file generated by TCStat
     to filter input data to be used in ExtractTiles.
     Example: {init?fmt=%Y%m%d_%H}/filter_{init?fmt=%Y%m%d_%H}.tcst
     Must set either this
     variable OR :term:`EXTRACT_TILES_MTD_INPUT_TEMPLATE` but not both.

     | *Used by:*  ExtractTiles

   SERIES_ANALYSIS_STAT_INPUT_TEMPLATE
     .. warning:: **DEPRECATED:** Please use :term:`SERIES_ANALYSIS_TC_STAT_INPUT_TEMPLATE` instead.

   SERIES_ANALYSIS_TC_STAT_INPUT_TEMPLATE
     Template used to specify the dump row output tcst file generated by TCStat
     to filter input data to be used in SeriesAnalysis.
     Example: {init?fmt=%Y%m%d_%H}/filter_{init?fmt=%Y%m%d_%H}.tcst

     | *Used by:*  SeriesAnalysis

   MODEL_DATA_DIR
     .. warning:: **DEPRECATED:** Please use :term:`EXTRACT_TILES_GRID_INPUT_DIR` instead.

   MODEL_NAME
     .. warning:: **DEPRECATED:** Please use :term:`MODEL` instead.

   MODE_CONFIG
     .. warning:: **DEPRECATED:** Please use :term:`MODE_CONFIG_FILE` instead. Path to mode configuration file.

   MODE_CONFIG_FILE
     Path to mode configuration file.

     | *Used by:*  MODE

   MODE_CONV_RADIUS
     Comma separated list of convolution radius values used by mode for both forecast and observation fields. Has the same behavior as setting :term:`FCST_MODE_CONV_RADIUS` and :term:`OBS_MODE_CONV_RADIUS` to the same value.

     | *Used by:*  MODE

   MODE_CONV_THRESH
     Comma separated list of convolution threshold values used by mode for both forecast and observation fields. Has the same behavior as setting :term:`FCST_MODE_CONV_THRESH` and :term:`OBS_MODE_CONV_THRESH` to the same value.

     | *Used by:*  MODE

   MODE_FCST_CONV_RADIUS
     Comma separated list of convolution radius values used by mode for forecast fields.

     | *Used by:*  MODE

   MODE_FCST_CONV_THRESH
     Comma separated list of convolution threshold values used by mode for forecast fields.

     | *Used by:*  MODE

   MODE_FCST_MERGE_FLAG
     Sets the merge_flag value in the mode config file for forecast fields. Valid values are NONE, THRESH, ENGINE, and BOTH.

     | *Used by:*  MODE

   MODE_FCST_MERGE_THRESH
     Comma separated list of merge threshold values used by mode for forecast fields.

     | *Used by:*  MODE

   MODE_MERGE_CONFIG_FILE
     Path to mode merge config file.

     | *Used by:*  MODE

   MODE_MERGE_FLAG
     Sets the merge_flag value in the mode config file for both forecast and observation fields. Has the same behavior as setting :term:`MODE_FCST_MERGE_FLAG` and :term:`MODE_OBS_MERGE_FLAG` to the same value. Valid values are NONE, THRESH, ENGINE, and BOTH.

     | *Used by:*  MODE

   MODE_MERGE_THRESH
     Comma separated list of merge threshold values used by mode for forecast and observation fields. Has the same behavior as setting :term:`MODE_FCST_MERGE_THRESH` and :term:`MODE_OBS_MERGE_THRESH` to the same value.

     | *Used by:*  MODE

   MODE_OBS_CONV_RADIUS
     .. warning:: **DEPRECATED:** Please see `MET User's Guide <https://dtcenter.org/community-code/model-evaluation-tools-met/documentation>`_ instead.

   MODE_OBS_CONV_THRESH
     .. warning:: **DEPRECATED:** Please use :term:`OBS_MODE_CONV_THRESH` instead.

   MODE_OBS_MERGE_FLAG
     .. warning:: **DEPRECATED:** Please use :term:`OBS_MODE_MERGE_FLAG` instead.

   MODE_OBS_MERGE_THRESH
     .. warning:: **DEPRECATED:** Please use :term:`OBS_MODE_MERGE_THRESH` instead.

   MODE_OUT_DIR
     .. warning:: **DEPRECATED:** Please use :term:`MODE_OUTPUT_DIR` instead.

   MODE_OUTPUT_DIR
     Output directory to write mode files.

     | *Used by:*  MODE

   MODE_OUTPUT_TEMPLATE
     Sets the subdirectories below :term:`MODE_OUTPUT_DIR` using a template to allow run time information. If LOOP_BY = VALID, default value is valid time YYYYMMDDHHMM/mode. If LOOP_BY = INIT, default value is init time YYYYMMDDHHMM/mode.

     | *Used by:*  MODE

   MODE_VERIFICATION_MASK_TEMPLATE
     Template used to specify the verification mask filename for the MET tool mode. Now supports a list of filenames.

     | *Used by:*  MODE

   MODE_QUILT
     True/False. If True, run all permutations of radius and threshold.

     | *Used by:*  MODE

   MTD_CONFIG
     .. warning:: **DEPRECATED:** Please use :term:`MTD_CONFIG_FILE` instead.

   MTD_CONFIG_FILE
     Path to mode-TD configuration file.

     | *Used by:* MTD

   MTD_CONV_RADIUS
     Comma separated list of convolution radius values used by mode-TD for both forecast and observation files. Has the same behavior as setting :term:`FCST_MTD_CONV_RADIUS` and :term:`OBS_MTD_CONV_RADIUS` to the same value.

     | *Used by:* MTD

   MTD_CONV_THRESH
     Comma separated list of convolution threshold values used by mode-TD for both forecast and observation files. Has the same behavior as setting :term:`FCST_MTD_CONV_THRESH` and :term:`OBS_MTD_CONV_THRESH` to the same value.

     | *Used by:* MTD

   MTD_FCST_CONV_RADIUS
     Comma separated list of convolution radius values used by mode-TD for forecast files.

     | *Used by:* MTD

   MTD_MIN_VOLUME
     Sets min_volume in the MET MODE-TD config file. Refer to the `MET User's Guide <https://dtcenter.org/community-code/model-evaluation-tools-met/documentation>`_ for more information.

     | *Used by:* MTD

   MTD_SINGLE_RUN
     Set to True to only process one data set (forecast or observation) in MODE-TD. If True, must set :term:`MTD_SINGLE_RUN_SRC` to either 'FCST' or 'OBS'.

     | *Used by:* MTD

   MTD_SINGLE_RUN_SRC
     .. warning:: **DEPRECATED:** Please use :term:`MTD_SINGLE_DATA_SRC` instead.

   MTD_SINGLE_DATA_SRC
     Used only if MTD_SINGLE_RUN is set to True. Valid options are 'FCST' or 'OBS'.

     | *Used by:* MTD

   MTD_FCST_CONV_THRESH
     Comma separated list of convolution threshold values used by mode-TD for forecast files.

     | *Used by:* MTD

   MTD_OBS_CONV_RADIUS
     Comma separated list of convolution radius values used by mode-TD for observation files.

     | *Used by:* MTD

   MTD_OBS_CONV_THRESH
     Comma separated list of convolution threshold values used by mode-TD for observation files.

     | *Used by:* MTD

   MTD_OUT_DIR
     .. warning:: **DEPRECATED:** Please use :term:`MTD_OUTPUT_DIR`.

   MTD_OUTPUT_DIR
     Output directory to write mode-TD files.

     | *Used by:* MTD

   MTD_OUTPUT_TEMPLATE
     Sets the subdirectories below :term:`MTD_OUTPUT_DIR` using a template to allow run time information. If LOOP_BY = VALID, default value is valid time YYYYMMDDHHMM/mtd. If LOOP_BY = INIT, default value is init time YYYYMMDDHHMM/mtd.

     | *Used by:* MTD

   NCDUMP
     Path to thencdump executable.

     | *Used by:*  PB2NC, PointStat

   NCDUMP_EXE
     .. warning:: **DEPRECATED:** Please use :term:`NCDUMP`.

   NC_FILE_TMPL
     .. warning:: **DEPRECATED:** Please use :term:`PB2NC_OUTPUT_TEMPLATE` instead.

   PB2NC_OUTPUT_TEMPLATE
     File template used to create netCDF files generated by PB2NC.

     | *Used by:*  PB2NC

   EXTRACT_TILES_NLAT
     The number of latitude points, set to a whole number. This defines the number of latitude points to incorporate into the subregion (density).

     | *Used by:*  ExtractTiles

   EXTRACT_TILES_NLON
     The number of longitude points, set to a whole number. This defines the number of longitude points to incorporate into the subregion (density).

     | *Used by:*  ExtractTiles

   NLAT
     .. warning:: **DEPRECATED:** Please use :term:`EXTRACT_TILES_NLAT` instead.

   NLON
     .. warning:: **DEPRECATED:** Please use :term:`EXTRACT_TILES_NLON` instead.

   NO_EE
     .. warning:: **DEPRECATED:** Please use :term:`TCMPR_PLOTTER_NO_EE` instead.

   TCMPR_PLOTTER_NO_EE
     Set the :term:`NO_EE` flag for the TC Matched Pairs plotting utility.Acceptable values: yes/no

     | *Used by:*  TCMPRPlotter

   NO_LOG
     .. warning:: **DEPRECATED:** Please use :term:`TCMPR_PLOTTER_NO_LOG` instead.

   TCMPR_PLOTTER_NO_LOG
     Set the NO_LOG flag for the TC Matched Pairs plotting utility.Acceptable values: yes/no

     | *Used by:*  TCMPRPlotter

   OBS_<n>_FIELD_NAME
     .. warning:: **DEPRECATED:** Please use :term:`OBS_PCP_COMBINE_<n>_FIELD_NAME` instead.

   OBS_BUFR_VAR_LIST
     .. warning:: **DEPRECATED:** Please use :term:`PB2NC_OBS_BUFR_VAR_LIST` instead.

   OBS_DATA_INTERVAL
     .. warning:: **DEPRECATED:** Use :term:`OBS_PCP_COMBINE_DATA_INTERVAL` instead.

   FCST_DATA_INTERVAL
     .. warning:: **DEPRECATED:** Use :term:`FCST_PCP_COMBINE_DATA_INTERVAL` instead.

   FCST_ENSEMBLE_STAT_INPUT_DATATYPE
     Specify the data type of the input directory for forecast files used with the MET ensemble_stat tool. Currently valid options are NETCDF, GRIB, and GEMPAK. If set to GEMPAK, data will automatically be converted to NetCDF via GempakToCF. Similar variables exists for observation grid and point data called :term:`OBS_ENSEMBLE_STAT_INPUT_GRID_DATATYPE` and :term:`OBS_ENSEMBLE_STAT_INPUT_POINT_DATATYPE`.

     | *Used by:*  EnsembleStat

   OBS_ENSEMBLE_STAT_INPUT_GRID_DATATYPE
     Specify the data type of the input directory for grid observation files used with the MET ensemble_stat tool. Currently valid options are NETCDF, GRIB, and GEMPAK. If set to GEMPAK, data will automatically be converted to NetCDF via GempakToCF. A similar variable exists for forecast data called :term:`FCST_ENSEMBLE_STAT_INPUT_DATATYPE`.

     | *Used by:*  EnsembleStat

   OBS_ENSEMBLE_STAT_GRID_INPUT_DIR
     Input directory for grid observation files to use with the MET tool ensemble_stat. A similar variable exists for forecast data called :term:`FCST_ENSEMBLE_STAT_INPUT_DIR`.

     | *Used by:*  EnsembleStat

   OBS_ENSEMBLE_STAT_GRID_INPUT_TEMPLATE
     Template used to specify grid observation input filenames for the MET tool ensemble_stat. A similar variable exists for forecast data called :term:`FCST_ENSEMBLE_STAT_INPUT_TEMPLATE`. To utilize Python Embedding as input to the MET tools, set this value to PYTHON_NUMPY or PYTHON_XARRAY.

     | *Used by:*  EnsembleStat

   OBS_ENSEMBLE_STAT_INPUT_POINT_DATATYPE
     Specify the data type of the input directory for point observation files used with the MET ensemble_stat tool. Currently valid options are NETCDF, GRIB, and GEMPAK. If set to GEMPAK, data will automatically be converted to NetCDF via GempakToCF. A similar variable exists for forecast data called :term:`FCST_ENSEMBLE_STAT_INPUT_DATATYPE`.

     | *Used by:*  EnsembleStat

   OBS_ENSEMBLE_STAT_POINT_INPUT_DIR
     Input directory for point observation files to use with the MET tool ensemble_stat. A similar variable exists for forecast data called :term:`FCST_ENSEMBLE_STAT_INPUT_DIR`.

     | *Used by:*  EnsembleStat

   OBS_ENSEMBLE_STAT_POINT_INPUT_TEMPLATE
     Template used to specify point observation input filenames for the MET tool ensemble_stat. A similar variable exists for forecast data called :term:`FCST_ENSEMBLE_STAT_INPUT_TEMPLATE`. To utilize Python Embedding as input to the MET tools, set this value to PYTHON_PANDAS.

     | *Used by:*  EnsembleStat

   OBS_ENSEMBLE_STAT_FILE_WINDOW_BEGIN
     Used to control the lower bound of the window around the valid time to determine if a file should be used for processing by EnsembleStat. See :ref:`Directory_and_Filename_Template_Info` subsection called 'Using Windows to Find Valid Files.' Units are seconds. If :term:`OBS_ENSEMBLE_STAT_FILE_WINDOW_BEGIN` is not set in the config file, the value of :term:`OBS_FILE_WINDOW_BEGIN` will be used instead. If both file window begin and window end values are set to 0, then METplus will require an input file with an exact time match to process.

     | *Used by:*  EnsembleStat

   OBS_ENSEMBLE_STAT_FILE_WINDOW_END
     Used to control the upper bound of the window around the valid time to determine if a file should be used for processing by EnsembleStat. See :ref:`Directory_and_Filename_Template_Info` subsection called 'Using Windows to Find Valid Files.' Units are seconds. If :term:`OBS_ENSEMBLE_STAT_FILE_WINDOW_END` is not set in the config file, the value of :term:`OBS_FILE_WINDOW_END` will be used instead. If both file window begin and window end values are set to 0, then METplus will require an input file with an exact time match to process.

     | *Used by:*  EnsembleStat

   OBS_FILE_WINDOW_BEGIN
     Used to control the lower bound of the window around the valid time to determine if a file should be used for processing. See :ref:`Directory_and_Filename_Template_Info` subsection called 'Using Windows to Find Valid Files.' Units are seconds.This value will be used for all wrappers that look for an observation file unless it is overridden by a wrapper specific configuration variable. For example, if :term:`OBS_GRID_STAT_FILE_WINDOW_BEGIN` is set, the GridStat wrapper will use that value. If :term:`PB2NC_FILE_WINDOW_BEGIN` is not set, then the PB2NC wrapper will use :term:`OBS_FILE_WINDOW_BEGIN`.A corresponding variable exists for forecast data called :term:`FCST_FILE_WINDOW_BEGIN`.

     | *Used by:*  EnsembleStat, GridStat, MODE, MTD, PB2NC, PointStat

   OBS_FILE_WINDOW_END
     Used to control the upper bound of the window around the valid time to determine if a file should be used for processing. See :ref:`Directory_and_Filename_Template_Info` subsection called 'Using Windows to Find Valid Files.' Units are seconds.This value will be used for all wrappers that look for an observation file unless it is overridden by a wrapper specific configuration variable. For example, if :term:`OBS_GRID_STAT_WINDOW_END` is set, the GridStat wrapper will use that value. If :term:`PB2NC_WINDOW_END` is not set, then the PB2NC wrapper will use :term:`OBS_WINDOW_END`. A corresponding variable exists for forecast data called :term:`FCST_FILE_WINDOW_END`.

     | *Used by:*  EnsembleStat, GridStat, MODE, MTD, PB2NC, PointStat

   FILE_WINDOW_BEGIN
     Used to control the lower bound of the window around the valid time to determine if a file should be used
     for processing. See :ref:`Directory_and_Filename_Template_Info` subsection called
     'Using Windows to Find Valid Files.' Units are seconds. This value will be used for all wrappers that look for
     all files unless it is overridden by a wrapper specific configuration variable. For example,
     if :term:`OBS_GRID_STAT_FILE_WINDOW_BEGIN` is set, the GridStat wrapper will use that value.
     If :term:`PB2NC_FILE_WINDOW_BEGIN` is not set, then the PB2NC wrapper will use
     :term:`OBS_FILE_WINDOW_BEGIN`. If :term:`OBS_FILE_WINDOW_BEGIN` is not set, it will use FILE_WINDOW_BEGIN if it
     is set. If not, it will default to 0. If the begin and end file window values are both 0, then only a file
     matching the exact run time will be considered.

     | *Used by:*  All

   FILE_WINDOW_END
     Used to control the upper bound of the window around the valid time to determine if a file should be used
     for processing. See :ref:`Directory_and_Filename_Template_Info` subsection called
     'Using Windows to Find Valid Files.' Units are seconds. This value will be used for all wrappers that look for
     all files unless it is overridden by a wrapper specific configuration variable. For example,
     if :term:`OBS_GRID_STAT_FILE_WINDOW_END` is set, the GridStat wrapper will use that value.
     If :term:`PB2NC_FILE_WINDOW_END` is not set, then the PB2NC wrapper will use
     :term:`OBS_FILE_WINDOW_END`. If :term:`OBS_FILE_WINDOW_END` is not set, it will use FILE_WINDOW_END if it
     is set. If not, it will default to 0. If the begin and end file window values are both 0, then only a file
     matching the exact run time will be considered.

     | *Used by:*  All

   OBS_GRID_STAT_FILE_WINDOW_BEGIN
     Used to control the lower bound of the window around the valid time to determine if a file should be used for processing by GridStat. See :ref:`Directory_and_Filename_Template_Info` subsection called 'Using Windows to Find Valid Files.' Units are seconds. If :term:`OBS_GRID_STAT_FILE_WINDOW_BEGIN` is not set in the config file, the value of :term:`OBS_FILE_WINDOW_BEGIN` will be used instead. If both file window begin and window end values are set to 0, then METplus will require an input file with an exact time match to process.

     | *Used by:*  GridStat

   OBS_GRID_STAT_FILE_WINDOW_END
     Used to control the upper bound of the window around the valid time to determine if a file should be used for processing by GridStat. See :ref:`Directory_and_Filename_Template_Info` subsection called 'Using Windows to Find Valid Files.' Units are seconds. If :term:`OBS_GRID_STAT_FILE_WINDOW_END` is not set in the config file, the value of :term:`OBS_FILE_WINDOW_END` will be used instead. If both file window begin and window end values are set to 0, then METplus will require an input file with an exact time match to process.

     | *Used by:*  GridStat

   OBS_GRID_STAT_INPUT_DATATYPE
     See :term:`FCST_GRID_STAT_INPUT_DATATYPE`

     | *Used by:*  GridStat

   OBS_GRID_STAT_INPUT_DIR
     See :term:`FCST_GRID_STAT_INPUT_DIR`

     | *Used by:*  GridStat

   OBS_GRID_STAT_INPUT_TEMPLATE
     See :term:`FCST_GRID_STAT_INPUT_TEMPLATE`

     | *Used by:*  GridStat

   OBS_GRID_STAT_PROB_THRESH
     See :term:`FCST_GRID_STAT_PROB_THRESH`

     | *Used by:*  GridStat

   OBS_GEMPAK_INPUT_DIR
     .. warning:: **DEPRECATED:** Please use :term:`GEMPAKTOCF_INPUT_DIR` instead.

   OBS_GEMPAK_TEMPLATE
     .. warning:: **DEPRECATED:** Please use :term:`GEMPAKTOCF_INPUT_TEMPLATE` instead.

   OBS_INPUT_DIR
     .. warning:: **DEPRECATED:** Please use :term:`OBS_POINT_STAT_INPUT_DIR` instead.

   OBS_INPUT_DIR_REGEX
     .. warning:: **DEPRECATED:** Please use :term:`OBS_POINT_STAT_INPUT_DIR` instead.

   OBS_INPUT_FILE_REGEX
     .. warning:: **DEPRECATED:** Please use :term:`OBS_POINT_STAT_INPUT_TEMPLATE` instead.

   OBS_INPUT_FILE_TMPL
     .. warning:: **DEPRECATED:** Please use :term:`OBS_POINT_STAT_INPUT_TEMPLATE` instead.

   OBS_IS_DAILY_FILE
     .. warning:: **DEPRECATED:** Please use :term:`OBS_PCP_COMBINE_IS_DAILY_FILE` instead.

   OBS_IS_PROB
     Used when setting OBS_* variables to process forecast data for comparisons with mtd. Specify whether the observation data are probabilistic or not. See :term:`FCST_IS_PROB` .Acceptable values: true/false

     | *Used by:*  EnsembleStat, GridStat, MODE, MTD, PointStat

   OBS_PROB_IN_GRIB_PDS
     Specify whether the probabilistic observation data is stored in the GRIB Product Definition Section or not.Acceptable values: true/false. Only used when :term:`OBS_IS_PROB` is True. This does not need to be set if the OBS_<APP_NAME>_INPUT_DATATYPE is set to NetCDF.

     | *Used by:*  EnsembleStat, GridStat, MODE, MTD, PointStat

   OBS_LEVEL
     .. warning:: **DEPRECATED:** Please use :term:`OBS_PCP_COMBINE_INPUT_LEVEL` instead.

   OBS_MODE_CONV_RADIUS
     See :term:`FCST_MODE_CONV_RADIUS`

     | *Used by:*  MODE

   OBS_MODE_CONV_THRESH
     See :term:`FCST_MODE_CONV_THRESH`

     | *Used by:*  MODE

   OBS_MODE_FILE_WINDOW_BEGIN
     Used to control the lower bound of the window around the valid time to determine if a file should be used for processing by MODE. See :ref:`Directory_and_Filename_Template_Info` subsection called 'Using Windows to Find Valid Files.' Units are seconds. If :term:`OBS_MODE_FILE_WINDOW_BEGIN` is not set in the config file, the value of :term:`OBS_FILE_WINDOW_BEGIN` will be used instead. If both file window begin and window end values are set to 0, then METplus will require an input file with an exact time match to process.

     | *Used by:*  MODE

   OBS_MODE_FILE_WINDOW_END
     Used to control the upper bound of the window around the valid time to determine if a file should be used for processing by MODE. See :ref:`Directory_and_Filename_Template_Info` subsection called 'Using Windows to Find Valid Files.' Units are seconds. If :term:`OBS_MODE_FILE_WINDOW_END` is not set in the config file, the value of :term:`OBS_FILE_WINDOW_END` will be used instead. If both file window begin and window end values are set to 0, then METplus will require an input file with an exact time match to process.

     | *Used by:*  MODE

   OBS_MODE_MERGE_FLAG
     See :term:`FCST_MODE_MERGE_FLAG`.

     | *Used by:*  MODE

   OBS_MODE_MERGE_THRESH
     See :term:`FCST_MODE_MERGE_THRESH`.

     | *Used by:*  MODE

   OBS_MODE_INPUT_DATATYPE
     See :term:`FCST_MODE_INPUT_DATATYPE`.

     | *Used by:*  MODE

   OBS_MODE_INPUT_DIR
     See :term:`FCST_MODE_INPUT_DIR`.

     | *Used by:*  MODE

   OBS_MODE_INPUT_TEMPLATE
     See :term:`FCST_MODE_INPUT_TEMPLATE`.

     | *Used by:*  MODE

   OBS_MTD_CONV_RADIUS
     See :term:`FCST_MTD_CONV_RADIUS`.

     | *Used by:* MTD

   OBS_MTD_CONV_THRESH
     See :term:`FCST_MTD_CONV_THRESH`.

     | *Used by:* MTD

   OBS_MTD_FILE_WINDOW_BEGIN
     Used to control the lower bound of the window around the valid time to determine if a file should be used for processing by MTD. See :ref:`Directory_and_Filename_Template_Info` subsection called 'Using Windows to Find Valid Files.' Units are seconds. If :term:`OBS_MTD_FILE_WINDOW_BEGIN` is not set in the config file, the value of :term:`OBS_FILE_WINDOW_BEGIN` will be used instead. If both file window begin and window end values are set to 0, then METplus will require an input file with an exact time match to process.

     | *Used by:*

   OBS_MTD_FILE_WINDOW_END
     Used to control the upper bound of the window around the valid time to determine if a file should be used for processing by MTD. See :ref:`Directory_and_Filename_Template_Info` subsection called 'Using Windows to Find Valid Files.' Units are seconds. If :term:`OBS_MTD_FILE_WINDOW_END` is not set in the config file, the value of :term:`OBS_FILE_WINDOW_END` will be used instead. If both file window begin and window end values are set to 0, then METplus will require an input file with an exact time match to process.

     | *Used by:* MTD

   OBS_MTD_INPUT_DATATYPE
     See :term:`FCST_MTD_INPUT_DATATYPE`.

     | *Used by:* MTD

   OBS_MTD_INPUT_DIR
     See :term:`FCST_MTD_INPUT_DIR`.

     | *Used by:* MTD

   OBS_MTD_INPUT_TEMPLATE
     See :term:`FCST_MTD_INPUT_TEMPLATE`.

     | *Used by:*

   OBS_NAME
     .. warning:: **DEPRECATED:** No longer used. Provide a string to identify the observation dataset name.

   OBS_NATIVE_DATA_TYPE
     .. warning:: **DEPRECATED:** Please use :term:`OBS_PCP_COMBINE_INPUT_DATATYPE` instead.

   OBS_TIMES_PER_FILE
     .. warning:: **DEPRECATED:** Please use :term:`OBS_PCP_COMBINE_TIMES_PER_FILE` instead.

   FCST_TIMES_PER_FILE
     .. warning:: **DEPRECATED:** Please use :term:`FCST_PCP_COMBINE_TIMES_PER_FILE` instead.

   OBS_PCP_COMBINE_<n>_FIELD_NAME
     See :term:`FCST_PCP_COMBINE_<n>_FIELD_NAME`.

     | *Used by:*  PCPCombine

   OBS_PCP_COMBINE_DATA_INTERVAL
     See :term:`FCST_PCP_COMBINE_DATA_INTERVAL`.

     | *Used by:*  PCPCombine

   OBS_PCP_COMBINE_DERIVE_LOOKBACK
     See :term:`FCST_PCP_COMBINE_DERIVE_LOOKBACK`.

     | *Used by:*  PCPCombine

   OBS_PCP_COMBINE_INPUT_DATATYPE
     See :term:`FCST_PCP_COMBINE_INPUT_DATATYPE`.

     | *Used by:*  PCPCombine

   OBS_PCP_COMBINE_INPUT_DIR
     See :term:`FCST_PCP_COMBINE_INPUT_DIR`.

     | *Used by:*  PCPCombine

   OBS_PCP_COMBINE_INPUT_LEVEL
     See :term:`FCST_PCP_COMBINE_INPUT_LEVEL`.

     | *Used by:*  PCPCombine

   OBS_PCP_COMBINE_INPUT_TEMPLATE
     See :term:`FCST_PCP_COMBINE_INPUT_TEMPLATE`.

     | *Used by:*  PCPCombine

   OBS_PCP_COMBINE_IS_DAILY_FILE
     See :term:`FCST_PCP_COMBINE_IS_DAILY_FILE`. Acceptable values: true/false

     | *Used by:*  PCPCombine

   OBS_PCP_COMBINE_METHOD
     See :term:`FCST_PCP_COMBINE_METHOD`.

     | *Used by:*  PCPCombine

   OBS_PCP_COMBINE_MIN_FORECAST
     See :term:`FCST_PCP_COMBINE_MIN_FORECAST`.

     | *Used by:*  PCPCombine

   OBS_PCP_COMBINE_MAX_FORECAST
     See :term:`FCST_PCP_COMBINE_MAX_FORECAST`.

     | *Used by:*  PCPCombine

   OBS_PCP_COMBINE_OUTPUT_DIR
     See :term:`FCST_PCP_COMBINE_OUTPUT_DIR`.

     | *Used by:*  PCPCombine

   OBS_PCP_COMBINE_OUTPUT_TEMPLATE
     See :term:`FCST_PCP_COMBINE_OUTPUT_TEMPLATE`.

     | *Used by:*  PCPCombine

   OBS_PCP_COMBINE_RUN
     See :term:`FCST_PCP_COMBINE_RUN`. Acceptable values: true/false

     | *Used by:*  PCPCombine

   OBS_PCP_COMBINE_STAT_LIST
     See :term:`FCST_PCP_COMBINE_STAT_LIST`. Acceptable values: sum, min, max, range, mean, stdev, vld_count

     | *Used by:*  PCPCombine

   OBS_PCP_COMBINE_TIMES_PER_FILE
     See :term:`FCST_PCP_COMBINE_TIMES_PER_FILE`.

     | *Used by:*  PCPCombine

   OBS_POINT_STAT_FILE_WINDOW_BEGIN
     Used to control the lower bound of the window around the valid time to determine if a file should be used for processing by PointStat. See :ref:`Directory_and_Filename_Template_Info` subsection called 'Using Windows to Find Valid Files.' Units are seconds. If :term:`OBS_POINT_STAT_FILE_WINDOW_BEGIN` is not set in the config file, the value of :term:`OBS_FILE_WINDOW_BEGIN` will be used instead. If both file window begin and window end values are set to 0, then METplus will require an input file with an exact time match to process.

     | *Used by:*  PointStat

   OBS_POINT_STAT_FILE_WINDOW_END
     Used to control the upper bound of the window around the valid time to determine if a file should be used for processing by PointStat. See :ref:`Directory_and_Filename_Template_Info` subsection called 'Using Windows to Find Valid Files.' Units are seconds. If :term:`OBS_POINT_STAT_FILE_WINDOW_END` is not set in the config file, the value of :term:`OBS_FILE_WINDOW_END` will be used instead. If both file window begin and window end values are set to 0, then METplus will require an input file with an exact time match to process.

     | *Used by:*  PointStat

   OBS_POINT_STAT_INPUT_DATATYPE
     See :term:`FCST_POINT_STAT_INPUT_DATATYPE`.

     | *Used by:*  PointStat

   OBS_POINT_STAT_INPUT_DIR
     See :term:`FCST_POINT_STAT_INPUT_DIR`.

     | *Used by:*  PointStat

   OBS_POINT_STAT_INPUT_TEMPLATE
     See :term:`FCST_POINT_STAT_INPUT_TEMPLATE`.

     | *Used by:*  GriPointStat

   FCST_POINT_STAT_WINDOW_BEGIN
     Passed to the PointStat MET config file to determine the range of data within a file that should be used for processing forecast data. Units are seconds. If the variable is not set, PointStat will use :term:`OBS_WINDOW_BEGIN`.

     | *Used by:*  PointStat

   FCST_POINT_STAT_WINDOW_END
     Passed to the PointStat MET config file to determine the range of data within a file that should be used for processing forecast data. Units are seconds. If the variable is not set, PointStat will use :term:`OBS_WINDOW_END`.

     | *Used by:*  PointStat

   OBS_POINT_STAT_WINDOW_BEGIN
     Passed to the PointStat MET config file to determine the range of data within a file that should be used for processing observation data. Units are seconds. If the variable is not set, PointStat will use :term:`OBS_WINDOW_BEGIN`.

     | *Used by:*  PointStat

   OBS_POINT_STAT_WINDOW_END
     Passed to the PointStat MET config file to determine the range of data within a file that should be used for processing observation data. Units are seconds. If the variable is not set, PointStat will use :term:`OBS_WINDOW_END`.

     | *Used by:*  PointStat

   FCST_GRID_STAT_WINDOW_BEGIN
     Passed to the GridStat MET config file to determine the range of data within a file that should be used for processing. Units are seconds. If the variable is not set, GridStat will use :term:`FCST_WINDOW_BEGIN`.

     | *Used by:*  GridStat

   FCST_GRID_STAT_WINDOW_END
     Passed to the GridStat MET config file to determine the range of data within a file that should be used for processing. Units are seconds. If the variable is not set, GridStat will use :term:`FCST_WINDOW_END`.

     | *Used by:*  GridStat

   OBS_GRID_STAT_WINDOW_BEGIN
     Passed to the GridStat MET config file to determine the range of data within a file that should be used for processing. Units are seconds. If the variable is not set, GridStat will use :term:`OBS_WINDOW_BEGIN`.

     | *Used by:*  GridStat

   OBS_GRID_STAT_WINDOW_END
     Passed to the GridStat MET config file to determine the range of data within a file that should be used for processing. Units are seconds. If the variable is not set, GridStat will use :term:`OBS_WINDOW_END`.

     | *Used by:*  GridStat

   FCST_MODE_WINDOW_BEGIN
     Passed to the MODE MET config file to determine the range of data within a file that should be used for processing. Units are seconds. If the variable is not set, MODE will use :term:`FCST_WINDOW_BEGIN`.

     | *Used by:*  MODE

   FCST_MODE_WINDOW_END
     Passed to the MODE MET config file to determine the range of data within a file that should be used for processing. Units are seconds. If the variable is not set, MODE will use :term:`FCST_WINDOW_END`.

     | *Used by:*  MODE

   OBS_MODE_WINDOW_BEGIN
     Passed to the MODE MET config file to determine the range of data within a file that should be used for processing. Units are seconds. If the variable is not set, MODE will use :term:`OBS_WINDOW_BEGIN`.

     | *Used by:*  MODE

   OBS_MODE_WINDOW_END
     Passed to the MODE MET config file to determine the range of data within a file that should be used for processing. Units are seconds. If the variable is not set, MODE will use :term:`OBS_WINDOW_END`.

     | *Used by:*  MODE

   OBS_ENSEMBLE_STAT_WINDOW_BEGIN
     Passed to the EnsembleStat MET config file to determine the range of data within a file that should be used for processing observation data. Units are seconds. If the variable is not set, EnsembleStat will use :term:`OBS_WINDOW_BEGIN`.

     | *Used by:*  EnsembleStat

   OBS_ENSEMBLE_STAT_WINDOW_END
     Passed to the EnsembleStat MET config file to determine the range of data within a file that should be used for processing observation data. Units are seconds. If the variable is not set, ensemble_stat will use :term:`OBS_WINDOW_END`.

     | *Used by:*  EnsembleStat

   FCST_ENSEMBLE_STAT_WINDOW_BEGIN
     Passed to the EnsembleStat MET config file to determine the range of data within a file that should be used for processing forecast data. Units are seconds. If the variable is not set, EnsembleStat will use :term:`FCST_WINDOW_BEGIN`.

     | *Used by:*  EnsembleStat

   FCST_ENSEMBLE_STAT_WINDOW_END
     Passed to the EnsembleStat MET config file to determine the range of data within a file that should be used for processing forecast data. Units are seconds. If the variable is not set, ensemble_stat will use :term:`FCST_WINDOW_END`.

     | *Used by:*  EnsembleStat

   OBS_REGRID_DATA_PLANE_INPUT_DATATYPE
     See :term:`FCST_REGRID_DATA_PLANE_INPUT_DATATYPE`.

     | *Used by:*  RegridDataPlane

   OBS_REGRID_DATA_PLANE_INPUT_DIR
     See :term:`FCST_REGRID_DATA_PLANE_INPUT_DIR`.

     | *Used by:*  RegridDataPlane

   OBS_REGRID_DATA_PLANE_INPUT_TEMPLATE
     See :term:`FCST_REGRID_DATA_PLANE_INPUT_TEMPLATE`.

     | *Used by:*  RegridDataPlane

   OBS_REGRID_DATA_PLANE_OUTPUT_TEMPLATE
     See :term:`FCST_REGRID_DATA_PLANE_OUTPUT_TEMPLATE`.

     | *Used by:*  RegridDataPlane

   OBS_REGRID_DATA_PLANE_TEMPLATE
     See :term:`FCST_REGRID_DATA_PLANE_TEMPLATE`.

     | *Used by:*  RegridDataPlane

   OBS_REGRID_DATA_PLANE_OUTPUT_DIR
     See :term:`FCST_REGRID_DATA_PLANE_OUTPUT_DIR`.

     | *Used by:*  RegridDataPlane

   OBS_VAR
     .. warning:: **DEPRECATED:** Specify the string for the observation variable used in the analysis. See :term:`OBS_VAR<n>_NAME`, :term:`OBS_VAR<n>_LEVELS`, :term:`OBS_VAR<n>_OPTIONS` and :term:`OBS_VAR<n>_THRESH` where n = integer >= 1.

   OBS_VAR_LEVEL
     .. warning:: **DEPRECATED:** Please use :term:`OBS_LEVEL_LIST` instead.

   OBS_LEVEL_LIST
     Specify the values of the OBS_LEV column in the MET .stat file to use. This is optional in the METplus configuration file for running with :term:`LOOP_ORDER` = times.

     | *Used by:*  StatAnalysis

   OBS_VAR_NAME
     .. warning:: **DEPRECATED:** Please use :term:`OBS_VAR_LIST` instead.

   OBS_VAR_LIST
     Specify the values of the OBS_VAR column in the MET .stat file to use. This is optional in the METplus configuration file for running with :term:`LOOP_ORDER` = times.

     | *Used by:*  StatAnalysis

   OBS_UNITS_LIST
     Specify the values of the OBS_UNITS column in the MET .stat file to use. This is optional in the METplus configuration file for running with :term:`LOOP_ORDER` = times.

     | *Used by:*  StatAnalysis

   OBS_VAR<n>_LEVELS
     Define the levels for the <n>th observation variable to be used in the analysis where <n> is an integer >= 1. The value can be a single item or a comma separated list of items. You can define NetCDF levels, such as (0,*,*), but you will need to surround these values with quotation marks so that the commas in the item are not interpreted as an item delimeter. Some examples:

     | OBS_VAR1_LEVELS = A06, P500
     | OBS_VAR2_LEVELS = "(0,*,*)", "(1,*,*)"

     There can be <n> number of these variables defined in configuration files, simply increment the VAR1 string to match the total number of variables being used, e.g.:

     | OBS_VAR1_LEVELS
     | OBS_VAR2_LEVELS
     | ...
     | OBS_VAR<n>_LEVELS

     If :term:`OBS_VAR<n>_LEVELS` is set, then :term:`FCST_VAR<n>_LEVELS` must be set as well. If the same value applies to both forecast and observation data, use :term:`BOTH_VAR<n>_LEVELS`.

     See :ref:`Field_Info` for more information.

     | *Used by:*  GridStat, EnsembleStat, PointStat, MODE, MTD, PCPCombine

   OBS_VAR<n>_NAME
     Define the name for the <n>th observation variable to be used in the analysis where <n> is an integer >= 1. If :term:`OBS_VAR<n>_NAME` is set, then :term:`FCST_VAR<n>_NAME` must be set. If the same value applies to both forecast and observation data, use :term:`BOTH_VAR<n>_NAME`. There can be <n> number of these variables defined in configuration files, simply increment the VAR1 string to match the total number of variables being used, e.g.:

     | OBS_VAR1_NAME
     | OBS_VAR2_NAME
     | ...
     | OBS_VAR<n>_NAME

     This value can be set to a call to a python script with arguments to supply data to the MET tools via Python Embedding. Filename template syntax can be used here to specify time information of an input file, i.e. {valid?fmt=%Y%m%d%H}. See the `MET User's Guide <https://dtcenter.org/community-code/model-evaluation-tools-met/documentation>`_ for more information about Python Embedding in the MET tools.

     | *Used by:*  GridStat, EnsembleStat, PointStat, MODE, MTD, PCPCombine

   OBS_VAR<n>_OPTIONS
     Define the options for the <n>th observation variable to be used in the analysis where <n> is an integer >= 1. These addition options will be applied to every name/level/threshold combination for VAR<n>. If OBS_VAR<n>_OPTIONS is not set but :term:`FCST_VAR<n>_OPTIONS` is, the same information will be used for both variables. There can be <n> number of these variables defined in configuration files, simply increment the VAR1 string to match the total number of variables being used, e.g.:

     | OBS_VAR1_OPTIONS
     | OBS_VAR2_OPTIONS
     | ...
     | OBS_VAR<n>_OPTIONS

     | *Used by:*  GridStat, EnsembleStat, PointStat, MODE, MTD, PCPCombine

   OBS_VAR<n>_THRESH
     Define the threshold(s) for the <n>th observation variable to be used in the analysis where <n> is an integer >= 1. The value can be a single item or a comma separated list of items that must start with a comparison operator (>,>=,==,!=,<,<=,gt,ge,eq,ne,lt,le). If :term:`OBS_VAR<n>_THRESH` is not set but :term:`FCST_VAR<n>_THRESH` is, the same information will be used for both variables. There can be <n> number of these variables defined in configuration files, simply increment the VAR1 string to match the total number of variables being used, e.g.:

     | OBS_VAR1_THRESH
     | OBS_VAR2_THRESH
     | ...
     | OBS_VAR<n>_THRESH

     If OBS_VAR<n>_THRESH is set, then :term:`FCST_VAR<n>_THRESH` must be set as well. If the same value applies to both forecast and observation data, use :term:`BOTH_VAR<n>_THRESH`.

     See :ref:`Field_Info` for more information.

     | *Used by:*  GridStat, EnsembleStat, PointStat, MODE, MTD, PCPCombine

   OBS_WINDOW_BEG
     .. warning:: **DEPRECATED:** Please use :term:`OBS_WINDOW_BEGIN`.

   OBS_WINDOW_BEGIN
     Passed to the MET config file to determine the range of data within a file that should be used for processing.Units are seconds. This value will be used for all wrappers that look for an observation file unless it is overridden by a wrapper specific configuration variable. For example, if :term:`OBS_POINT_STAT_WINDOW_BEGIN` is set, the PointStat wrapper will use that value. If :term:`PB2NC_WINDOW_BEGIN` is not set, then the PB2NC wrapper will use :term:`OBS_WINDOW_BEGIN`. A corresponding variable exists for forecast data called :term:`FCST_WINDOW_BEGIN`.

     | *Used by:*  PB2NC, PointStat

   OBS_WINDOW_END
     Passed to the MET config file to determine the range of data within a file that should be used for processing.Units are seconds. This value will be used for all wrappers that look for an observation file unless it is overridden by a wrapper specific configuration variable. For example, if :term:`OBS_POINT_STAT_WINDOW_END` is set, the PointStat wrapper will use that value. If :term:`PB2NC_WINDOW_END` is not set, then the PB2NC wrapper will use :term:`OBS_WINDOW_END`. A corresponding variable exists for forecast data called :term:`FCST_WINDOW_END`.

     | *Used by:*  PB2NC, PointStat

   OBTYPE
     Provide a string to represent the type of observation data used in the analysis. This is the observation time listed in the MET .stat files and is used in setting output filename.

     | *Used by:*  EnsembleStat, GridStat, MODE, MTD, PointStat

   OB_TYPE
     .. warning:: **DEPRECATED:** Please use :term:`OBTYPE` instead.

   OUTPUT_BASE
     Provide a path to the top level output directory for METplus.

     | *Used by:*  All

   OVERWRITE_NC_OUTPUT
     .. warning:: **DEPRECATED:** Please use :term:`PB2NC_SKIP_IF_OUTPUT_EXISTS` instead.

   EXTRACT_TILES_SKIP_IF_OUTPUT_EXISTS
     Specify whether to overwrite the track data or not.
     Acceptable values: yes/no

     | *Used by:*  ExtractTiles

   EXTRACT_TILES_OVERWRITE_TRACK
     .. warning:: **DEPRECATED:** Please use :term:`EXTRACT_TILES_SKIP_IF_OUTPUT_EXISTS` instead.

   OVERWRITE_TRACK
     .. warning:: **DEPRECATED:** Please use :term:`EXTRACT_TILES_SKIP_IF_OUTPUT_EXISTS` instead.

   PARM_BASE
     This variable will automatically be set by METplus when it is started. Specifies the top level METplus parameter file directory. You can override this value by setting the environment variable METPLUS_PARM_BASE to another directory containing a copy of the METPlus parameter file directory. If the environment variable is not set, the parm directory corresponding to the calling script is used. It is recommended that this variable is not set by the user. If it is set and is not equivalent to the value determined by METplus, execution will fail.

     | *Used by:*  All

   PB2NC_CONFIG_FILE
     Specify the absolute path to the configuration file for the MET pb2nc tool.

     | *Used by:*  PB2NC

   PB2NC_FILE_WINDOW_BEGIN
     Used to control the lower bound of the window around the valid time to determine if a file should be used for processing by PB2NC. See :ref:`Directory_and_Filename_Template_Info` subsection called 'Using Windows to Find Valid Files.' Units are seconds. If :term:`PB2NC_FILE_WINDOW_BEGIN` is not set in the config file, the value of :term:`OBS_FILE_WINDOW_BEGIN` will be used instead. If both file window begin and window end values are set to 0, then METplus will require an input file with an exact time match to process.

     | *Used by:*  PB2NC

   PB2NC_FILE_WINDOW_END
     Used to control the upper bound of the window around the valid time to determine if a file should be used for processing by PB2NC. See :ref:`Directory_and_Filename_Template_Info` subsection called 'Using Windows to Find Valid Files.' Units are seconds. If :term:`PB2NC_FILE_WINDOW_END` is not set in the config file, the value of :term:`OBS_FILE_WINDOW_END` will be used instead. If both file window begin and window end values are set to 0, then METplus will require an input file with an exact time match to process.

     | *Used by:*  PB2NC

   PB2NC_VALID_BEGIN
     Used to set the command line argument -valid_beg that controls the lower bound of valid times of data to use. Filename template notation can be used, i.e. {valid?fmt=%Y%m%d_%H%M%S}

     | *Used by:*  PB2NC

   PB2NC_VALID_END
     Used to set the command line argument -valid_end that controls the upper bound of valid times of data to use. Filename template notation can be used, i.e. {valid?fmt=%Y%m%d_%H%M%S?shift=1d} (valid time shifted forward one day)

     | *Used by:*  PB2NC

   PB2NC_GRID
     Specify a grid to use with the MET pb2nc tool.

     | *Used by:*  PB2NC

   PB2NC_INPUT_DATATYPE
     Specify the data type of the input directory for prepbufr files used with the MET pb2nc tool. Currently valid options are NETCDF, GRIB, and GEMPAK. If set to GEMPAK, data will automatically be converted to NetCDF via GempakToCF.

     | *Used by:*  PB2NC

   PB2NC_MESSAGE_TYPE
     Specify which PREPBUFR (PB) message types to convert using the MET pb2nc tool.

     | *Used by:*  PB2NC

   PB2NC_OBS_BUFR_VAR_LIST
     Specify which BUFR codes to use from the observation dataset when using the MET pb2nc tool. Format is comma separated list, e.g.:PMO, TOB, TDO

     | *Used by:*  PB2NC

   PB2NC_OFFSETS
     A list of potential offsets (in hours) that can be found in the :term:`PB2NC_INPUT_TEMPLATE`. METplus will check if a file with a given offset exists in the order specified in this list, to be sure to put favored offset values first.

     | *Used by:*  PB2NC

   POINT_STAT_OFFSETS
     A list of potential offsets (in hours) that can be found in the :term:`OBS_POINT_STAT_INPUT_TEMPLATE` and  :term:`FCST_POINT_STAT_INPUT_TEMPLATE`. METplus will check if a file with a given offset exists in the order specified in this list, to be sure to put favored offset values first.

     | *Used by:*  PointStat

   PB2NC_OUTPUT_DIR
     Specify the directory where files will be written from the MET pb2nc tool. 

     | *Used by:*  PB2NC

   PB2NC_SKIP_IF_OUTPUT_EXISTS
     If True, do not run PB2NC if output file already exists. Set to False to overwrite files.

     | *Used by:*  PB2NC

   PB2NC_STATION_ID
     Specify the ID of the station to use with the MET PB2NC tool.

     | *Used by:*  PB2NC

   PB2NC_TIME_SUMMARY_FLAG
     Specify the time summary flag item in the MET pb2nc config file. Refer to the `MET User's Guide <https://dtcenter.org/community-code/model-evaluation-tools-met/documentation>`_ for more information.

     | *Used by:*  PB2NC

   PB2NC_TIME_SUMMARY_BEG
     Specify the time summary beg item in the MET pb2nc config file. Refer to the `MET User's Guide <https://dtcenter.org/community-code/model-evaluation-tools-met/documentation>`_ for more information.

     | *Used by:*  PB2NC

   PB2NC_TIME_SUMMARY_END
     Specify the time summary end item in the MET pb2nc config file. Refer to the `MET User's Guide <https://dtcenter.org/community-code/model-evaluation-tools-met/documentation>`_ for more information.

     | *Used by:*  PB2NC

   PB2NC_TIME_SUMMARY_VAR_NAMES
     Specify the time summary obs_var list item in the MET pb2nc config file. Refer to the `MET User's Guide <https://dtcenter.org/community-code/model-evaluation-tools-met/documentation>`_ for more information.

     | *Used by:*  PB2NC

   TIME_SUMMARY_VAR_NAMES
     .. warning:: **DEPRECATED:** Please use :term:`PB2NC_TIME_SUMMARY_VAR_NAMES` instead.

   TIME_SUMMARY_TYPES
     .. warning:: **DEPRECATED:** Please use :term:`PB2NC_TIME_SUMMARY_TYPES` instead.

   PB2NC_TIME_SUMMARY_TYPES
     Specify the time summary type list item in the MET pb2nc config file. Refer to the `MET User's Guide <https://dtcenter.org/community-code/model-evaluation-tools-met/documentation>`_ for more information.

     | *Used by:*  PB2NC

   PB2NC_WINDOW_BEGIN
     Passed to the pb2nc MET config file to determine the range of data within a file that should be used for processing.Units are seconds. If the variable is not set, pb2nc will use :term:`OBS_WINDOW_BEGIN`.

     | *Used by:*  PB2NC

   PB2NC_WINDOW_END
     Passed to the pb2nc MET config file to determine the range of data within a file that should be used for processing. Units are seconds. If the variable is not set, pb2nc will use :term:`OBS_WINDOW_END`.

     | *Used by:*  PB2NC

   PCP_COMBINE_METHOD
     .. warning:: **DEPRECATED:** Please use :term:`OBS_PCP_COMBINE_METHOD` and/or  :term:`FCST_PCP_COMBINE_METHOD` instead.

   PCP_COMBINE_SKIP_IF_OUTPUT_EXISTS
     If True, do not run pcp_combine if output file already exists. Set to False to overwrite files.

     | *Used by:*  PCPCombine

   PLOTTING_OUTPUT_DIR
     .. warning:: **DEPRECATED:** Please use :term:`MAKE_PLOTS_OUTPUT_DIR` instead.

   PLOTTING_SCRIPTS_DIR
      .. warning:: **DEPRECATED:** Please use :term:`MAKE_PLOTS_SCRIPTS_DIR` instead.

   PLOT_CONFIG_OPTS
     .. warning:: **DEPRECATED:** Please use :term:`TCMPR_PLOTTER_PLOT_CONFIG_OPTS` instead.

   TCMPR_PLOTTER_PLOT_CONFIG_OPTS
     Specify plot configuration options for the TC Matched Pairs plotting tool.

     | *Used by:*  TCMPRPlotter

   PLOT_STATS_LIST
     .. warning:: **DEPRECATED:** Please use :term:`MAKE_PLOTS_STATS_LIST` instead.

   MAKE_PLOTS_STATS_LIST
     This is a list of the statistics to calculate and create plots for. Specify the list in a comma-separated list, e.g.:

     acc, bias, rmse

     The list of valid options varies depending on line type that was used during the filtering of stat_analysis_wrapper. For SL1L2, VL1L2 valid options are bias, rms, msess, rsd, rmse_md, rmse_pv, pcor, fbar, and fbar_obar. For SAL1L2, VAL1L2, the valid options is acc. For VCNT, bias, fbar, fbar_obar, speed_err, dir_err, rmsve, vdiff_speed, vdiff_dir, rsd, fbar_speed, fbar_dir, fbar_obar_speed, and fbar_obar_dir. For CTC, rate, baser, frate, orate_frate, baser_frate, accuracy, bias, fbias, pod, hrate, pofd, farate, podn, faratio, csi, ts, gss, ets, hk, tss, pss, hs

     | *Used by:*  MakePlots

   PLOT_TIME
     .. warning:: **DEPRECATED:** Please use :term:`DATE_TYPE` instead.

   DATE_TYPE
     In StatAnalysis, this specifies the way to treat the date information, where valid options are VALID and INIT.

     | *Used by:*  MakePlots, StatAnalysis

   PLOT_TYPES
     .. warning:: **DEPRECATED:** Please use :term:`TCMPR_PLOTTER_PLOT_TYPES` instead.

   TCMPR_PLOTTER_PLOT_TYPES
     Specify what plot types are desired for the TC Matched Pairs plotting
     tool. By default, a boxplot is generated if this is undefined in the
     configuration file. If other plots are requested and a boxplot is also
     desired, you must explicitly list boxplot in your list of plot types.
     Supported plot types: BOXPLOT, POINT, MEAN, MEDIAN, RELPERF
     (relative performance), RANK (time series of ranks for the first model),
     SCATTER, SKILL_MN (mean skill scores) and SKILL_MD (median skill scores).
     The values in this list are looped over to run once for each and can be
     referenced in other variables using the {plot} tag.

     | *Used by:*  TCMPRPlotter

   POINT_STAT_CONFIG_FILE
     Specify the absolute path to the configuration file to be used with the MET point_stat tool.

     | *Used by:*  PointStat

   POINT_STAT_GRID
     Specify the grid to use with the MET point_stat tool.

     .. note:: please use :term:`POINT_STAT_MASK_GRID`

     | *Used by:*  PointStat

   POINT_STAT_MESSAGE_TYPE
     Specify which PREPBUFR message types to process with the MET point_stat tool.

     | *Used by:*  PointStat

   POINT2GRID_OUTPUT_DIR
     Specify the directory where output files from the MET point2grid tool are written.

     | *Used by:*  Point2Grid

   POINT_STAT_OUTPUT_DIR
     Specify the directory where output files from the MET point_stat tool are written.

     | *Used by:*  PointStat

   POINT_STAT_OUTPUT_TEMPLATE
     Sets the subdirectories below :term:`POINT_STAT_OUTPUT_DIR` using a template to allow run time information. If LOOP_BY = VALID, default value is valid time YYYYMMDDHHMM/point_stat. If LOOP_BY = INIT, default value is init time YYYYMMDDHHMM/point_stat.

     | *Used by:*  PointStat

   POINT_STAT_POLY
     Specify a polygon to use with the MET PointStat tool.

     .. note:: please use :term:`POINT_STAT_MASK_POLY`

     | *Used by:*  PointStat

   PB2NC_POLY
     .. note:: please use :term:`PB2NC_MASK_POLY`

     | *Used by:*  PB2NC

   POINT_STAT_STATION_ID
     Specify the ID of a specific station to use with the MET point_stat tool.

     | *Used by:*  PointStat

   POINT_STAT_VERIFICATION_MASK_TEMPLATE
     Template used to specify the verification mask filename for the MET tool point_stat. Now supports a list of filenames.

     | *Used by:*  PointStat

   PB2NC_VERTICAL_LEVEL
     .. warning:: **DEPRECATED:** No longer used.

   PREFIX
     This corresponds to the optional -prefix flag of the plot_TCMPR.R script (which is wrapped by TCMPRPlotter). This is the output file name prefix.

     | *Used by:*  TCMPRPlotter

   PREPBUFR_DIR_REGEX
     .. warning:: **DEPRECATED:** No longer used. Regular expression to use when searching for PREPBUFR data.

   PREPBUFR_FILE_REGEX
     .. warning:: **DEPRECATED:** No longer used. Regular expression to use when searching for PREPBUFR files.

   PREPBUFR_MODEL_DIR_NAME
     .. warning:: **DEPRECATED:** Please put the value previously used here in the :term:`PB2NC_INPUT_DIR` path. Specify the name of the model being used with the MET pb2nc tool.

   PROCESS_LIST
     Specify the list of processes for METplus to perform, in a comma separated list.

     | *Used by:*  All

   INPUT_BASE
     Provide a path to the top level output directory for METplus.  It is required and must be set correctly to run any of the use cases. This can be the location of sample input data to run use cases found in the METplus repository.  Each of the sample data tarballs attached to the METplus release should be untarred in this directory. If done correctly, this directory should contain a directory named 'met_test' and a directory named 'model_applications.'

     | *Used by:*  All

   PROJ_DIR
     .. warning:: **DEPRECATED:** Please use :term:`INPUT_BASE` instead.

   REFERENCE_TMPL
     .. warning:: **DEPRECATED:** Please use :term:`TC_PAIRS_BDECK_TEMPLATE`.

   REGION
     .. warning:: **DEPRECATED:** Please use :term:`VX_MASK_LIST` instead.

   REGION_LIST
     .. warning:: **DEPRECATED:** Please use :term:`VX_MASK_LIST` instead.

   VX_MASK_LIST
     Specify the values of the VX_MASK column in the MET .stat file to use; a list of the verification regions of interest.

     | *Used by:*  MakePlots, StatAnalysis

   POINT2GRID_REGRID_METHOD
     Sets the gridding method used by point2grid.

     | *Used by:*  Point2Grid

   REGRID_DATA_PLANE_METHOD
     Sets the method used by regrid_data_plane. See `MET User's Guide <https://dtcenter.org/community-code/model-evaluation-tools-met/documentation>`_ for more information.

     | *Used by:*  RegridDataPlane

   REGRID_DATA_PLANE_SKIP_IF_OUTPUT_EXISTS
     If True, do not run regrid_data_plane if output file already exists. Set to False to overwrite files.

     | *Used by:*  RegridDataPlane

   REGRID_DATA_PLANE_WIDTH
     Sets the width used by regrid_data_plane. See `MET User's Guide <https://dtcenter.org/community-code/model-evaluation-tools-met/documentation>`_ for more information.

     | *Used by:*  RegridDataPlane

   REGRID_DATA_PLANE_VERIF_GRID
     Specify the absolute path to a file containing information about the desired output grid from the MET regrid_data_plane tool.

     | *Used by:*  RegridDataPlane

   RM
     .. warning:: **DEPRECATED:** Do not use.

   RM_EXE
     .. warning:: **DEPRECATED:** Do not use.

   RP_DIFF
     .. warning:: **DEPRECATED:** Please use :term:`TCMPR_PLOTTER_RP_DIFF` instead.

   TCMPR_PLOTTER_RP_DIFF
     This corresponds to the optional -rp_diff flag of the plot_TCMPR.R script (which is wrapped by TCMPRPlotter). This a comma-separated list of thresholds to specify meaningful differences for the relative performance plot.

     | *Used by:*  TCMPRPlotter

   SAVE
     .. warning:: **DEPRECATED:** Please use :term:`TCMPR_PLOTTER_SAVE` instead.

   TCMPR_PLOTTER_SAVE
     Corresponds to the optional -save flag in plot_TCMPR.R (which is wrapped by TCMPRPlotter). This is a yes/no value to indicate whether to save the image (yes).

     | *Used by:*  TCMPRPlotter

   SAVE_DATA
     .. warning:: **DEPRECATED:** Please use :term:`TCMPR_PLOTTER_SAVE_DATA` instead.

   TCMPR_PLOTTER_SAVE_DATA
     Corresponds to the optional -save_data flag in plot_TCMPR.R (which is wrapped by TCMPRPlotter). Indicates whether to save the filtered track data to a file instead of deleting it.

     | *Used by:*  TCMPRPlotter

   SCATTER_X
     .. warning:: **DEPRECATED:** Please use :term:`TCMPR_PLOTTER_SCATTER_X` instead.

   TCMPR_PLOTTER_SCATTER_X
     Corresponds to the optional -scatter_x flag in plot_TCMPR.R (which is wrapped by TCMPRPlotter). This is a comma-separated list of x-axis variable columns to plot.

     | *Used by:*  TCMPRPlotter

   SCATTER_Y
     .. warning:: **DEPRECATED:** Please use :term:`TCMPR_PLOTTER_SCATTER_Y` instead.

   TCMPR_PLOTTER_SCATTER_Y
     Corresponds to the optional -scatter_y flag in plot_TCMPR.R (which is wrapped by TCMPRPlotter). This is a comma-separated list of y-axis variable columns to plot.

     | *Used by:*  TCMPRPlotter

   SCRUB_STAGING_DIR
     Remove staging directory after METplus has completed running if set to True. Set to False to preserve data for subsequent runs.

     | *Used by:* All

   SERIES
     .. warning:: **DEPRECATED:** Please use :term:`TCMPR_PLOTTER_SERIES` instead.

   TCMPR_PLOTTER_SERIES
     Corresponds to the optional -series flag in plot_TCMPR.R (which is wrapped by TCMPRPlotter). This is the column whose unique values define the series on the plot, optionally followed by a comma-separated list of values, including: ALL, OTHER, and colon-separated groups.

     | *Used by:*  TCMPRPlotter

   SERIES_ANALYSIS_CONFIG_FILE
     Specify the absolute path for the configuration file to use with the MET series_analysis tool by initialization time.

     | *Used by:* SeriesAnalysis

   SERIES_ANALYSIS_BY_INIT_CONFIG_FILE
     .. warning:: **DEPRECATED:** Please use :term:`SERIES_ANALYSIS_CONFIG_FILE` instead.

   SERIES_ANALYSIS_BY_LEAD_CONFIG_FILE
     .. warning:: **DEPRECATED:** Please use :term:`SERIES_ANALYSIS_CONFIG_FILE` instead.

   SERIES_ANALYSIS_FILTER_OPTS
     .. warning:: **DEPRECATED:** Please use :term:`TC_STAT_JOB_ARGS` instead.

   SERIES_ANALYSIS_FILTERED_OUTPUT
     .. warning:: **DEPRECATED:** No longer used.


   SERIES_ANALYSIS_FILTERED_OUTPUT_DIR
     .. warning:: **DEPRECATED:** No longer used.

   SERIES_BY_INIT_FILTERED_OUTPUT_DIR
     .. warning:: **DEPRECATED:** No longer used.

   SERIES_BY_INIT_OUTPUT_DIR
     .. warning:: **DEPRECATED:** Please use :term:`SERIES_ANALYSIS_OUTPUT_DIR` instead.

   SERIES_BY_LEAD_FILTERED_OUTPUT_DIR
     .. warning:: **DEPRECATED:** Please use :term:`SERIES_ANALYSIS_FILTERED_OUTPUT_DIR` instead.

   SERIES_BY_LEAD_FILTERED_OUTPUT
     .. warning:: **DEPRECATED:** Please use :term:`SERIES_ANALYSIS_FILTERED_OUTPUT_DIR` instead.

   SERIES_ANALYSIS_GROUP_FCSTS
     .. warning:: **DEPRECATED:** Please use :term:`LEAD_SEQ_\<n>` and :term:`SERIES_ANALYSIS_RUNTIME_FREQ` instead.

   SERIES_BY_LEAD_GROUP_FCSTS
     .. warning:: **DEPRECATED:** Please use :term:`SERIES_ANALYSIS_GROUP_FCSTS` instead.

   SERIES_CI
     .. warning:: **DEPRECATED:** Please use :term:`TCMPR_PLOTTER_SERIES_CI` instead.

   TCMPR_PLOTTER_SERIES_CI
     Corresponds to the optional -series_ci flag in plot_TCMPR.R (which is wrapped by TCMPRPlotter). This is a list of true/false for confidence intervals. This list can be optionally followed by a comma-separated list of values, including ALL, OTHER, and colon-separated groups.

     | *Used by:*  TCMPRPlotter

   SERIES_INIT_FILTERED_OUT_DIR
     .. warning:: **DEPRECATED:** Please use :term:`SERIES_ANALYSIS_FILTERED_OUTPUT_DIR` instead.

   SERIES_ANALYSIS_INPUT_DIR
     .. warning:: **DEPRECATED:** Please use :term:`SERIES_ANALYSIS_TILE_INPUT_DIR` instead.

   SERIES_ANALYSIS_TILE_INPUT_DIR
     .. warning:: **DEPRECATED:** Please use :term:`FCST_SERIES_ANALYSIS_INPUT_DIR` and  :term:`OBS_SERIES_ANALYSIS_INPUT_DIR` instead.

   FCST_SERIES_ANALYSIS_TILE_INPUT_DIR
     .. warning:: **DEPRECATED:** Please use :term:`FCST_SERIES_ANALYSIS_INPUT_DIR` instead.

   OBS_SERIES_ANALYSIS_TILE_INPUT_DIR
     .. warning:: **DEPRECATED:** Please use :term:`OBS_SERIES_ANALYSIS_INPUT_DIR` instead.

   FCST_SERIES_ANALYSIS_INPUT_DIR
     Specify the directory to read forecast input in SeriesAnalysis. See also :term:`FCST_SERIES_ANALYSIS_INPUT_TEMPLATE`

     | *Used by:*  SeriesAnalysis

   OBS_SERIES_ANALYSIS_INPUT_DIR
     Specify the directory to read observation input in SeriesAnalysis. See also :term:`OBS_SERIES_ANALYSIS_INPUT_TEMPLATE`

     | *Used by:*  SeriesAnalysis

   FCST_SERIES_ANALYSIS_INPUT_TEMPLATE
     Template to find forecast input in SeriesAnalysis. See also :term:`FCST_SERIES_ANALYSIS_INPUT_DIR`

     | *Used by:*  SeriesAnalysis

   OBS_SERIES_ANALYSIS_INPUT_TEMPLATE
     Template to find observation input in SeriesAnalysis. See also :term:`OBS_SERIES_ANALYSIS_INPUT_DIR`

     | *Used by:*  SeriesAnalysis

   SERIES_ANALYSIS_OUTPUT_DIR
     Specify the directory where files will be written from the MET series analysis tool.

     | *Used by:*  SeriesAnalysis

   SERIES_INIT_OUT_DIR
     .. warning:: **DEPRECATED:** Please use :term:`SERIES_ANALYSIS_OUTPUT_DIR` instead.

   SERIES_LEAD_FILTERED_OUT_DIR
     .. warning:: **DEPRECATED:** Please use :term:`SERIES_ANALYSIS_FILTERED_OUTPUT_DIR`.

   SERIES_LEAD_OUT_DIR
     .. warning:: **DEPRECATED:** Please use :term:`SERIES_ANALYSIS_OUTPUT_DIR` instead.

   SERIES_BY_LEAD_OUTPUT_DIR
     .. warning:: **DEPRECATED:** Please use :term:`SERIES_ANALYSIS_OUTPUT_DIR` instead.

   SKILL_REF
     .. warning:: **DEPRECATED:** Please use :term:`TCMPR_PLOTTER_SKILL_REF` instead.

   TCMPR_PLOTTER_SKILL_REF
     This corresponds to the optional -skill_ref flag in plot_TCMPR.R (which is wrapped by TCMPRPlotter). This is the identifier for the skill score reference.

     | *Used by:*  TCMPRPlotter

   START_DATE
     .. warning:: **DEPRECATED:** Please use :term:`INIT_BEG` or :term:`VALID_BEG` instead.

   STAGING_DIR
     Directory to uncompress or convert data into for use in METplus.

     | *Used by:* All

   START_HOUR
     .. warning:: **DEPRECATED:** Please use :term:`INIT_BEG` or :term:`VALID_BEG` instead.

   STAT_ANALYSIS_CONFIG
     .. warning:: **DEPRECATED:** Please use :term:`STAT_ANALYSIS_CONFIG_FILE` instead.

   STAT_ANALYSIS_CONFIG_FILE
     Specify the absolute path for the configuration file used with the MET stat_analysis tool. It is recommended to set this to {PARM_BASE}/use_cases/plotting/met_config/STATAnalysisConfig.

     | *Used by:*  StatAnalysis

   STAT_ANALYSIS_DUMP_ROW_TMPL
     .. warning:: **DEPRECATED:** Please use :term:`MODEL<n>_STAT_ANALYSIS_DUMP_ROW_TEMPLATE` instead.

   MODEL<n>_STAT_ANALYSIS_DUMP_ROW_TEMPLATE
     Specify the template to use for the stat_analysis dump_row file. A user customized template to use for the dump_row file. If left blank and a dump_row file is requested, a default version will be used. This is optional in the METplus configuration file for running with :term:`LOOP_ORDER` = times.

     | *Used by:*  StatAnalysis

   STAT_ANALYSIS_LOOKIN_DIR
     .. warning:: **DEPRECATED:** Please use :term:`MODEL<n>_STAT_ANALYSIS_LOOKIN_DIR` instead.

   MODEL<n>_STAT_ANALYSIS_LOOKIN_DIR
     Specify the input directory where the MET stat_analysis tool will find input files. This is the directory that the stat_analysis wrapper will use to build the argument to -lookin for the MET stat_analysis tool. It can contain wildcards, i.e. \*.

     | *Used by:*  StatAnalysis

   STAT_ANALYSIS_OUT_STAT_TMPL
     .. warning:: **DEPRECATED:** Please use :term:`MODEL<n>_STAT_ANALYSIS_OUT_STAT_TEMPLATE` instead.

   MODEL<n>_STAT_ANALYSIS_OUT_STAT_TEMPLATE
     Specify the template to use for the stat_analysis out_stat file. A user customized template to use for the out_stat file. If left blank and a out_stat file is requested, a default version will be used. This is optional in the METplus configuration file for running with :term:`LOOP_ORDER` = times.

     | *Used by:*  StatAnalysis

   STAT_ANALYSIS_OUT_DIR
     .. warning:: **DEPRECATED:** Please use :term:`STAT_ANALYSIS_OUTPUT_DIR` instead.

   STAT_ANALYSIS_OUTPUT_DIR
     This is the base directory where the output from running stat_analysis_wrapper will be put.

     | *Used by:*  StatAnalysis

   STAT_FILES_INPUT_DIR
      .. warning:: **DEPRECATED:** Please use :term:`MAKE_PLOTS_INPUT_DIR` instead.

   SERIES_ANALYSIS_STAT_LIST
     Specify a list of statistics to be computed by the MET series_analysis tool. Sets the 'cnt' value in the output_stats dictionary in the MET SeriesAnalysis config file

     | *Used by:* SeriesAnalysis

   SERIES_ANALYSIS_CTS_LIST
     Specify a list of contingency table statistics to be computed by the MET series_analysis tool. Sets the 'cts' value in the output_stats dictionary in the MET SeriesAnalysis config file

     | *Used by:* SeriesAnalysis

   STAT_LIST
     .. warning:: **DEPRECATED:** Please use :term:`SERIES_ANALYSIS_STAT_LIST` instead.

   STORM_ID
     .. warning:: **DEPRECATED:** Please use :term:`TC_PAIRS_STORM_ID` or :term:`TC_STAT_STORM_ID`.

   STORM_NAME
     .. warning:: **DEPRECATED:** Please use :term:`TC_PAIRS_STORM_NAME`.

   SUBTITLE
     .. warning:: **DEPRECATED:** Please use :term:`TCMPR_PLOTTER_SUBTITLE`.

   TCMPR_PLOTTER_SUBTITLE
     The subtitle of the plot.

     | *Used by:*  TCMPRPlotter

   TCMPR_DATA_DIR
     .. warning:: **DEPRECATED:** Please use :term:`TCMPR_PLOTTER_TCMPR_DATA_DIR`.

   TCMPR_PLOTTER_TCMPR_DATA_DIR
     Provide the input directory for the track data for the TC Matched Pairs plotting tool.

     | *Used by:*  TCMPRPlotter

   TCMPR_PLOT_OUT_DIR
     .. warning:: **DEPRECATED:** Please use :term:`TCMPR_PLOTTER_PLOT_OUTPUT_DIR`.

   TCMPR_PLOTTER_PLOT_OUTPUT_DIR
     Provide the output directory where the TC Matched Pairs plotting tool will create files.

     | *Used by:*  TCMPRPlotter

   TC_PAIRS_ADECK_INPUT_DIR
     Directory that contains the ADECK files.

     | *Used by:*  TCPairs

   TC_PAIRS_ADECK_TEMPLATE
     .. warning:: **DEPRECATED:** Please use :term:`TC_PAIRS_ADECK_INPUT_TEMPLATE`.

   TC_PAIRS_BDECK_TEMPLATE
     .. warning:: **DEPRECATED:** Please use :term:`TC_PAIRS_BDECK_INPUT_TEMPLATE`.

   TC_PAIRS_EDECK_TEMPLATE
     .. warning:: **DEPRECATED:** Please use :term:`TC_PAIRS_EDECK_INPUT_TEMPLATE`.

   TC_PAIRS_ADECK_INPUT_TEMPLATE
     Template of the file names of ADECK data.

     | *Used by:*  TCPairs

   TC_PAIRS_BASIN
     Control what basins are desired for tropical cyclone analysis. Per the `MET User's Guide <https://dtcenter.org/community-code/model-evaluation-tools-met/documentation>`_ acceptable basin ID's are:WP = Western Northern PacificIO = Northern Indian OceanSH = Southern HemisphereCP = Central Northern PacificEP = Eastern Northern PacificAL = Northern AtlanticSL = Southern Atlantic

     | *Used by:*  TCPairs

   TC_PAIRS_BDECK_INPUT_DIR
     Directory that contains the BDECK files.

     | *Used by:*  TCPairs

   TC_PAIRS_BDECK_INPUT_TEMPLATE
     Template of the file names of BDECK data.

     | *Used by:*  TCPairs

   TC_PAIRS_CONFIG_FILE
     Provide the absolute path to the configuration file for the MET tc_pairs tool.

     | *Used by:*  TCPairs

   TC_PAIRS_CYCLONE
     Specify which cyclone numbers to include in the tropical cyclone analysis. Per the `MET User's Guide <https://dtcenter.org/community-code/model-evaluation-tools-met/documentation>`_, this can be any number 01-99 (HH format). Use a space or comma separated list, or leave unset if all cyclones are desired.

     | *Used by:*  TCPairs

   TC_PAIRS_DLAND_FILE
     The file generated by the MET tool tc_dland, containing the gridded representation of the minimum distance to land. Please refer to the `MET User's Guide <https://dtcenter.org/community-code/model-evaluation-tools-met/documentation>`_ for more information about the tc_dland tool.

     | *Used by:*  TCPairs

   TC_PAIRS_EDECK_INPUT_DIR
     Directory that contains the EDECK files.

     | *Used by:*  TCPairs

   TC_PAIRS_EDECK_INPUT_TEMPLATE
     Template of the file names of EDECK data.

     | *Used by:*  TCPairs

   TC_PAIRS_DIR
     .. warning:: **DEPRECATED:** Please use :term:`TC_PAIRS_OUTPUT_DIR`.

   TC_PAIRS_FORCE_OVERWRITE
     .. warning:: **DEPRECATED:** Please use :term:`TC_PAIRS_SKIP_IF_OUTPUT_EXISTS`.

   TC_PAIRS_MODEL
     .. warning:: **DEPRECATED:** Please use :term:`MODEL` instead.

   TC_PAIRS_MISSING_VAL
     Specify the missing value code.

     | *Used by:*  TCPairs

   TC_PAIRS_MISSING_VAL_TO_REPLACE
     Specify the missing value code to replace.

     | *Used by:*  TCPairs

   TC_PAIRS_OUTPUT_DIR
     Specify the directory where the MET tc_pairs tool will write files.

     | *Used by:*  TCPairs

   TC_PAIRS_OUTPUT_TEMPLATE
     Template of the output file names created by tc_pairs.

     | *Used by:*  TCPairs

   TC_PAIRS_READ_ALL_FILES
     Specify whether to pass the value specified in :term:`TC_PAIRS_ADECK_INPUT_DIR`, :term:`TC_PAIRS_BDECK_INPUT_DIR` and  :term:`TC_PAIRS_EDECK_INPUT_DIR`  to the MET tc_pairs utility or have the wrapper search for valid files in that directory based on the value of :term:`TC_PAIRS_ADECK_TEMPLATE`, :term:`TC_PAIRS_BDECK_TEMPLATE` and  :term:`TC_PAIRS_EDECK_TEMPLATE` and pass them individually to tc_pairs. Set to false or no to have the wrapper find valid files. This can speed up execution time of tc_pairs.Acceptable values: yes/no

     | *Used by:*  TCPairs


   TC_PAIRS_REFORMAT_DECK
     Set to true or yes if using cyclone data that needs to be reformatted to match the ATCF (Automated Tropical Cyclone Forecasting) format. If set to true or yes, you will need to set :term:`TC_PAIRS_REFORMAT_TYPE` to specify which type of reformatting to perform.

     | *Used by:*  TCPairs

   TC_PAIRS_REFORMAT_DIR
     Specify the directory to write reformatted track data to be read by tc_pairs. Used only if :term:`TC_PAIRS_REFORMAT_DECK` is true or yes.

     | *Used by:*  TCPairs

   TC_PAIRS_REFORMAT_TYPE
     Specify which type of reformatting to perform on cyclone data. Currently only SBU extra tropical cyclone reformatting is available. Only used if :term:`TC_PAIRS_REFORMAT_DECK` is true or yes.Acceptable values: SBU

     | *Used by:*  TCPairs

   TC_PAIRS_SKIP_IF_REFORMAT_EXISTS
     Specify whether to overwrite the reformatted cyclone data or not. If set to true or yes and the reformatted file already exists for a given run, the reformatting code will not be run. Used only when :term:`TC_PAIRS_REFORMAT_DECK` is set to true or yes.Acceptable values: yes/no

     | *Used by:*  TCPairs

   TC_PAIRS_SKIP_IF_OUTPUT_EXISTS
     Specify whether to overwrite the output from the MET tc_pairs tool or not. If set to true or yes and the output file already exists for a given run, tc_pairs will not be run.Acceptable values: yes/no

     | *Used by:*  TCPairs

   TC_PAIRS_STORM_ID
     The identifier of the storm(s) of interest.

     | *Used by:*  TCPairs

   TC_PAIRS_STORM_NAME
     The name(s) of the storm of interest.

     | *Used by:*  TCPairs

   TC_STAT_AMODEL
     Specify the AMODEL for the MET tc_stat tool.

     | *Used by:*  TCStat

   TC_STAT_BASIN
     Specify the BASIN for the MET tc_stat tool.

     | *Used by:*  TCStat

   TC_STAT_BMODEL
     Specify the BMODEL for the MET tc_stat tool.

     | *Used by:*  TCStat

   TC_STAT_CMD_LINE_JOB
     .. warning:: **DEPRECATED:** Please set :term:`TC_STAT_CONFIG_FILE` to run using a config file and leave it unset to run via the command line.

     Old: Specify expression(s) that will be passed to the MET tc_stat tool via the command line. Only specify if TC_STAT_RUN_VIA=CLI. Please refer to the `MET User's Guide <https://dtcenter.org/community-code/model-evaluation-tools-met/documentation>`_ chapter for tc-stat for the details on performing job summaries and job filters.

     | *Used by:*  TCStat

   TC_STAT_COLUMN_STR_NAME
     Specify the string names of the columns for stratification with the MET tc_stat tool.

     | *Used by:*  TCStat

   TC_STAT_COLUMN_STR_VAL
     Specify the values for the columns set via the :term:`TC_STAT_COLUMN_STR_NAME` option for use with the MET tc_stat tool.

     | *Used by:*  TCStat

   TC_STAT_COLUMN_THRESH_NAME
     Specify the string names of the columns for stratification by threshold with the MET tc_stat tool.

     | *Used by:*  TCStat

   TC_STAT_COLUMN_THRESH_VAL
     Specify the values used for thresholding the columns specified in the :term:`TC_STAT_COLUMN_THRESH_NAME` option for use with the MET tc_stat tool.

     | *Used by:*  TCStat

   TC_STAT_INIT_THRESH_NAME
     Specify the string names of the columns for stratification by threshold with the MET tc_stat tool.

     | *Used by:*  TCStat

   TC_STAT_INIT_THRESH_VAL
     Specify the values used for thresholding the columns specified in the :term:`TC_STAT_INIT_THRESH_NAME` option for use with the MET tc_stat tool.

     | *Used by:*  TCStat

   TC_STAT_CYCLONE
     Specify the cyclone of interest for use with the MET tc_stat tool.

     | *Used by:*  TCStat

   TC_STAT_DESC
     Specify the desc option for use with the MET tc_stat tool.

     | *Used by:*  TCStat

   TC_STAT_INIT_BEG
     Specify the beginning initialization time for stratification when using the MET tc_stat tool. Acceptable formats: YYYYMMDD_HH, YYYYMMDD_HHmmss

     | *Used by:*  TCStat

   TC_STAT_INIT_END
     Specify the ending initialization time for stratification when using the MET tc_stat tool. Acceptable formats: YYYYMMDD_HH, YYYYMMDD_HHmmss

     | *Used by:*  TCStat

   TC_STAT_INIT_EXCLUDE
     Specify the initialization times to exclude when using the MET tc_stat tool, via a comma separated list e.g.:20141220_18, 20141221_00Acceptable formats: YYYYMMDD_HH, YYYYMMDD_HHmmss

     | *Used by:*  TCStat

   TC_STAT_INIT_HOUR
     The beginning hour (HH) of the initialization time of interest.

     | *Used by:*  TCStat

   TC_STAT_INIT_INCLUDE
     Specify the initialization times to include when using the MET tc_stat tool, via a comma separated list e.g.:20141220_00, 20141220_06, 20141220_12Acceptable formats: YYYYMMDD_HH, YYYYMMDD_HHmmss

     | *Used by:*  TCStat

   TC_STAT_INIT_MASK
     This corresponds to the INIT_MASK keyword in the MET tc_stat config file. For more information, please refer to the `MET User's Guide <https://dtcenter.org/community-code/model-evaluation-tools-met/documentation>`_ .

     | *Used by:*  TCStat

   TC_STAT_INIT_STR_NAME
     This corresponds to the INIT_STR_NAME keyword in the MET tc_stat config file. Please refer to  the `MET User's Guide <https://dtcenter.org/community-code/model-evaluation-tools-met/documentation>`_ for more details.

     | *Used by:*  TCStat

   TC_STAT_INIT_STR_VAL
     This corresponds to the INIT_STR_VAL keyword in the MET tc_stat config file. Please refer to the `MET User's Guide <https://dtcenter.org/community-code/model-evaluation-tools-met/documentation>`_ for more information.

     | *Used by:*  TCStat

   TC_STAT_INPUT_DIR
     .. warning:: **DEPRECATED:** Please use :term:`TC_STAT_LOOKIN_DIR`.

     | *Used by:*  TCStat

   TC_STAT_LOOKIN_DIR
     Specify the input directory where the MET tc_stat tool will look for files.

     | *Used by:*  TCStat

   PB2NC_INPUT_DIR
     Specify the input directory where the MET PB2NC tool will look for files.

     | *Used by:*  PB2NC

   TC_STAT_JOB_ARGS
     Specify expressions for the MET tc_stat tool to execute.

     | *Used by:*  TCStat

   TC_STAT_JOBS_LIST
     .. warning:: **DEPRECATED:** Please use :term:`TC_STAT_JOB_ARGS`.

   TC_STAT_LANDFALL
     Specify whether only those points occurring near landfall should be retained when using the MET tc_stat tool. Acceptable values: True/False

     | *Used by:*  TCStat

   TC_STAT_LANDFALL_BEG
     Specify the beginning of the landfall window for use with the MET tc_stat tool. Acceptable formats: HH, HHmmss

     | *Used by:*  TCStat

   TC_STAT_LANDFALL_END
     Specify the end of the landfall window for use with the MET tc_stat tool. Acceptable formats: HH, HHmmss

     | *Used by:*  TCStat

   TC_STAT_LEAD
     Specify the lead times to stratify by when using the MET tc_stat tool. Acceptable formats: HH, HHmmss

     | *Used by:*  TCStat

   TC_STAT_LEAD_REQ
     Specify the LEAD_REQ when using the MET tc_stat tool.

     | *Used by:*  TCStat

   TC_STAT_MATCH_POINTS
     Specify whether only those points common to both the ADECK and BDECK tracks should be written out or not when using the MET tc_stat tool. Acceptable values: True/False

     | *Used by:*  TCStat

   TC_STAT_OUTPUT_DIR
     Specify the output directory where the MET tc_stat tool will write files.

     | *Used by:*  TCStat

   TC_STAT_RUN_VIA
     .. warning:: **DEPRECATED:** Please set :term:`TC_STAT_CONFIG_FILE` to run using a config file and leave it unset to run via the command line.

     Old: Specify the method for running the MET tc_stat tool. Acceptable values: CONFIG. If left blank (unset), tc_stat will run via the command line.

     | *Used by:*  TCStat

   TC_STAT_STORM_ID
     Set the STORM_ID(s) of interest with the MET tc_stat tool.

     | *Used by:*  TCStat

   TC_STAT_STORM_NAME
     Set the environment variable STORM_NAME for use with the MET tc_stat tool.

     | *Used by:*  TCStat

   TC_STAT_TRACK_WATCH_WARN
     Specify which watches and warnings to stratify over when using the MET tc_stat tool. Acceptable values: HUWARN, HUWATCH, TSWARN, TSWATCH, ALLIf left blank (unset), no stratification will be done.

     | *Used by:*  TCStat

   TC_STAT_VALID_BEG
     Specify a comma separated list of beginning valid times to stratify with when using the MET tc_stat tool. Acceptable formats: YYYYMMDD_HH, YYYYMMDD_HHmmss

     | *Used by:*  TCStat

   TC_STAT_VALID_END
     Specify a comma separated list of ending valid times to stratify with when using the MET tc_stat tool. Acceptable formats: YYYYMMDD_HH, YYYYMMDD_HHmmss

     | *Used by:*  TCStat

   TC_STAT_VALID_EXCLUDE
     Specify a comma separated list of valid times to exclude from the stratification with when using the MET tc_stat tool. Acceptable formats: YYYYMMDD_HH, YYYYMMDD_HHmmss

     | *Used by:*  TCStat

   TC_STAT_VALID_HOUR
     This corresponds to the VALID_HOUR keyword in the MET tc_stat config file. For more information, please refer to the `MET User's Guide <https://dtcenter.org/community-code/model-evaluation-tools-met/documentation>`_.

     | *Used by:*  TCStat

   TC_STAT_VALID_INCLUDE
     Specify a comma separated list of valid times to include in the stratification with when using the MET tc_stat tool. Acceptable formats: YYYYMMDD_HH, YYYYMMDD_HHmmss

     | *Used by:*  TCStat

   TC_STAT_VALID_MASK
     This corresponds to the VALID_MASK in the MET tc_stat config file. Please refer to the `MET User's Guide <https://dtcenter.org/community-code/model-evaluation-tools-met/documentation>`_ for more information.

     | *Used by:*  TCStat

   TC_STAT_WATER_ONLY
     Specify whether to exclude points where the distance to land is <= 0. If set to TRUE, once land is encountered the remainder of the forecast track is not used for the verification, even if the track moves back over water.Acceptable values: true/false

     | *Used by:*  TCStat

   TIME_METHOD
     .. warning:: **DEPRECATED:** Please use :term:`LOOP_BY` instead.

   TIME_SUMMARY_BEG
     .. warning:: **DEPRECATED:** Please use :term:`PB2NC_TIME_SUMMARY_BEG` instead.

   TIME_SUMMARY_END
     .. warning:: **DEPRECATED:** Please use :term:`PB2NC_TIME_SUMMARY_END` instead.

   TIME_SUMMARY_FLAG
     .. warning:: **DEPRECATED:** Please use :term:`PB2NC_TIME_SUMMARY_FLAG` instead.

   TITLE
     .. warning:: **DEPRECATED:** Please use :term:`TCMPR_PLOTTER_TITLE` instead.

   TCMPR_PLOTTER_TITLE
     Specify a title string for the TC Matched Pairs plotting tool.

     | *Used by:*  TCMPRPlotter

   TMP_DIR
     Specify the path to a temporary directory where the user has write permissions.

     | *Used by:*  PB2NC, PointStat, TCStat

   TOP_LEVEL_DIRS
     .. warning:: **DEPRECATED:** Please use :term:`TC_PAIRS_READ_ALL_FILES`.

   TRACK_DATA_DIR
     .. warning:: **DEPRECATED:** Please use :term:`TC_PAIRS_ADECK_INPUT_DIR`, :term:`TC_PAIRS_BDECK_INPUT_DIR` and :term:`TC_PAIRS_EDECK_INPUT_DIR`.

   TRACK_DATA_MOD_FORCE_OVERWRITE
     .. warning:: **DEPRECATED:** Please use :term:`TC_PAIRS_SKIP_IF_REFORMAT_EXISTS`.

   TRACK_DATA_SUBDIR_MOD
     .. warning:: **DEPRECATED:** No longer used.

   TRACK_TYPE
     .. warning:: **DEPRECATED:** Please use :term:`TC_PAIRS_REFORMAT_DECK`.

   TR
     Specify the path to the Linux "tr" executable.

     | *Used by:*  PB2NC, PointStat

   TR_EXE
     .. warning:: **DEPRECATED:** Please use :term:`TR`.

   VALID_BEG
     Specify a begin time for valid times for use in the analysis. This is the starting date in the format set in the :term:`VALID_TIME_FMT`. It is named accordingly to the value set for :term:`LOOP_BY`. However, in StatAnalysis, it is named accordingly to the value set for :term:`PLOT_TIME`. See :ref:`Looping_by_Valid_Time` for more information.

     | *Used by:*  All

   VALID_END
     Specify an end time for valid times for use in the analysis. This is the ending date in the format set in the :term:`VALID_TIME_FMT`. It is named accordingly to the value set for :term:`LOOP_BY`. See :ref:`Looping_by_Valid_Time` for more information.

     | *Used by:*  All

   FCST_VALID_HOUR_LIST
     Specify a list of hours for valid times of forecast files for use in the analysis.

     | *Used by:*  MakePlots, StatAnalysis

   OBS_VALID_HOUR_LIST
     Specify a list of hours for valid times of observation files for use in the analysis.

     | *Used by:*  MakePlots, StatAnalysis

   VALID_HOUR_BEG
     .. warning:: **DEPRECATED:** Please use :term:`FCST_VALID_HOUR_LIST` or :term:`OBS_VALID_HOUR_LIST` instead.

   VALID_HOUR_END
     .. warning:: **DEPRECATED:** Please use :term:`FCST_VALID_HOUR_LIST` or :term:`OBS_VALID_HOUR_LIST` instead.

   VALID_HOUR_INCREMENT
     .. warning:: **DEPRECATED:** Please use :term:`FCST_VALID_HOUR_LIST` or :term:`OBS_VALID_HOUR_LIST` instead.

   VALID_HOUR_METHOD
     .. warning:: **DEPRECATED:** No longer used.

   VALID_INCREMENT
     Specify the time increment for valid times for use in the analysis. See :ref:`Looping_by_Valid_Time` for more information. Units are assumed to be seconds unless specified with Y, m, d, H, M, or S.

     | *Used by:*  All

   VALID_TIME_FMT
     Specify a strftime formatting string for use with :term:`VALID_BEG` and :term:`VALID_END`. See :ref:`Looping_by_Valid_Time` for more information.

     | *Used by:*  All

   SERIES_ANALYSIS_VAR_LIST
     .. warning:: **DEPRECATED:** Please use :term:`FCST_VAR<n>_NAME` and :term:`OBS_VAR<n>_NAME` instead.

   VAR_LIST
     .. warning:: **DEPRECATED:** Please use :term:`FCST_VAR<n>_NAME` and :term:`OBS_VAR<n>_NAME` instead.

   VAR<n>_FOURIER_DECOMP
     Specify if Fourier decomposition is to be considered (True) or not (False). If this is set to True, data stratification will be done for the Fourier decomposition of FCS_VAR<n>_NAME. This should have been previously run in grid_stat_wrapper. The default value is set to False.

     | *Used by:*  MakePlots, StatAnalysis

   VAR<n>_WAVE_NUM_LIST
     Specify a comma separated list of wave numbers pairings of the Fourier decomposition.

     | *Used by:*  MakePlots, StatAnalysis

   VERIFICATION_GRID
     .. warning:: **DEPRECATED:** Please use :term:`REGRID_DATA_PLANE_VERIF_GRID` instead.

   VERIF_CASE
     .. warning:: **DEPRECATED:** Please use :term:`MAKE_PLOTS_VERIF_CASE` instead.

   VERIF_GRID
     .. warning:: **DEPRECATED:** Please use :term:`MAKE_PLOTS_VERIF_GRID` instead.

   MAKE_PLOTS_VERIF_GRID
     Specify a string describing the grid the verification was performed on. This is the name of the grid upon which the verification was done on, ex. G002.

     | *Used by:*  MakePlots

   VERIF_TYPE
     .. warning:: **DEPRECATED:** Please use :term:`MAKE_PLOTS_VERIF_TYPE` instead.

   MAKE_PLOTS_VERIF_TYPE
     Specify a string describing the type of verification being performed. For MAKE_PLOTS_VERIF_CASE = grid2grid, valid options are anom, pres, and sfc. For MAKE_PLOTS_VERIF_CASE = grid2obs, valid options are conus_sfc and upper_air. For MAKE_PLOTS_VERIF_CASE = precip, any accumulation amount is valid, ex. A24.

     | *Used by:*  MakePlots

   VERTICAL_LOCATION
     .. warning:: **DEPRECATED:** Specify the vertical location desired when using the MET pb2nc tool.

   XLAB
     .. warning:: **DEPRECATED:** Please use :term:`TCMPR_PLOTTER_XLAB` instead.

   TCMPR_PLOTTER_XLAB
     Specify the x-axis label when using the TC Matched Pairs plotting tool.

     | *Used by:*  TCMPRPlotter

   XLIM
     .. warning:: **DEPRECATED:** Please use :term:`TCMPR_PLOTTER_XLIM` instead.

   TCMPR_PLOTTER_XLIM
     Specify the x-axis limit when using the TC Matched Pairs plotting tool.

     | *Used by:*  TCMPRPlotter

   YLAB
     .. warning:: **DEPRECATED:** Please use :term:`TCMPR_PLOTTER_YLAB` instead.

   TCMPR_PLOTTER_YLAB
     Specify the y-axis label when using the TC Matched Pairs plotting tool.

     | *Used by:*  TCMPRPlotter

   YLIM
     .. warning:: **DEPRECATED:** Please use :term:`TCMPR_PLOTTER_YLIM` instead.

   TCMPR_PLOTTER_YLIM
     Specify the y-axis limit when using the TC Matched Pairs plotting tool.

     | *Used by:*  TCMPRPlotter

   FCST_PCP_COMBINE_INPUT_ACCUMS
     Specify what accumulation levels should be used from the forecast data for the analysis. This is a list of input accumulations in the order of preference to use to build the desired accumulation. If an accumulation cannot be used (i.e. it is larger than the remaining accumulation that needs to be built) then the next value in the list is tried. Units are assumed to be hours unless a time identifier such as Y, m, d, H, M, S is specifed at the end of the value, i.e. 30M or 1m.

     If the name and/or level of the accumulation value must be specified for the data, then a list of equal length to this variable must be set for :term:`FCST_PCP_COMBINE_INPUT_NAMES` and :term:`FCST_PCP_COMBINE_INPUT_LEVELS`. See this sections for more information.

     This variable can be set to {lead} if the accumulation found in a given file corresponds to the forecast lead of the data. If this is the case, :term:`FCST_PCP_COMBINE_BUCKET_INTERVAL` can be used to reset the accumulation at a given interval.

     A corresponding variable exists for observation data called :term:`OBS_PCP_COMBINE_INPUT_ACCUMS`.

     Examples:

     1H, 30M

     This will attempt to use a 1 hour accumulation, then try to use a 30 minute accumulation if the first value did not succeed.

     | *Used by:*  PCPCombine

   OBS_PCP_COMBINE_INPUT_ACCUMS
     See :term:`FCST_PCP_COMBINE_INPUT_ACCUMS`

     | *Used by:*  PCPCombine

   FCST_PCP_COMBINE_BUCKET_INTERVAL
     Used when :term:`FCST_PCP_COMBINE_INPUT_ACCUMS` contains {lead} in the list. This is the interval to reset the bucket accumulation. For example, if the accumulation is reset every 3 hours (forecast 1 hour has 1 hour accum, forecast 2 hour has 2 hour accum, forecast 3 hour has 3 hour accum, forecast 4 hour has 1 hour accum, etc.) then this should be set to 3 or 3H. Units are assumed to be hours unless specified with Y, m, d, H, M, or S.

     | *Used by:*  PCPCombine

   OBS_PCP_COMBINE_BUCKET_INTERVAL
     See :term:`FCST_PCP_COMBINE_BUCKET_INTERVAL`.

     | *Used by:*  PCPCombine

   FCST_PCP_COMBINE_INPUT_NAMES
     Specify which field names correspond to each accumulation specifed in FCST_PCP_COMBINE_INPUT_ACCUMS for the forecast data for the analysis. See :term:`FCST_PCP_COMBINE_INPUT_ACCUMS` for more information. A corresponding variable exists for observation data called :term:`OBS_PCP_COMBINE_INPUT_NAMES`. Examples:

     | FCST_PCP_COMBINE_INPUT_ACCUMS = 6, 1
     | FCST_PCP_COMBINE_INPUT_NAMES = P06M_NONE, P01M_NONE

     This says that the 6 hour accumulation field name is P06M_NONE and the 1 hour accumulation field name is P01M_NONE.

     To utilize Python Embedding as input to the MET tools, set this value to the python script command with arguments. This value can include filename template syntax such as {valid?fmt=%Y%m%d%H}.

     | *Used by:*  PCPCombine

   OBS_PCP_COMBINE_INPUT_NAMES
     See :term:`FCST_PCP_COMBINE_INPUT_NAMES`

     | *Used by:*  PCPCombine

   FCST_PCP_COMBINE_INPUT_LEVELS
     Specify which levels correspond to each accumulation specifed in FCST_PCP_COMBINE_INPUT_ACCUMS for the forecast data for the analysis. See :term:`FCST_PCP_COMBINE_INPUT_ACCUMS` for more information. A corresponding variable exists for observation data called :term:`OBS_PCP_COMBINE_INPUT_LEVELS`. Examples:

     | FCST_PCP_COMBINE_INPUT_ACCUMS = 1
     | FCST_PCP_COMBINE_INPUT_NAMES = P01M_NONE
     | FCST_PCP_COMBINE_INPUT_LEVELS = "(0,*,*)"

     This says that the 1 hour accumulation field name is P01M_NONE and the level (0,*,*), which is NetCDF format to specify the first item of the first dimension.

     | *Used by:*  PCPCombine

   OBS_PCP_COMBINE_INPUT_LEVELS
     See :term:`FCST_PCP_COMBINE_INPUT_LEVELS`

     | *Used by:*  PCPCombine

   FCST_PCP_COMBINE_INPUT_OPTIONS
     Specify optional additional options that correspond to each accumulation specifed in FCST_PCP_COMBINE_INPUT_ACCUMS for the forecast data for the analysis. See :term:`FCST_PCP_COMBINE_INPUT_ACCUMS` for more information. A corresponding variable exists for observation data called :term:`OBS_PCP_COMBINE_INPUT_OPTIONS`. Examples:

     | FCST_PCP_COMBINE_INPUT_ACCUMS = 6, 1
     | FCST_PCP_COMBINE_INPUT_NAMES = P06M_NONE, P01M_NONE
     | FCST_PCP_COMBINE_INPUT_OPTIONS = something = else;, another_thing = else;

     | *Used by:*  PCPCombine

   OBS_PCP_COMBINE_INPUT_OPTIONS
     See :term:`FCST_PCP_COMBINE_INPUT_OPTIONS`

     | *Used by:*  PCPCombine

   FCST_PCP_COMBINE_OUTPUT_ACCUM
     Specify desired accumulation to be built from the forecast data. Units are assumed to be hours unless a time identifier such as Y, m, d, H, M, S is specifed at the end of the value, i.e. 30M or 1m. If this variable is not set, then FCST_VAR<n>_LEVELS is used.

     A corresponding variable exists for observation data called :term:`OBS_PCP_COMBINE_OUTPUT_ACCUM`.

     Examples:

     15H

     This will attempt to build a 15 hour accumulation.

     | *Used by:*  PCPCombine

   FCST_PCP_COMBINE_OUTPUT_NAME
     Specify the output field name from processing forecast data. If this variable is not set, then :term:`FCST_VAR<n>_NAME` is used.

     A corresponding variable exists for observation data called :term:`OBS_PCP_COMBINE_OUTPUT_NAME`.

     Example: APCP

   OBS_PCP_COMBINE_OUTPUT_ACCUM
     See :term:`FCST_PCP_COMBINE_OUTPUT_NAME`.

     | *Used by:*  PCPCombine

   OBS_PCP_COMBINE_OUTPUT_NAME
     See :term:`FCST_PCP_COMBINE_OUTPUT_NAME`.

     | *Used by:*  PCPCombine

   PREPBUFR_DATA_DIR
     .. warning:: **DEPRECATED:** Please use :term:`PB2NC_INPUT_DIR` instead.

   GEN_VX_MASK_INPUT_DIR
     Directory containing input data to GenVxMask. This variable is optional because you can specify a
     full path to the input files using :term:`GEN_VX_MASK_INPUT_TEMPLATE`.

     | *Used by:* GenVxMask

   GEN_VX_MASK_INPUT_TEMPLATE
     Filename template of the input grid used by GenVxMask. This can be an input filename or a grid definition.
     See also :term:`GEN_VX_MASK_INPUT_DIR`.

     | *Used by:* GenVxMask

   GEN_VX_MASK_INPUT_MASK_DIR
     Directory containing mask data used by GenVxMask. This variable is optional because you can specify the
     full path to the input files using :term:`GEN_VX_MASK_INPUT_MASK_TEMPLATE`.

     | *Used by:* GenVxMask

   GEN_VX_MASK_INPUT_MASK_TEMPLATE
     Filename template of the mask files used by GenVxMask. This can be a list of files or grids separated
     by commas to apply to the input grid. The wrapper will call GenVxMask once for each item in the list, passing
     its output to temporary files until the final command, which will write to the file specified by
     :term:`GEN_VX_MASK_OUTPUT_TEMPLATE` (and optionally :term:`GEN_VX_MASK_OUTPUT_DIR`. The length of this
     list must be the same length as :term:`GEN_VX_MASK_OPTIONS`. When "-type lat" or "-type lon" is set in
     :term:`GEN_VX_MASK_OPTIONS`, the corresponding mask template is ignored, but must be set to a placeholder
     string. See also :term:`GEN_VX_MASK_INPUT_MASK_DIR`.

     | *Used by:* GenVxMask

   GEN_VX_MASK_OPTIONS
     Command line arguments to pass to each call of GenVxMask. This can be a list of sets of arguments
     separated by commas to apply to the input grid. The length of this list must be the same length as
     :term:`GEN_VX_MASK_INPUT_MASK_TEMPLATE`.

     | *Used by:* GenVxMask

   GEN_VX_MASK_OUTPUT_DIR
     Directory to write output data generated by GenVxMask. This variable is optional because you can
     specify the full path to the input files using :term:`GEN_VX_MASK_OUTPUT_TEMPLATE`.

     | *Used by:* GenVxMask

   GEN_VX_MASK_OUTPUT_TEMPLATE
     Filename template of the output file generated by GenVxMask. See also :term:`GEN_VX_MASK_OUTPUT_DIR`.

     | *Used by:* GenVxMask

   LOG_GEN_VX_MASK_VERBOSITY
     Overrides the log verbosity for GenVxMask only. If not set, the verbosity level is controlled by :term:`LOG_MET_VERBOSITY`.

     | *Used by:* GenVxMask

   GEN_VX_MASK_SKIP_IF_OUTPUT_EXISTS
     If True, do not run GenVxMask if output file already exists. Set to False to overwrite files.

     | *Used by:*  GenVxMask

   GEN_VX_MASK_CUSTOM_LOOP_LIST
    Sets custom string loop list for a specific wrapper. See :term:`CUSTOM_LOOP_LIST`.

     | *Used by:* GenVxMask

   GEN_VX_MASK_FILE_WINDOW_BEGIN
     Used to control the lower bound of the window around the valid time to determine if a GenVxMask input file should be used for processing. Overrides :term:`FILE_WINDOW_BEGIN`. See 'Use Windows to Find Valid Files' section for more information.

     | *Used by:* GenVxMask

   GEN_VX_MASK_FILE_WINDOW_END
     Used to control the upper bound of the window around the valid time to determine if an GenVxMask input file should be used for processing. Overrides :term:`FILE_WINDOW_BEGIN`. See 'Use Windows to Find Valid Files' section for more information.

     | *Used by:* GenVxMask

   TC_RMW_BASIN
     Specify the value for 'basin' in the MET configuration file for TCRMW.

     | *Used by:*  TCRMW

   TC_RMW_CYCLONE
     Specify the value for 'cyclone' in the MET configuration file for TCRMW.

     | *Used by:*  TCRMW

   TC_RMW_STORM_ID
     Specify the value for 'storm_id' in the MET configuration file for TCRMW.

     | *Used by:*  TCRMW

   TC_RMW_STORM_NAME
     Specify the value for 'storm_name' in the MET configuration file for TCRMW.

     | *Used by:*  TCRMW

   TC_RMW_SCALE
     Specify the value for 'rmw_scale' in the MET configuration file for TCRMW.

     | *Used by:*  TCRMW

   TC_RMW_REGRID_METHOD
     Specify the value for 'regrid.method' in the MET configuration file for TCRMW.

     | *Used by:*  TCRMW

   TC_RMW_REGRID_WIDTH
     Specify the value for 'regrid.width' in the MET configuration file for TCRMW.

     | *Used by:*  TCRMW

   TC_RMW_REGRID_VLD_THRESH
     Specify the value for 'regrid.vld_thresh' in the MET configuration file for TCRMW.

     | *Used by:*  TCRMW

   TC_RMW_REGRID_SHAPE
     Specify the value for 'regrid.shape' in the MET configuration file for TCRMW.

     | *Used by:*  TCRMW

   TC_RMW_N_AZIMUTH
     Specify the value for 'n_azimuth' in the MET configuration file for TCRMW.

     | *Used by:*  TCRMW

   TC_RMW_N_RANGE
     Specify the value for 'n_range' in the MET configuration file for TCRMW.

     | *Used by:*  TCRMW

   TC_RMW_MAX_RANGE_KM
     Specify the value for 'max_range_km' in the MET configuration file for TCRMW.

     | *Used by:*  TCRMW

   TC_RMW_DELTA_RANGE_KM
     Specify the value for 'delta_range_km' in the MET configuration file for TCRMW.

     | *Used by:*  TCRMW

   TC_RMW_INPUT_DATATYPE
     Specify the data type of the input directory for input files used with the MET TCRMW tool. Used to set the 'file_type' value of the data dictionary in the MET configuration file for TCRMW.

     | *Used by:*  TCRMW

   TC_RMW_INPUT_DIR
     Directory containing input data to TCRMW. This variable is optional because you can specify the full path to the input files using :term:`TC_RMW_INPUT_TEMPLATE`.

     | *Used by:* TCRMW

   TC_RMW_INPUT_TEMPLATE
     Filename template of the input data used by TCRMW. See also :term:`TC_RMW_INPUT_DIR`.

     | *Used by:* TCRMW

   TC_RMW_DECK_INPUT_DIR
     Directory containing ADECK input data to TCRMW. This variable is optional because you can specify the full path to the input files using :term:`TC_RMW_DECK_TEMPLATE`.

     | *Used by:* TCRMW

   TC_RMW_DECK_TEMPLATE
     Filename template of the ADECK input data used by TCRMW. See also :term:`TC_RMW_DECK_INPUT_DIR`.

     | *Used by:* TCRMW

   TC_RMW_OUTPUT_DIR
     Directory to write output data from TCRMW. This variable is optional because you can specify the full path to the output file using :term:`TC_RMW_OUTPUT_TEMPLATE`.

     | *Used by:* TCRMW

   TC_RMW_OUTPUT_TEMPLATE
     Filename template of write the output data generated by TCRMW. See also :term:`TC_RMW_OUTPUT_DIR`.

     | *Used by:* TCRMW

   TC_RMW_INIT_INCLUDE
     Value to set for init_include in the MET configuration file. See the `MET User's Guide <https://dtcenter.org/community-code/model-evaluation-tools-met/documentation>`_ section regarding Regrid-Data-Plane for more information.

     | *Used by:*  TCRMW

   TC_RMW_VALID_BEG
     Value to set for valid_beg in the MET configuration file. See the `MET User's Guide <https://dtcenter.org/community-code/model-evaluation-tools-met/documentation>`_ section regarding Regrid-Data-Plane for more information.

     | *Used by:*  TCRMW

   TC_RMW_VALID_END
     Value to set for valid_end in the MET configuration file. See the `MET User's Guide <https://dtcenter.org/community-code/model-evaluation-tools-met/documentation>`_ section regarding Regrid-Data-Plane for more information.

     | *Used by:*  TCRMW

   TC_RMW_VALID_INCLUDE_LIST
     List of values to set for valid_inc in the MET configuration file. See the `MET User's Guide <https://dtcenter.org/community-code/model-evaluation-tools-met/documentation>`_ section regarding Regrid-Data-Plane for more information.


     | *Used by:*  TCRMW

   TC_RMW_VALID_EXCLUDE_LIST
     List of values to set for valid_exc in the MET configuration file. See the `MET User's Guide <https://dtcenter.org/community-code/model-evaluation-tools-met/documentation>`_ section regarding Regrid-Data-Plane for more information.

     | *Used by:*  TCRMW

   TC_RMW_VALID_HOUR_LIST
     List of values to set for valid_hour in the MET configuration file. See the `MET User's Guide <https://dtcenter.org/community-code/model-evaluation-tools-met/documentation>`_ section regarding Regrid-Data-Plane for more information.

     | *Used by:*  TCRMW

   GRID_DIAG_DESC
     Specify the value for 'desc' in the MET configuration file for grid_diag.

     | *Used by:*  GridDiag

   GRID_STAT_DESC
     Specify the value for 'desc' in the MET configuration file for grid_stat.

     | *Used by:*  GridStat

   ENSEMBLE_STAT_DESC
     Specify the value for 'desc' in the MET configuration file for EnsembleStat.

     | *Used by:*  EnsembleStat

   MODE_DESC
     Specify the value for 'desc' in the MET configuration file for MODE.

     | *Used by:* MODE

   MTD_DESC
     Specify the value for 'desc' in the MET configuration file for MTD.

     | *Used by:* MTD

   POINT_STAT_DESC
     Specify the value for 'desc' in the MET configuration file for PointStat.

     | *Used by:* PointStat

   TC_GEN_DESC
     Specify the value for 'desc' in the MET configuration file for TCGen.

     | *Used by:* TCGen

   TC_PAIRS_DESC
     Specify the value for 'desc' in the MET configuration file for TCPairs.

     | *Used by:* TCPairs

   TC_RMW_DESC
     Specify the value for 'desc' in the MET configuration file for TCRMW.

     | *Used by:* TCRMW

   GRID_DIAG_INPUT_DIR
     Input directory for files to use with the MET tool grid_diag.

     | *Used by:*  GridDiag

   GRID_DIAG_INPUT_TEMPLATE
     Template used to specify input filenames for the MET tool grid_diag. This can be a comma-separated list. If there are more than one template, the number of fields specified must match the number of templates.

     | *Used by:*  GridDiag

   GRID_DIAG_OUTPUT_DIR
     Output directory for write files with the MET tool grid_diag.

     | *Used by:*  GridDiag

   GRID_DIAG_OUTPUT_TEMPLATE
     Template used to specify output filenames created by MET tool grid_diag.

     | *Used by:*  GridDiag

   GRID_DIAG_VERIFICATION_MASK_TEMPLATE
     Template used to specify the verification mask filename for the MET tool grid_diag. Supports a list of filenames.

     | *Used by:*  GridDiag

   LOG_GRID_DIAG_VERBOSITY
     Overrides the log verbosity for GridDiag only. If not set, the verbosity level is controlled by :term:`LOG_MET_VERBOSITY`.

     | *Used by:* GridDiag

   GRID_DIAG_CONFIG_FILE
     Specify the absolute path to the configuration file used by the MET grid_stat tool.

     | *Used by:*  GridStat

   GRID_DIAG_CUSTOM_LOOP_LIST
    Sets custom string loop list for a specific wrapper. See :term:`CUSTOM_LOOP_LIST`.

     | *Used by:* GridDiag

   GRID_DIAG_INPUT_DATATYPE
     Specify the data type of the input directory for files used with the MET grid_diag tool.

     | *Used by:*  GridDiag

   GRID_DIAG_REGRID_METHOD
     Specify the value for 'regrid.method' in the MET configuration file for grid_diag.

     | *Used by:*  GridDiag

   GRID_DIAG_REGRID_WIDTH
     Specify the value for 'regrid.width' in the MET configuration file for grid_diag.

     | *Used by:*  GridDiag

   GRID_DIAG_REGRID_VLD_THRESH
     Specify the value for 'regrid.vld_thresh' in the MET configuration file for grid_diag.

     | *Used by:*  GridDiag

   GRID_DIAG_REGRID_SHAPE
     Specify the value for 'regrid.shape' in the MET configuration file for grid_diag.

     | *Used by:*  GridDiag

   GRID_DIAG_REGRID_TO_GRID
     Specify the value for 'regrid.to_grid' in the MET configuration file for grid_diag.

     | *Used by:*  GridDiag

   SKIP_TIMES
     List of valid times to skip processing. Each value be surrounded by quotation marks and must contain a datetime format followed by a list of matching times to skip. Multiple items can be defined separated by commas. begin_end_incr syntax can be used to define a list as well.

     Examples:

     Value:
     SKIP_TIMES = "%m:11,12"

     Result:
     Skip the 11th and 12th month

     Value:
     SKIP_TIMES = "%m:11", "%d:31"

     Result:
     Skip if 11th month or 31st day.

     Value:
     SKIP_TIMES = "%Y%m%d:20201031"

     Result:
     Skip October 31, 2020

     Value:
     SKIP_TIMES = "%H:begin_end_incr(0,22, 2)"

     Result:
     Skip even hours: 0, 2, 4, 6, 8, 10, 12, 14, 16, 18, 20, 22

     | *Used by:*  GridStat, SeriesAnalysis

   TC_GEN_TRACK_INPUT_DIR
     Directory containing the track data used by TCGen. This variable is optional because you can specify the full path to track data using :term:`TC_GEN_TRACK_INPUT_TEMPLATE`.

     | *Used by:* TCGen

   TC_GEN_GENESIS_INPUT_DIR
     Directory containing the genesis data used by TCGen. This variable is optional because you can specify the full path to genesis data using :term:`TC_GEN_GENESIS_INPUT_TEMPLATE`.

     | *Used by:* TCGen

   TC_GEN_TRACK_INPUT_TEMPLATE
     Filename template of the track data used by TCGen. See also :term:`TC_GEN_TRACK_INPUT_DIR`.

     | *Used by:* TCGen

   TC_GEN_GENESIS_INPUT_TEMPLATE
     Filename template of the genesis data used by TCGen. See also :term:`TC_GEN_GENESIS_INPUT_DIR`.

     | *Used by:* TCGen

   TC_GEN_OUTPUT_DIR
     Specify the output directory where files from the MET TCGen tool are written.

     | *Used by:*  TCGen

   TC_GEN_OUTPUT_TEMPLATE
     Sets the subdirectories below :term:`TC_GEN_OUTPUT_DIR` using a template to allow run time information.

     | *Used by:*  TCGen

   LOG_TC_GEN_VERBOSITY
     Overrides the log verbosity for TCGen only. If not set, the verbosity level is controlled by :term:`LOG_MET_VERBOSITY`.

     | *Used by:* TCGen

   TC_GEN_CONFIG_FILE
     Provide the absolute path to the configuration file for the MET TCGen tool.

     | *Used by:*  TCGen

   TC_GEN_INIT_FREQ
     Specify the value of 'init_freq' in the MET configuration file.

     | *Used by:*  TCGen

   TC_GEN_VALID_FREQ
     Specify the value of 'valid_freq' in the MET configuration file.

     | *Used by:*  TCGen

   TC_GEN_LEAD_WINDOW_BEGIN
     .. warning:: **DEPRECATED:** Please use :term:`TC_GEN_FCST_HR_WINDOW_BEGIN`.

   TC_GEN_LEAD_WINDOW_END
     .. warning:: **DEPRECATED:** Please use :term:`TC_GEN_FCST_HR_WINDOW_END`.

   TC_GEN_FCST_HR_WINDOW_BEGIN
     Specify the value of fcst_hr_window.begin in the MET configuration file.

     | *Used by:*  TCGen

   TC_GEN_FCST_HR_WINDOW_END
     Specify the value of fcst_hr_window.end in the MET configuration file.

     | *Used by:*  TCGen

   TC_GEN_MIN_DURATION
     Specify the value of 'min_duration' in the MET configuration file.

     | *Used by:*  TCGen

   TC_GEN_FCST_GENESIS_VMAX_THRESH
     Specify the value of fcst_genesis.vmax_thresh in the MET configuration file.

     | *Used by:*  TCGen

   TC_GEN_FCST_GENESIS_MSLP_THRESH
     Specify the value of fcst_genesis.mslp_thresh in the MET configuration file.

     | *Used by:*  TCGen

   TC_GEN_BEST_GENESIS_TECHNIQUE
     Specify the value of best_genesis.technique in the MET configuration file.

     | *Used by:*  TCGen

   TC_GEN_BEST_GENESIS_CATEGORY
     Specify the value of best_genesis.category in the MET configuration file.

     | *Used by:*  TCGen

   TC_GEN_BEST_GENESIS_VMAX_THRESH
     Specify the value of best_genesis.vmax_thresh in the MET configuration file.

     | *Used by:*  TCGen

   TC_GEN_BEST_GENESIS_MSLP_THRESH
     Specify the value of best_genesis.mslp_thresh in the MET configuration file.

     | *Used by:*  TCGen

   TC_GEN_OPER_TECHNIQUE
     Specify the value of 'oper_technique' in the MET configuration file.

     | *Used by:*  TCGen

   TC_GEN_OPER_GENESIS_TECHNIQUE
     .. warning:: **DEPRECATED:** Please use :term:`TC_GEN_OPER_TECHNIQUE`.

   TC_GEN_OPER_GENESIS_CATEGORY
     .. warning:: **DEPRECATED:** Please use :term:`TC_GEN_OPER_TECHNIQUE`.

   TC_GEN_OPER_GENESIS_VMAX_THRESH
     .. warning:: **DEPRECATED:** Please use :term:`TC_GEN_OPER_TECHNIQUE`.

   TC_GEN_OPER_GENESIS_MSLP_THRESH
     .. warning:: **DEPRECATED:** Please use :term:`TC_GEN_OPER_TECHNIQUE`.

   TC_GEN_FILTER_<n>
     Specify the values of 'filter' in the MET configuration file where <n> is any integer.
     Any quotation marks that are found inside another set of quotation marks must be preceded with a backslash

     | *Used by:*  TCGen

   TC_GEN_STORM_ID
     The identifier of the storm(s) of interest.

     | *Used by:*  TCGen

   TC_GEN_STORM_NAME
     The name(s) of the storm of interest.

     | *Used by:*  TCGen

   TC_GEN_INIT_BEG
     Specify the beginning initialization time for stratification when using the MET TCGen tool. Acceptable formats: YYYYMMDD_HH, YYYYMMDD_HHmmss

     | *Used by:*  TCGen

   TC_GEN_INIT_END
     Specify the ending initialization time for stratification when using the MET TCGen tool. Acceptable formats: YYYYMMDD_HH, YYYYMMDD_HHmmss

     | *Used by:*  TCGen

   TC_GEN_INIT_INC
     Specify the value of 'init_inc' in the MET configuration file.

     | *Used by:*  TCGen

   TC_GEN_INIT_EXC
     Specify the value of 'init_exc' in the MET configuration file.

     | *Used by:*  TCGen

   TC_GEN_VALID_BEG
     Specify the beginning valid time for stratification when using the MET TCGen tool. Acceptable formats: YYYYMMDD_HH, YYYYMMDD_HHmmss

     | *Used by:*  TCGen

   TC_GEN_VALID_END
     Specify the ending valid time for stratification when using the MET TCGen tool. Acceptable formats: YYYYMMDD_HH, YYYYMMDD_HHmmss

     | *Used by:*  TCGen

   TC_GEN_INIT_HOUR
     Specify a list of hours for initialization times for use in the analysis.

     | *Used by:*  TCGen

   TC_GEN_VX_MASK
     Specify the 'vx_mask' value to set in the MET configuration file.

     | *Used by:*  TCGen

   TC_GEN_BASIN_MASK
     Specify the 'basin_mask' value to set in the MET configuration file.

     | *Used by:*  TCGen

   TC_GEN_DLAND_THRESH
     Specify the value of 'dland_thresh' in the MET configuration file.

     | *Used by:*  TCGen

   TC_GEN_GENESIS_WINDOW_BEGIN
     .. warning:: **DEPRECATED:** Please use :term:`TC_GEN_DEV_HIT_WINDOW_BEGIN`.

   TC_GEN_GENESIS_WINDOW_END
     .. warning:: **DEPRECATED:** Please use :term:`TC_GEN_DEV_HIT_WINDOW_END`.

   TC_GEN_DEV_HIT_WINDOW_BEGIN
     Specify the value for dev_hit_window.begin in the MET configuration file.

     | *Used by:*  TCGen

   TC_GEN_DEV_HIT_WINDOW_END
     Specify the value of dev_hit_window.end in the MET configuration file.

     | *Used by:*  TCGen

   TC_GEN_DEV_HIT_RADIUS
     Specify the value of 'dev_hit_radius' in the MET configuration file.

     | *Used by:*  TCGen

   TC_GEN_DISCARD_INIT_POST_GENESIS_FLAG
     Specify the value of 'discard_init_post_genesis_flag' in the MET configuration file.

     | *Used by:*  TCGen

   TC_GEN_DEV_METHOD_FLAG
     Specify the value of 'dev_method_flag' in the MET configuration file.

     | *Used by:*  TCGen

   TC_GEN_OPS_METHOD_FLAG
     Specify the value of 'ops_method_flag' in the MET configuration file.

     | *Used by:*  TCGen

   TC_GEN_CI_ALPHA
     Specify the value of 'ci_alpha' in the MET configuration file.

     | *Used by:*  TCGen

   TC_GEN_OUTPUT_FLAG_FHO
     Specify the value of output_flag.fho in the MET configuration file.

     | *Used by:*  TCGen

   TC_GEN_OUTPUT_FLAG_CTC
     Specify the value of output_flag.ctc in the MET configuration file.

     | *Used by:*  TCGen

   TC_GEN_OUTPUT_FLAG_CTS
     Specify the value of output_flag.cts in the MET configuration file.

     | *Used by:*  TCGen

   TC_GEN_OUTPUT_FLAG_GENMPR
     Specify the value of output_flag.genmpr in the MET configuration file.

     | *Used by:*  TCGen

   TC_GEN_NC_PAIRS_FLAG_LATLON
     Specify the value of nc_pairs_flag.latlon in the MET configuration file.

     | *Used by:*  TCGen

   TC_GEN_NC_PAIRS_FLAG_FCST_GENESIS
     Specify the value of nc_pairs_flag.fcst_genesis in the MET configuration file.

     | *Used by:*  TCGen

   TC_GEN_NC_PAIRS_FLAG_FCST_TRACKS
     Specify the value of nc_pairs_flag.fcst_tracks in the MET configuration file.

     | *Used by:*  TCGen

   TC_GEN_NC_PAIRS_FLAG_FCST_FY_OY
     Specify the value of nc_pairs_flag.fcst_fy_oy in the MET configuration file.

     | *Used by:*  TCGen

   TC_GEN_NC_PAIRS_FLAG_FCST_FY_ON
     Specify the value of nc_pairs_flag.fcst_fy_on in the MET configuration file.

     | *Used by:*  TCGen

   TC_GEN_NC_PAIRS_FLAG_BEST_GENESIS
     Specify the value of nc_pairs_flag.best_genesis in the MET configuration file.

     | *Used by:*  TCGen

   TC_GEN_NC_PAIRS_FLAG_BEST_TRACKS
     Specify the value of nc_pairs_flag.best_tracks in the MET configuration file.

     | *Used by:*  TCGen

   TC_GEN_NC_PAIRS_FLAG_BEST_FY_OY
     Specify the value of nc_pairs_flag.best_fy_oy in the MET configuration file.

     | *Used by:*  TCGen

   TC_GEN_NC_PAIRS_FLAG_BEST_FN_OY
     Specify the value of nc_pairs_flag.best_fn_oy in the MET configuration file.

     | *Used by:*  TCGen

   TC_GEN_VALID_MINUS_GENESIS_DIFF_THRESH
     Specify the value of 'valid_minus_genesis_diff_thresh' in the MET configuration file.

     | *Used by:*  TCGen

   TC_GEN_BEST_UNIQUE_FLAG
     Specify the value of 'best_unique_flag' in the MET configuration file.

     | *Used by:*  TCGen

   TC_GEN_BASIN_FILE
     Specify the value of 'basin_file' in the MET configuration file.

     | *Used by:*  TCGen

   TC_GEN_NC_PAIRS_GRID
     Specify the value of 'nc_pairs_grid' in the MET configuration file.

     | *Used by:*  TCGen

   TC_GEN_GENESIS_MATCH_RADIUS
     Specify the value of 'genesis_match_radius' in the MET configuration file.

     | *Used by:*  TCGen

   TC_GEN_GENESIS_RADIUS
     .. warning:: **DEPRECATED:** Please use :term:`TC_GEN_GENESIS_MATCH_RADIUS` and :term:`TC_GEN_DEV_HIT_RADIUS`.

   TC_GEN_DLAND_FILE
     Specify the value of 'dland_file' in the MET configuration file.

     | *Used by:*  TCGen

   PLOT_DATA_PLANE_INPUT_DIR
     Directory containing input data to PlotDataPlane. This variable is
     optional because you can specify the full path to the input files
     using :term:`PLOT_DATA_PLANE_INPUT_TEMPLATE`.

     | *Used by:* PlotDataPlane

   PLOT_DATA_PLANE_INPUT_TEMPLATE
     Filename template of the input file used by PlotDataPlane.
     Set to PYTHON_NUMPY/XARRAY to read from a Python embedding script.
     See also :term:`PLOT_DATA_PLANE_INPUT_DIR`.

     | *Used by:* PlotDataPlane

   PLOT_DATA_PLANE_OUTPUT_DIR
     Directory to write output data from PlotDataPlane. This variable is
     optional because you can specify the full path to the input files
     using :term:`PLOT_DATA_PLANE_OUTPUT_TEMPLATE`.

     | *Used by:* PlotDataPlane

   PLOT_DATA_PLANE_OUTPUT_TEMPLATE
     Filename template of the output file created by PlotDataPlane.
     See also :term:`PLOT_DATA_PLANE_OUTPUT_DIR`.

     | *Used by:* PlotDataPlane

   PLOT_DATA_PLANE_FIELD_NAME
     Name of field to read from input file. For Python embedding input, set to
     the path of a Python script and any arguments to the script.

     | *Used by:* PlotDataPlane

   PLOT_DATA_PLANE_FIELD_LEVEL
     Level of field to read from input file. For Python embedding input, do not
     set this value.

     | *Used by:* PlotDataPlane

   PLOT_DATA_PLANE_FIELD_EXTRA
     Additional options for input field. Multiple options can be specified.
     Each option must end with a semi-colon including the last (or only) item.

     | *Used by:* PlotDataPlane

   PLOT_DATA_PLANE_CONVERT_TO_IMAGE
     If set to True, run convert to create a png image with the same name as
     the output from plot_data_plane (except the extension is png instead of
     ps). If set to True, the application convert must either be in the user's
     path or [exe] CONVERT must be set to the full path to the executable.

     | *Used by:* PlotDataPlane

   PLOT_DATA_PLANE_TITLE
     (Optional) title to display on the output postscript file.

     | *Used by:* PlotDataPlane

   PLOT_DATA_PLANE_COLOR_TABLE
     (Optional) path to color table file to override the default.

     | *Used by:* PlotDataPlane

   PLOT_DATA_PLANE_RANGE_MIN_MAX
     (Optional) minimum and maximum values to output to postscript file.

     | *Used by:* PlotDataPlane

   LOG_PLOT_DATA_PLANE_VERBOSITY
     Overrides the log verbosity for PlotDataPlane only.
     If not set, the verbosity level is controlled by :term:`LOG_MET_VERBOSITY`

     | *Used by:* PlotDataPlane

   ENSEMBLE_STAT_SKIP_IF_OUTPUT_EXISTS
     If True, do not run app if output file already exists. Set to False to overwrite files.

     | *Used by:*  EnsembleStat

   GRID_DIAG_SKIP_IF_OUTPUT_EXISTS
     If True, do not run app if output file already exists. Set to False to overwrite files.

     | *Used by:*  GridDiag

   GRID_STAT_SKIP_IF_OUTPUT_EXISTS
     If True, do not run app if output file already exists. Set to False to overwrite files.

     | *Used by:*  GridStat

   MODE_SKIP_IF_OUTPUT_EXISTS
     If True, do not run app if output file already exists. Set to False to overwrite files.

     | *Used by:*  MODE

   MTD_SKIP_IF_OUTPUT_EXISTS
     If True, do not run app if output file already exists. Set to False to overwrite files.

     | *Used by:*  MTD

   PLOT_DATA_PLANE_SKIP_IF_OUTPUT_EXISTS
     If True, do not run app if output file already exists. Set to False to overwrite files.

     | *Used by:*  PlotDataPlane

   POINT2GRID_SKIP_IF_OUTPUT_EXISTS
     If True, do not run app if output file already exists. Set to False to overwrite files.

     | *Used by:*  Point2Grid

   POINT_STAT_SKIP_IF_OUTPUT_EXISTS
     If True, do not run app if output file already exists. Set to False to overwrite files.

     | *Used by:*  PointStat

   PY_EMBED_INGEST_SKIP_IF_OUTPUT_EXISTS
     If True, do not run app if output file already exists. Set to False to overwrite files.

     | *Used by:*  PyEmbedIngest

   SERIES_ANALYSIS_SKIP_IF_OUTPUT_EXISTS
     If True, do not run app if output file already exists. Set to False to overwrite files.

     | *Used by:*  SeriesAnalysis

   STAT_ANALYSIS_SKIP_IF_OUTPUT_EXISTS
     If True, do not run app if output file already exists. Set to False to overwrite files.

     | *Used by:*  StatAnalysis

   TC_GEN_SKIP_IF_OUTPUT_EXISTS
     If True, do not run app if output file already exists. Set to False to overwrite files.

     | *Used by:*  TCGen

   TC_RMW_SKIP_IF_OUTPUT_EXISTS
     If True, do not run app if output file already exists. Set to False to overwrite files.

     | *Used by:*  TCRMW

   TC_STAT_SKIP_IF_OUTPUT_EXISTS
     If True, do not run app if output file already exists. Set to False to overwrite files.

     | *Used by:*  TCStat

   USER_SCRIPT_RUNTIME_FREQ
     Frequency to run the user-defined script. See :ref:`Runtime_Freq` for more information.

     | *Used by:*  UserScript

   USER_SCRIPT_COMMAND
     User-defined command to run. Filename template tags can be used to modify
     the command for each execution. See :term:`USER_SCRIPT_RUNTIME_FREQ` for
     more information.

     | *Used by:*  UserScript

   USER_SCRIPT_CUSTOM_LOOP_LIST
     List of strings to loop over for each runtime to run the command.

     | *Used by:*  UserScript

   USER_SCRIPT_SKIP_TIMES
     Run times to skip for this wrapper only. See :term:`SKIP_TIMES` for more
     information and how to format.

     | *Used by:*  UserScript

   GRID_DIAG_RUNTIME_FREQ
     Frequency to run Grid-Diag. See :ref:`Runtime_Freq` for more information.

     | *Used by:*  GridDiag

   SERIES_ANALYSIS_RUNTIME_FREQ
     Frequency to run SeriesAnalysis. See :ref:`Runtime_Freq` for more information.

     | *Used by:*  SeriesAnalysis


   SERIES_ANALYSIS_RUN_ONCE_PER_STORM_ID
     If True, run SeriesAnalysis once for each storm ID found in the .tcst (TCStat output) file specified with :term:`SERIES_ANALYSIS_TC_STAT_INPUT_DIR` and :term:`SERIES_ANALYSIS_TC_STAT_INPUT_TEMPLATE`.

     | *Used by:*  SeriesAnalysis

   SERIES_ANALYSIS_REGRID_METHOD
     Specify the value for 'regrid.method' in the MET configuration file for SeriesAnalysis.

     | *Used by:*  SeriesAnalysis

   SERIES_ANALYSIS_REGRID_WIDTH
     Specify the value for 'regrid.width' in the MET configuration file for SeriesAnalysis.

     | *Used by:*  SeriesAnalysis

   SERIES_ANALYSIS_REGRID_VLD_THRESH
     Specify the value for 'regrid.vld_thresh' in the MET configuration file for SeriesAnalysis.

     | *Used by:*  SeriesAnalysis

   SERIES_ANALYSIS_REGRID_SHAPE
     Specify the value for 'regrid.shape' in the MET configuration file for SeriesAnalysis.

     | *Used by:*  SeriesAnalysis

   SERIES_ANALYSIS_DESC
     Specify the value for 'desc' in the MET configuration file for SeriesAnalysis.

     | *Used by:*  SeriesAnalysis

   SERIES_ANALYSIS_CAT_THRESH
     Specify the value for 'cat_thresh' in the MET configuration file for SeriesAnalysis.

     | *Used by:*  SeriesAnalysis

   SERIES_ANALYSIS_VLD_THRESH
     Specify the value for 'vld_thresh' in the MET configuration file for SeriesAnalysis.

     | *Used by:*  SeriesAnalysis

   SERIES_ANALYSIS_BLOCK_SIZE
     Specify the value for 'block_size' in the MET configuration file for SeriesAnalysis.

     | *Used by:*  SeriesAnalysis

   ENSEMBLE_STAT_REGRID_METHOD
     Specify the value for 'regrid.method' in the MET configuration file for EnsembleStat.

     | *Used by:*  EnsembleStat

   ENSEMBLE_STAT_REGRID_WIDTH
     Specify the value for 'regrid.width' in the MET configuration file for EnsembleStat.

     | *Used by:*  EnsembleStat

   ENSEMBLE_STAT_REGRID_VLD_THRESH
     Specify the value for 'regrid.vld_thresh' in the MET configuration file for EnsembleStat.

     | *Used by:*  EnsembleStat

   ENSEMBLE_STAT_REGRID_SHAPE
     Specify the value for 'regrid.shape' in the MET configuration file for EnsembleStat.

     | *Used by:*  EnsembleStat

   GRID_STAT_REGRID_METHOD
     Specify the value for 'regrid.method' in the MET configuration file for GridStat.

     | *Used by:*  GridStat

   GRID_STAT_REGRID_WIDTH
     Specify the value for 'regrid.width' in the MET configuration file for GridStat.

     | *Used by:*  GridStat

   GRID_STAT_REGRID_VLD_THRESH
     Specify the value for 'regrid.vld_thresh' in the MET configuration file for GridStat.

     | *Used by:*  GridStat

   GRID_STAT_REGRID_SHAPE
     Specify the value for 'regrid.shape' in the MET configuration file for GridStat.

     | *Used by:*  GridStat

   MODE_REGRID_METHOD
     Specify the value for 'regrid.method' in the MET configuration file for MODE.

     | *Used by:*  MODE

   MODE_REGRID_WIDTH
     Specify the value for 'regrid.width' in the MET configuration file for MODE.

     | *Used by:*  MODE

   MODE_REGRID_VLD_THRESH
     Specify the value for 'regrid.vld_thresh' in the MET configuration file for MODE.

     | *Used by:*  MODE

   MODE_REGRID_SHAPE
     Specify the value for 'regrid.shape' in the MET configuration file for MODE.

     | *Used by:*  MODE

   MTD_REGRID_METHOD
     Specify the value for 'regrid.method' in the MET configuration file for MTD.

     | *Used by:*  MTD

   MTD_REGRID_WIDTH
     Specify the value for 'regrid.width' in the MET configuration file for MTD.

     | *Used by:*  MTD

   MTD_REGRID_VLD_THRESH
     Specify the value for 'regrid.vld_thresh' in the MET configuration file for MTD.

     | *Used by:*  MTD

   MTD_REGRID_SHAPE
     Specify the value for 'regrid.shape' in the MET configuration file for MTD.

     | *Used by:*  MTD

   POINT_STAT_REGRID_METHOD
     Specify the value for 'regrid.method' in the MET configuration file for PointStat.

     | *Used by:*  PointStat

   POINT_STAT_REGRID_WIDTH
     Specify the value for 'regrid.width' in the MET configuration file for PointStat.

     | *Used by:*  PointStat

   POINT_STAT_REGRID_VLD_THRESH
     Specify the value for 'regrid.vld_thresh' in the MET configuration file for PointStat.

     | *Used by:*  PointStat

   POINT_STAT_REGRID_SHAPE
     Specify the value for 'regrid.shape' in the MET configuration file for PointStat.

     | *Used by:*  PointStat

   ENSEMBLE_STAT_ENS_SSVAR_BIN_SIZE
     Specify the value for 'ens_ssvar_bin_size' in the MET configuration file for EnsembleStat.

     | *Used by:*  EnsembleStat

   ENSEMBLE_STAT_ENS_PHIST_BIN_SIZE
     Specify the value for 'ens_phist_bin_size' in the MET configuration file for EnsembleStat.

     | *Used by:*  EnsembleStat

   ENSEMBLE_STAT_NBRHD_PROB_WIDTH
     Specify the value for 'nbrhd_prob.width' in the MET configuration file for EnsembleStat.

     | *Used by:*  EnsembleStat

   ENSEMBLE_STAT_NBRHD_PROB_SHAPE
     Specify the value for 'nbrhd_prob.shape' in the MET configuration file for EnsembleStat.

     | *Used by:*  EnsembleStat

   ENSEMBLE_STAT_NBRHD_PROB_VLD_THRESH
     Specify the value for 'nbrhd_prob.vld_thresh' in the MET configuration file for EnsembleStat.

     | *Used by:*  EnsembleStat

   ENSEMBLE_STAT_CLIMO_CDF_CDF_BINS
     See :term:`ENSEMBLE_STAT_CLIMO_CDF_BINS`

   ENSEMBLE_STAT_CLIMO_CDF_BINS
     Specify the value for 'climo_cdf.cdf_bins' in the MET configuration file for EnsembleStat.

     | *Used by:*  EnsembleStat

   ENSEMBLE_STAT_CLIMO_CDF_CENTER_BINS
     Specify the value for 'climo_cdf.center_bins' in the MET configuration file for EnsembleStat.

     | *Used by:*  EnsembleStat

   ENSEMBLE_STAT_CLIMO_CDF_WRITE_BINS
     Specify the value for 'climo_cdf.write_bins' in the MET configuration file for EnsembleStat.

     | *Used by:*  EnsembleStat

   ENSEMBLE_STAT_DUPLICATE_FLAG
     Specify the value for 'duplicate_flag' in the MET configuration file for EnsembleStat.

     | *Used by:*  EnsembleStat

   ENSEMBLE_STAT_SKIP_CONST
     Specify the value for 'skip_const' in the MET configuration file for EnsembleStat.

     | *Used by:*  EnsembleStat

   ENSEMBLE_STAT_NMEP_SMOOTH_GAUSSIAN_DX
     Specify the value for 'nmep_smooth.gaussian_dx' in the MET configuration file for EnsembleStat.

     | *Used by:*  EnsembleStat

   ENSEMBLE_STAT_NMEP_SMOOTH_GAUSSIAN_RADIUS
     Specify the value for 'nmep_smooth.gaussian_radius' in the MET configuration file for EnsembleStat.

     | *Used by:*  EnsembleStat

   ENSEMBLE_STAT_NMEP_SMOOTH_VLD_THRESH
     Specify the value for 'nmep_smooth.vld_thresh' in the MET configuration file for EnsembleStat.

     | *Used by:*  EnsembleStat

   ENSEMBLE_STAT_NMEP_SMOOTH_SHAPE
     Specify the value for 'nmep_smooth.shape' in the MET configuration file for EnsembleStat.

     | *Used by:*  EnsembleStat

   ENSEMBLE_STAT_NMEP_SMOOTH_METHOD
     Specify the value for 'nmep_smooth.type.method' in the MET configuration file for EnsembleStat.

     | *Used by:*  EnsembleStat

   ENSEMBLE_STAT_NMEP_SMOOTH_WIDTH
     Specify the value for 'nmep_smooth.type.width' in the MET configuration file for EnsembleStat.

     | *Used by:*  EnsembleStat

   ENSEMBLE_STAT_CENSOR_THRESH
     Specify the value for 'censor_thresh' in the MET configuration file for EnsembleStat.

     | *Used by:*  EnsembleStat

   ENSEMBLE_STAT_CENSOR_VAL
     Specify the value for 'censor_val' in the MET configuration file for EnsembleStat.

     | *Used by:*  EnsembleStat

   ENSEMBLE_STAT_OBS_ERROR_FLAG
     Specify the value for 'obs_error.flag' in the MET configuration file for EnsembleStat.

     | *Used by:*  EnsembleStat

   ENSEMBLE_STAT_CLIMO_MEAN_FILE_NAME
     Specify the value for 'climo_mean.file_name' in the MET configuration file for EnsembleStat.

     | *Used by:* EnsembleStat

   ENSEMBLE_STAT_CLIMO_MEAN_FIELD
     Specify the value for 'climo_mean.field' in the MET configuration file for EnsembleStat.

     | *Used by:* EnsembleStat

   ENSEMBLE_STAT_CLIMO_MEAN_REGRID_METHOD
     Specify the value for 'climo_mean.regrid.method' in the MET configuration file for EnsembleStat.

     | *Used by:* EnsembleStat

   ENSEMBLE_STAT_CLIMO_MEAN_REGRID_WIDTH
     Specify the value for 'climo_mean.regrid.width' in the MET configuration file for EnsembleStat.

     | *Used by:* EnsembleStat

   ENSEMBLE_STAT_CLIMO_MEAN_REGRID_VLD_THRESH
     Specify the value for 'climo_mean.regrid.vld_thresh' in the MET configuration file for EnsembleStat.

     | *Used by:* EnsembleStat

   ENSEMBLE_STAT_CLIMO_MEAN_REGRID_SHAPE
     Specify the value for 'climo_mean.regrid.shape' in the MET configuration file for EnsembleStat.

     | *Used by:* EnsembleStat

   ENSEMBLE_STAT_CLIMO_MEAN_TIME_INTERP_METHOD
     Specify the value for 'climo_mean.time_interp_method' in the MET configuration file for EnsembleStat.

     | *Used by:* EnsembleStat

   ENSEMBLE_STAT_CLIMO_MEAN_MATCH_MONTH
     Specify the value for 'climo_mean.match_month' in the MET configuration file for EnsembleStat.

     | *Used by:* EnsembleStat

   ENSEMBLE_STAT_CLIMO_MEAN_DAY_INTERVAL
     Specify the value for 'climo_mean.day_interval' in the MET configuration file for EnsembleStat.

     | *Used by:* EnsembleStat

   ENSEMBLE_STAT_CLIMO_MEAN_HOUR_INTERVAL
     Specify the value for 'climo_mean.hour_interval' in the MET configuration file for EnsembleStat.

     | *Used by:* EnsembleStat

   ENSEMBLE_STAT_CLIMO_STDEV_FILE_NAME
     Specify the value for 'climo_stdev.file_name' in the MET configuration file for EnsembleStat.

     | *Used by:* EnsembleStat

   ENSEMBLE_STAT_CLIMO_STDEV_FIELD
     Specify the value for 'climo_stdev.field' in the MET configuration file for EnsembleStat.

     | *Used by:* EnsembleStat

   ENSEMBLE_STAT_CLIMO_STDEV_REGRID_METHOD
     Specify the value for 'climo_stdev.regrid.method' in the MET configuration file for EnsembleStat.

     | *Used by:* EnsembleStat

   ENSEMBLE_STAT_CLIMO_STDEV_REGRID_WIDTH
     Specify the value for 'climo_stdev.regrid.width' in the MET configuration file for EnsembleStat.

     | *Used by:* EnsembleStat

   ENSEMBLE_STAT_CLIMO_STDEV_REGRID_VLD_THRESH
     Specify the value for 'climo_stdev.regrid.vld_thresh' in the MET configuration file for EnsembleStat.

     | *Used by:* EnsembleStat

   ENSEMBLE_STAT_CLIMO_STDEV_REGRID_SHAPE
     Specify the value for 'climo_stdev.regrid.shape' in the MET configuration file for EnsembleStat.

     | *Used by:* EnsembleStat

   ENSEMBLE_STAT_CLIMO_STDEV_TIME_INTERP_METHOD
     Specify the value for 'climo_stdev.time_interp_method' in the MET configuration file for EnsembleStat.

     | *Used by:* EnsembleStat

   ENSEMBLE_STAT_CLIMO_STDEV_MATCH_MONTH
     Specify the value for 'climo_stdev.match_month' in the MET configuration file for EnsembleStat.

     | *Used by:* EnsembleStat

   ENSEMBLE_STAT_CLIMO_STDEV_DAY_INTERVAL
     Specify the value for 'climo_stdev.day_interval' in the MET configuration file for EnsembleStat.

     | *Used by:* EnsembleStat

   ENSEMBLE_STAT_CLIMO_STDEV_HOUR_INTERVAL
     Specify the value for 'climo_stdev.hour_interval' in the MET configuration file for EnsembleStat.

     | *Used by:* EnsembleStat

   ENSEMBLE_STAT_MASK_GRID
     Specify the value for 'mask.grid' in the MET configuration file for EnsembleStat.

     | *Used by:*  EnsembleStat

   ENSEMBLE_STAT_CI_ALPHA
     Specify the value for 'ci_alpha' in the MET configuration file for EnsembleStat.

     | *Used by:*  EnsembleStat


   ENSEMBLE_STAT_INTERP_FIELD
     Specify the value for 'interp.field' in the MET configuration file for EnsembleStat.

     | *Used by:*  EnsembleStat

   ENSEMBLE_STAT_INTERP_VLD_THRESH
     Specify the value for 'interp.vld_thresh' in the MET configuration file for EnsembleStat.

     | *Used by:*  EnsembleStat

   ENSEMBLE_STAT_INTERP_SHAPE
     Specify the value for 'interp.shape' in the MET configuration file for EnsembleStat.

     | *Used by:*  EnsembleStat

   ENSEMBLE_STAT_INTERP_METHOD
     Specify the value for 'interp.type.method' in the MET configuration file for EnsembleStat.

     | *Used by:*  EnsembleStat

   ENSEMBLE_STAT_INTERP_WIDTH
     Specify the value for 'interp.type.width' in the MET configuration file for EnsembleStat.

     | *Used by:*  EnsembleStat

   ENSEMBLE_STAT_OUTPUT_FLAG_ECNT
     Specify the value for 'output_flag.ecnt' in the MET configuration file for EnsembleStat.

     | *Used by:*  EnsembleStat

   ENSEMBLE_STAT_OUTPUT_FLAG_RPS
     Specify the value for 'output_flag.rps' in the MET configuration file for EnsembleStat.

     | *Used by:*  EnsembleStat

   ENSEMBLE_STAT_OUTPUT_FLAG_RHIST
     Specify the value for 'output_flag.rhist' in the MET configuration file for EnsembleStat.

     | *Used by:*  EnsembleStat

   ENSEMBLE_STAT_OUTPUT_FLAG_PHIST
     Specify the value for 'output_flag.phist' in the MET configuration file for EnsembleStat.

     | *Used by:*  EnsembleStat

   ENSEMBLE_STAT_OUTPUT_FLAG_ORANK
     Specify the value for 'output_flag.orank' in the MET configuration file for EnsembleStat.

     | *Used by:*  EnsembleStat

   ENSEMBLE_STAT_OUTPUT_FLAG_SSVAR
     Specify the value for 'output_flag.ssvar' in the MET configuration file for EnsembleStat.

     | *Used by:*  EnsembleStat

   ENSEMBLE_STAT_OUTPUT_FLAG_RELP
     Specify the value for 'output_flag.relp' in the MET configuration file for EnsembleStat.

     | *Used by:*  EnsembleStat

   ENSEMBLE_STAT_ENSEMBLE_FLAG_LATLON
     Specify the value for 'ensemble_flag.latlon' in the MET configuration file for EnsembleStat.

     | *Used by:*  EnsembleStat

   ENSEMBLE_STAT_ENSEMBLE_FLAG_MEAN
     Specify the value for 'ensemble_flag.mean' in the MET configuration file for EnsembleStat.

     | *Used by:*  EnsembleStat

   ENSEMBLE_STAT_ENSEMBLE_FLAG_STDEV
     Specify the value for 'ensemble_flag.stdev' in the MET configuration file for EnsembleStat.

     | *Used by:*  EnsembleStat

   ENSEMBLE_STAT_ENSEMBLE_FLAG_MINUS
     Specify the value for 'ensemble_flag.minus' in the MET configuration file for EnsembleStat.

     | *Used by:*  EnsembleStat

   ENSEMBLE_STAT_ENSEMBLE_FLAG_PLUS
     Specify the value for 'ensemble_flag.plus' in the MET configuration file for EnsembleStat.

     | *Used by:*  EnsembleStat

   ENSEMBLE_STAT_ENSEMBLE_FLAG_MIN
     Specify the value for 'ensemble_flag.min' in the MET configuration file for EnsembleStat.

     | *Used by:*  EnsembleStat

   ENSEMBLE_STAT_ENSEMBLE_FLAG_MAX
     Specify the value for 'ensemble_flag.max' in the MET configuration file for EnsembleStat.

     | *Used by:*  EnsembleStat

   ENSEMBLE_STAT_ENSEMBLE_FLAG_RANGE
     Specify the value for 'ensemble_flag.range' in the MET configuration file for EnsembleStat.

     | *Used by:*  EnsembleStat

   ENSEMBLE_STAT_ENSEMBLE_FLAG_VLD_COUNT
     Specify the value for 'ensemble_flag.vld_count' in the MET configuration file for EnsembleStat.

     | *Used by:*  EnsembleStat

   ENSEMBLE_STAT_ENSEMBLE_FLAG_FREQUENCY
     Specify the value for 'ensemble_flag.frequency' in the MET configuration file for EnsembleStat.

     | *Used by:*  EnsembleStat

   ENSEMBLE_STAT_ENSEMBLE_FLAG_NEP
     Specify the value for 'ensemble_flag.nep' in the MET configuration file for EnsembleStat.

     | *Used by:*  EnsembleStat

   ENSEMBLE_STAT_ENSEMBLE_FLAG_NMEP
     Specify the value for 'ensemble_flag.nmep' in the MET configuration file for EnsembleStat.

     | *Used by:*  EnsembleStat

   ENSEMBLE_STAT_ENSEMBLE_FLAG_RANK
     Specify the value for 'ensemble_flag.rank' in the MET configuration file for EnsembleStat.

     | *Used by:*  EnsembleStat

   ENSEMBLE_STAT_ENSEMBLE_FLAG_WEIGHT
     Specify the value for 'ensemble_flag.weight' in the MET configuration file for EnsembleStat.

     | *Used by:*  EnsembleStat

   GRID_STAT_MASK_GRID
     Specify the value for 'mask.grid' in the MET configuration file for GridStat.

     | *Used by:*  GridStat

   GRID_STAT_MASK_POLY
     Specify the value for 'mask.poly' in the MET configuration file for GridStat.

     | *Used by:*  GridStat
   
   DESC
     Specify the value for 'desc' in the MET configuration file for the MET tool being used

    | *Used by:* GridStat, PointStat, EnsembleStat, GridDiag, MODE, MTD, SeriesAnalysis, TCGen, TCPairs, TCStat

   ENSEMBLE_STAT_MET_CONFIG_OVERRIDES
     Override any variables in the MET configuration file that are not
     supported by the wrapper. This should be set to the full variable name
     and value that you want to override, including the equal sign and the
     ending semi-colon. The value is directly appended to the end of the
     wrapped MET config file.
     
     Example:
     ENSEMBLE_STAT_MET_CONFIG_OVERRIDES = desc = "override_desc"; model = "override_model";

     See :ref:`Overriding Unsupported MET config file settings<met-config-overrides>` for more information

     | *Used by:*  EnsembleStat

   ASCII2NC_MET_CONFIG_OVERRIDES
     Override any variables in the MET configuration file that are not
     supported by the wrapper. This should be set to the full variable name
     and value that you want to override, including the equal sign and the
     ending semi-colon. The value is directly appended to the end of the
     wrapped MET config file.
     
     Example:
     ASCII2NC_MET_CONFIG_OVERRIDES = desc = "override_desc"; model = "override_model";

     See :ref:`Overriding Unsupported MET config file settings<met-config-overrides>` for more information

     | *Used by:* ASCII2NC

   GRID_DIAG_MET_CONFIG_OVERRIDES
     Override any variables in the MET configuration file that are not
     supported by the wrapper. This should be set to the full variable name
     and value that you want to override, including the equal sign and the
     ending semi-colon. The value is directly appended to the end of the
     wrapped MET config file.
     
     Example:
     GRID_DIAG_MET_CONFIG_OVERRIDES = desc = "override_desc"; model = "override_model";

     See :ref:`Overriding Unsupported MET config file settings<met-config-overrides>` for more information

     | *Used by:* GridDiag

   GRID_STAT_MET_CONFIG_OVERRIDES
     Override any variables in the MET configuration file that are not
     supported by the wrapper. This should be set to the full variable name
     and value that you want to override, including the equal sign and the
     ending semi-colon. The value is directly appended to the end of the
     wrapped MET config file.
     
     Example:
     GRID_STAT_MET_CONFIG_OVERRIDES = desc = "override_desc"; model = "override_model";
  
     See :ref:`Overriding Unsupported MET config file settings<met-config-overrides>` for more information

     | *Used by:* GridStat

   MODE_MET_CONFIG_OVERRIDES
     Override any variables in the MET configuration file that are not
     supported by the wrapper. This should be set to the full variable name
     and value that you want to override, including the equal sign and the
     ending semi-colon. The value is directly appended to the end of the
     wrapped MET config file.
     
     Example:
     MODE_MET_CONFIG_OVERRIDES = desc = "override_desc"; model = "override_model";

     See :ref:`Overriding Unsupported MET config file settings<met-config-overrides>` for more information

     | *Used by:* MODE

   MTD_MET_CONFIG_OVERRIDES
     Override any variables in the MET configuration file that are not
     supported by the wrapper. This should be set to the full variable name
     and value that you want to override, including the equal sign and the
     ending semi-colon. The value is directly appended to the end of the
     wrapped MET config file.
     
     Example:
     MTD_MET_CONFIG_OVERRIDES = desc = "override_desc"; model = "override_model";

     See :ref:`Overriding Unsupported MET config file settings<met-config-overrides>` for more information

     | *Used by:* MTD

   PB2NC_MET_CONFIG_OVERRIDES
     Override any variables in the MET configuration file that are not
     supported by the wrapper. This should be set to the full variable name
     and value that you want to override, including the equal sign and the
     ending semi-colon. The value is directly appended to the end of the
     wrapped MET config file.
     
     Example:
     PB2NC_MET_CONFIG_OVERRIDES = desc = "override_desc"; model = "override_model";

     See :ref:`Overriding Unsupported MET config file settings<met-config-overrides>` for more information

     | *Used by:* PB2NC

   POINT_STAT_MET_CONFIG_OVERRIDES
     Override any variables in the MET configuration file that are not
     supported by the wrapper. This should be set to the full variable name
     and value that you want to override, including the equal sign and the
     ending semi-colon. The value is directly appended to the end of the
     wrapped MET config file.
     
     Example:
     POINT_STAT_MET_CONFIG_OVERRIDES = desc = "override_desc"; model = "override_model";

     See :ref:`Overriding Unsupported MET config file settings<met-config-overrides>` for more information

     | *Used by:* PointStat

   SERIES_ANALYSIS_MET_CONFIG_OVERRIDES
     Override any variables in the MET configuration file that are not
     supported by the wrapper. This should be set to the full variable name
     and value that you want to override, including the equal sign and the
     ending semi-colon. The value is directly appended to the end of the
     wrapped MET config file.
     
     Example:
     SERIES_ANALYSIS_MET_CONFIG_OVERRIDES = desc = "override_desc"; model = "override_model";

     See :ref:`Overriding Unsupported MET config file settings<met-config-overrides>` for more information

     | *Used by:* SeriesAnalysis

   STAT_ANALYSIS_MET_CONFIG_OVERRIDES
     Override any variables in the MET configuration file that are not
     supported by the wrapper. This should be set to the full variable name
     and value that you want to override, including the equal sign and the
     ending semi-colon. The value is directly appended to the end of the
     wrapped MET config file.
     
     Example:
     STAT_ANALYSIS_MET_CONFIG_OVERRIDES = desc = "override_desc"; model = "override_model";

     See :ref:`Overriding Unsupported MET config file settings<met-config-overrides>` for more information

     | *Used by:* StatAnalysis

   TC_GEN_MET_CONFIG_OVERRIDES
     Override any variables in the MET configuration file that are not
     supported by the wrapper. This should be set to the full variable name
     and value that you want to override, including the equal sign and the
     ending semi-colon. The value is directly appended to the end of the
     wrapped MET config file.
     
     Example:
     TC_GEN_MET_CONFIG_OVERRIDES = desc = "override_desc"; model = "override_model";

     See :ref:`Overriding Unsupported MET config file settings<met-config-overrides>` for more information

     | *Used by:* TCGen

   TC_PAIRS_MET_CONFIG_OVERRIDES
     Override any variables in the MET configuration file that are not
     supported by the wrapper. This should be set to the full variable name
     and value that you want to override, including the equal sign and the
     ending semi-colon. The value is directly appended to the end of the
     wrapped MET config file.
     
     Example:
     TC_PAIRS_MET_CONFIG_OVERRIDES = desc = "override_desc"; model = "override_model";

     See :ref:`Overriding Unsupported MET config file settings<met-config-overrides>` for more information

     | *Used by:* TCPairs

   TC_RMW_MET_CONFIG_OVERRIDES
     Override any variables in the MET configuration file that are not
     supported by the wrapper. This should be set to the full variable name
     and value that you want to override, including the equal sign and the
     ending semi-colon. The value is directly appended to the end of the
     wrapped MET config file.
     
     Example:
     TC_RMW_MET_CONFIG_OVERRIDES = desc = "override_desc"; model = "override_model";

     See :ref:`Overriding Unsupported MET config file settings<met-config-overrides>` for more information

     | *Used by:* TCRMW

   TC_STAT_MET_CONFIG_OVERRIDES
     Override any variables in the MET configuration file that are not
     supported by the wrapper. This should be set to the full variable name
     and value that you want to override, including the equal sign and the
     ending semi-colon. The value is directly appended to the end of the
     wrapped MET config file.
     
     Example:
     TC_STAT_MET_CONFIG_OVERRIDES = desc = "override_desc"; model = "override_model";

     See :ref:`Overriding Unsupported MET config file settings<met-config-overrides>` for more information

     | *Used by:* TCStat

   FCST_PCP_COMBINE_EXTRA_NAMES
     Specify a list of any additional fields to add to the command. The items in this list correspond to the list set by :term:`FCST_PCP_COMBINE_EXTRA_LEVELS`. A corresponding variable exists for observation data called :term:`OBS_PCP_COMBINE_EXTRA_NAMES`. Example:

     | FCST_PCP_COMBINE_EXTRA_NAMES = TMP, HGT
     | FCST_PCP_COMBINE_EXTRA_LEVELS = "(*,*)", "(*,*)"

     This will add the following to the end of the command:

     -field 'name="TMP"; level="(*,*)";' -field 'name="HGT"; level="(*,*)";'

     | *Used by:*  PCPCombine

   OBS_PCP_COMBINE_EXTRA_NAMES
     See :term:`FCST_PCP_COMBINE_EXTRA_NAMES`

     | *Used by:*  PCPCombine

   FCST_PCP_COMBINE_EXTRA_LEVELS
     Specify a list of any additional fields to add to the command. The items in this list correspond to the list set by :term:`FCST_PCP_COMBINE_EXTRA_NAMES`. If this list has fewer items than the names list, then no level value will be specified for those names (i.e. if using Python Embedding). A corresponding variable exists for observation data called :term:`OBS_PCP_COMBINE_EXTRA_LEVELS`. See :term:`FCST_PCP_COMBINE_EXTRA_NAMES` for an example.

     | *Used by:*  PCPCombine

   OBS_PCP_COMBINE_EXTRA_LEVELS
     See :term:`FCST_PCP_COMBINE_EXTRA_LEVELS`

     | *Used by:*  PCPCombine

   FCST_PCP_COMBINE_EXTRA_OUTPUT_NAMES
     Specify a list of output names for any additional fields to add to the command. The items in this list correspond to the list set by :term:`FCST_PCP_COMBINE_EXTRA_NAMES`. A corresponding variable exists for observation data called :term:`OBS_PCP_COMBINE_EXTRA_OUTPUT_NAMES`. Example:

     | *Used by:*  PCPCombine

   OBS_PCP_COMBINE_EXTRA_OUTPUT_NAMES
     See :term:`FCST_PCP_COMBINE_EXTRA_OUTPUT_NAMES`

     | *Used by:*  PCPCombine

   ENSEMBLE_STAT_MESSAGE_TYPE
     Set the message_type option in the EnsembleStat MET config file.

     | *Used by:*  EnsembleStat

   ENSEMBLE_STAT_MASK_POLY
     Set the mask.poly entry in the EnsembleStat MET config file.

     | *Used by:*  EnsembleStat

   GRID_DIAG_MASK_POLY
     Set the mask.poly entry in the GridDiag MET config file.

     | *Used by:*  GridDiag

   GRID_DIAG_MASK_GRID
     Set the mask.grid entry in the GridDiag MET config file.

     | *Used by:*  GridDiag

   GRID_DIAG_CENSOR_THRESH
     Set the censor_thresh entry in the GridDiag MET config file.

     | *Used by:*  GridDiag

   GRID_DIAG_CENSOR_VAL
     Set the censor_val entry in the GridDiag MET config file.

     | *Used by:*  GridDiag

   PB2NC_TIME_SUMMARY_RAW_DATA
     Specify the time summary raw_data item in the MET pb2nc config file. Refer to the `MET User's Guide <https://dtcenter.org/community-code/model-evaluation-tools-met/documentation>`_ for more information.

     | *Used by:*  PB2NC

   PB2NC_TIME_SUMMARY_STEP
     Specify the time summary step item in the MET pb2nc config file. Refer to the `MET User's Guide <https://dtcenter.org/community-code/model-evaluation-tools-met/documentation>`_ for more information.

     | *Used by:*  PB2NC

   PB2NC_TIME_SUMMARY_WIDTH
     Specify the time summary width item in the MET pb2nc config file. Refer to the `MET User's Guide <https://dtcenter.org/community-code/model-evaluation-tools-met/documentation>`_ for more information.

     | *Used by:*  PB2NC

   PB2NC_TIME_SUMMARY_GRIB_CODES
     Specify the time summary grib_code item in the MET pb2nc config file. Refer to the `MET User's Guide <https://dtcenter.org/community-code/model-evaluation-tools-met/documentation>`_ for more information.

     | *Used by:*  PB2NC

   PB2NC_TIME_SUMMARY_VALID_FREQ
     Specify the time summary valid_freq item in the MET pb2nc config file. Refer to the `MET User's Guide <https://dtcenter.org/community-code/model-evaluation-tools-met/documentation>`_ for more information.

     | *Used by:*  PB2NC

   PB2NC_TIME_SUMMARY_VALID_THRESH
     Specify the time summary valid_thresh item in the MET pb2nc config file. Refer to the `MET User's Guide <https://dtcenter.org/community-code/model-evaluation-tools-met/documentation>`_ for more information.

     | *Used by:*  PN2NC

   PB2NC_MASK_POLY
     Set the mask.poly entry in the PB2NC MET config file.

     | *Used by:*  PN2NC

   PB2NC_MASK_GRID
     Set the mask.grid entry in the PB2NC MET config file.

     | *Used by:*  PN2NC

   POINT_STAT_MASK_SID
     Set the mask.sid entry in the PointStat MET config file.

     | *Used by:*  PointStat

   POINT_STAT_MASK_GRID
     Set the mask.grid entry in the PointStat MET config file.

     | *Used by:*  PointStat

   POINT_STAT_MASK_POLY
     Set the mask.poly entry in the PointStat MET config file.

     | *Used by:*  PointStat

   MODE_GRID_RES
     Set the grid_res entry in the MODE MET config file.

     | *Used by:*  MODE

   TC_PAIRS_INIT_BEG
     Set the initialization begin time for TCpairs.

     | *Used by:*  TCPairs

   TC_PAIRS_INIT_END
     Set the initialization end time for TCpairs.

     | *Used by:*  TCPairs

   TC_PAIRS_VALID_BEG
     Set the valid begin time for TCPairs.

     | *Used by:*  TCPairs

   TC_PAIRS_VALID_END
     Set the valid end time for TCpairs.

     | *Used by:*  TCpairs

   ENS_ENSEMBLE_STAT_INPUT_DATATYPE
     Set the file_type entry of the ens dictionary in the MET config file for EnsembleStat.

     | *Used by:*  EnsembleStat

   FCST_SERIES_ANALYSIS_INPUT_DATATYPE
     Set the file_type entry of the fcst dictionary in the MET config file for SeriesAnalysis.

     | *Used by:*  SeriesAnalysis

   OBS_SERIES_ANALYSIS_INPUT_DATATYPE
     Set the file_type entry of the obs dictionary in the MET config file for SeriesAnalysis.

     | *Used by:*  SeriesAnalysis

   MET_DB_LOAD_RUNTIME_FREQ
     Frequency to run Grid-Diag. See :ref:`Runtime_Freq` for more information.

     | *Used by:*  GridDiag

   MET_DATA_DB_DIR
     Set this the location of the dtcenter/METdatadb repository.

     | *Used by:*  METdbLoad

   MET_DB_LOAD_XML_FILE
     Template XML file that is used to load data into METviewer using the
     met_db_load.py script. Values from the METplus configuration file are
     substituted into this file before passing it to the script. The default
     value can be used to run unless the template doesn't fit the needs of the
     use case.

     | *Used by:*  METdbLoad

   MET_DB_LOAD_REMOVE_TMP_XML
     If set to False, then the temporary XML file with substituted values will
     not be removed after the use case finishes. This is used for debugging
     purposes only. The temporary XML file may contain sensitive information
     like database credentials so it is recommended to remove the temporary
     file after each run.

     | *Used by:*  METdbLoad

   MET_DB_LOAD_MV_HOST
     Set the <load_spec><connection><host> value in the
     METdbLoad XML template file.

     | *Used by:*  METdbLoad

   MET_DB_LOAD_MV_DATABASE
     Set the <load_spec><connection><database> value in the
     METdbLoad XML template file.

     | *Used by:*  METdbLoad

   MET_DB_LOAD_MV_USER
     Set the <load_spec><connection><user> value in the
     METdbLoad XML template file.

     | *Used by:*  METdbLoad

   MET_DB_LOAD_MV_PASSWORD
     Set the <load_spec><connection><password> value in the
     METdbLoad XML template file.

     | *Used by:*  METdbLoad

   MET_DB_LOAD_MV_VERBOSE
     Set the <load_spec><verbose> value in the
     METdbLoad XML template file.

     | *Used by:*  METdbLoad

   MET_DB_LOAD_MV_INSERT_SIZE
     Set the <load_spec><insert_size> value in the
     METdbLoad XML template file.

     | *Used by:*  METdbLoad

   MET_DB_LOAD_MV_MODE_HEADER_DB_CHECK
     Set the <load_spec><mode_header_db_check> value in the
     METdbLoad XML template file.

     | *Used by:*  METdbLoad

   MET_DB_LOAD_MV_DROP_INDEXES
     Set the <load_spec><drop_indexes> value in the
     METdbLoad XML template file.

     | *Used by:*  METdbLoad

   MET_DB_LOAD_MV_APPLY_INDEXES
     Set the <load_spec><apply_indexes> value in the
     METdbLoad XML template file.

     | *Used by:*  METdbLoad

   MET_DB_LOAD_MV_GROUP
     Set the <load_spec><group> value in the
     METdbLoad XML template file.

     | *Used by:*  METdbLoad

   MET_DB_LOAD_MV_LOAD_STAT
     Set the <load_spec><load_stat> value in the
     METdbLoad XML template file.

     | *Used by:*  METdbLoad

   MET_DB_LOAD_MV_LOAD_MODE
     Set the <load_spec><load_mode> value in the
     METdbLoad XML template file.

     | *Used by:*  METdbLoad

   MET_DB_LOAD_MV_LOAD_MTD
     Set the <load_spec><load_mtd> value in the
     METdbLoad XML template file.

     | *Used by:*  METdbLoad

   MET_DB_LOAD_MV_LOAD_MPR
     Set the <load_spec><load_mpr> value in the
     METdbLoad XML template file.

     | *Used by:*  METdbLoad

   MET_DB_LOAD_INPUT_TEMPLATE
     Path to a directory containing .stat or .tcst file that will be loaded
     into METviewer. This can be a single directory or a list of directories.
     The paths can include filename template tags that correspond to each
     run time. The wrapper will traverse through each sub directory under the
     directories listed here and add any directory that contains any files that
     end with .stat or .tcst to the XML file that is passed into the
     met_db_load.py script.

     | *Used by:*  METdbLoad

   CYCLONE_PLOTTER_ADD_WATERMARK
     If set to True, add a watermark with the current time to the image generated by
     CyclonePlotter.

     | *Used by:* CyclonePlotter

   GRID_STAT_CLIMO_CDF_CDF_BINS
     See :term:`GRID_STAT_CLIMO_CDF_BINS`

   GRID_STAT_CLIMO_CDF_BINS
     Specify the value for 'climo_cdf.cdf_bins' in the MET configuration file for GridStat.

     | *Used by:* GridStat

   GRID_STAT_CLIMO_CDF_CENTER_BINS
     Specify the value for 'climo_cdf.center_bins' in the MET configuration file for GridStat.

     | *Used by:* GridStat

   GRID_STAT_CLIMO_CDF_WRITE_BINS
     Specify the value for 'climo_cdf.write_bins' in the MET configuration file for GridStat.

     | *Used by:* GridStat

   POINT_STAT_CLIMO_CDF_CDF_BINS
     See :term:`POINT_STAT_CLIMO_CDF_BINS`

   POINT_STAT_CLIMO_CDF_BINS
     Specify the value for 'climo_cdf.cdf_bins' in the MET configuration file for PointStat.

     | *Used by:* PointStat

   POINT_STAT_CLIMO_CDF_CENTER_BINS
     Specify the value for 'climo_cdf.center_bins' in the MET configuration file for PointStat.

     | *Used by:* PointStat

   POINT_STAT_CLIMO_CDF_WRITE_BINS
     Specify the value for 'climo_cdf.write_bins' in the MET configuration file for PointStat.

     | *Used by:* PointStat

   GRID_STAT_OUTPUT_FLAG_FHO
     Specify the value for 'output_flag.fho' in the MET configuration file for GridStat.

     | *Used by:* GridStat

   GRID_STAT_OUTPUT_FLAG_CTC
     Specify the value for 'output_flag.ctc' in the MET configuration file for GridStat.

     | *Used by:* GridStat

   GRID_STAT_OUTPUT_FLAG_CTS
     Specify the value for 'output_flag.cts' in the MET configuration file for GridStat.

     | *Used by:* GridStat

   GRID_STAT_OUTPUT_FLAG_MCTC
     Specify the value for 'output_flag.mctc' in the MET configuration file for GridStat.

     | *Used by:* GridStat

   GRID_STAT_OUTPUT_FLAG_MCTS
     Specify the value for 'output_flag.mcts' in the MET configuration file for GridStat.

     | *Used by:* GridStat

   GRID_STAT_OUTPUT_FLAG_CNT
     Specify the value for 'output_flag.cnt' in the MET configuration file for GridStat.

     | *Used by:* GridStat

   GRID_STAT_OUTPUT_FLAG_SL1L2
     Specify the value for 'output_flag.sl1l2' in the MET configuration file for GridStat.

     | *Used by:* GridStat

   GRID_STAT_OUTPUT_FLAG_SAL1L2
     Specify the value for 'output_flag.sal1l2' in the MET configuration file for GridStat.

     | *Used by:* GridStat

   GRID_STAT_OUTPUT_FLAG_VL1L2
     Specify the value for 'output_flag.vl1l2' in the MET configuration file for GridStat.

     | *Used by:* GridStat

   GRID_STAT_OUTPUT_FLAG_VAL1L2
     Specify the value for 'output_flag.val1l2' in the MET configuration file for GridStat.

     | *Used by:* GridStat

   GRID_STAT_OUTPUT_FLAG_VCNT
     Specify the value for 'output_flag.vcnt' in the MET configuration file for GridStat.

     | *Used by:* GridStat

   GRID_STAT_OUTPUT_FLAG_PCT
     Specify the value for 'output_flag.pct' in the MET configuration file for GridStat.

     | *Used by:* GridStat

   GRID_STAT_OUTPUT_FLAG_PSTD
     Specify the value for 'output_flag.pstd' in the MET configuration file for GridStat.

     | *Used by:* GridStat

   GRID_STAT_OUTPUT_FLAG_PJC
     Specify the value for 'output_flag.pjc' in the MET configuration file for GridStat.

     | *Used by:* GridStat

   GRID_STAT_OUTPUT_FLAG_PRC
     Specify the value for 'output_flag.prc' in the MET configuration file for GridStat.

     | *Used by:* GridStat

   GRID_STAT_OUTPUT_FLAG_ECLV
     Specify the value for 'output_flag.eclv' in the MET configuration file for GridStat.

     | *Used by:* GridStat

   GRID_STAT_OUTPUT_FLAG_NBRCTC
     Specify the value for 'output_flag.nbrctc' in the MET configuration file for GridStat.

     | *Used by:* GridStat

   GRID_STAT_OUTPUT_FLAG_NBRCTS
     Specify the value for 'output_flag.nbrcts' in the MET configuration file for GridStat.

     | *Used by:* GridStat

   GRID_STAT_OUTPUT_FLAG_NBRCNT
     Specify the value for 'output_flag.nbrcnt' in the MET configuration file for GridStat.

     | *Used by:* GridStat

   GRID_STAT_OUTPUT_FLAG_GRAD
     Specify the value for 'output_flag.grad' in the MET configuration file for GridStat.

     | *Used by:* GridStat

   GRID_STAT_OUTPUT_FLAG_DMAP
     Specify the value for 'output_flag.dmap' in the MET configuration file for GridStat.

     | *Used by:* GridStat

   GRID_STAT_NC_PAIRS_FLAG_LATLON
     Specify the value for 'nc_pairs_flag.latlon' in the MET configuration file for GridStat.

     | *Used by:* GridStat

   GRID_STAT_NC_PAIRS_FLAG_RAW
     Specify the value for 'nc_pairs_flag.raw' in the MET configuration file for GridStat.

     | *Used by:* GridStat

   GRID_STAT_NC_PAIRS_FLAG_DIFF
     Specify the value for 'nc_pairs_flag.diff' in the MET configuration file for GridStat.

     | *Used by:* GridStat

   GRID_STAT_NC_PAIRS_FLAG_CLIMO
     Specify the value for 'nc_pairs_flag.climo' in the MET configuration file for GridStat.

     | *Used by:* GridStat

   GRID_STAT_NC_PAIRS_FLAG_CLIMO_CDP
     Specify the value for 'nc_pairs_flag.climo_cdp' in the MET configuration file for GridStat.

     | *Used by:* GridStat

   GRID_STAT_NC_PAIRS_FLAG_WEIGHT
     Specify the value for 'nc_pairs_flag.weight' in the MET configuration file for GridStat.

     | *Used by:* GridStat

   GRID_STAT_NC_PAIRS_FLAG_NBRHD
     Specify the value for 'nc_pairs_flag.nbrhd' in the MET configuration file for GridStat.

     | *Used by:* GridStat

   GRID_STAT_NC_PAIRS_FLAG_FOURIER
     Specify the value for 'nc_pairs_flag.fourier' in the MET configuration file for GridStat.

     | *Used by:* GridStat

   GRID_STAT_NC_PAIRS_FLAG_GRADIENT
     Specify the value for 'nc_pairs_flag.gradient' in the MET configuration file for GridStat.

     | *Used by:* GridStat

   GRID_STAT_NC_PAIRS_FLAG_DISTANCE_MAP
     Specify the value for 'nc_pairs_flag.distance_map' in the MET configuration file for GridStat.

     | *Used by:* GridStat

   GRID_STAT_NC_PAIRS_FLAG_APPLY_MASK
     Specify the value for 'nc_pairs_flag.apply_mask' in the MET configuration file for GridStat.

     | *Used by:* GridStat

   TC_STAT_COLUMN_STR_EXC_NAME
     Specify the value for 'column_str_exc_name' in the MET configuration file for TCStat.

     | *Used by:* TCStat

   TC_STAT_COLUMN_STR_EXC_VAL
     Specify the value for 'column_str_exc_val' in the MET configuration file for TCStat.

     | *Used by:* TCStat

   TC_STAT_INIT_STR_EXC_NAME
     Specify the value for 'init_str_exc_name' in the MET configuration file for TCStat.

     | *Used by:* TCStat

   TC_STAT_INIT_STR_EXC_VAL
     Specify the value for 'init_str_exc_val' in the MET configuration file for TCStat.

     | *Used by:* TCStat

   TC_GEN_GENESIS_MATCH_POINT_TO_TRACK
     Specify the value for 'genesis_match_point_to_track' in the MET configuration file for TCGen.

     | *Used by:* TCGen

   TC_GEN_GENESIS_MATCH_WINDOW_BEG
     Specify the value for 'genesis_match_window.beg' in the MET configuration file for TCGen.

     | *Used by:* TCGen

   TC_GEN_GENESIS_MATCH_WINDOW_END
     Specify the value for 'genesis_match_window.end' in the MET configuration file for TCGen.

     | *Used by:* TCGen

   TC_GEN_OPS_HIT_WINDOW_BEG
     Specify the value for 'ops_hit_window.beg' in the MET configuration file for TCGen.

     | *Used by:* TCGen

   TC_GEN_OPS_HIT_WINDOW_END
     Specify the value for 'ops_hit_window.end' in the MET configuration file for TCGen.

     | *Used by:* TCGen

   MODE_FCST_FILTER_ATTR_NAME
     Specify the value for 'fcst.filter_attr_name' in the MET configuration file for MODE.

     | *Used by:* MODE

   MODE_FCST_FILTER_ATTR_THRESH
     Specify the value for 'fcst.filter_attr_thresh' in the MET configuration file for MODE.

     | *Used by:* MODE

   MODE_FCST_CENSOR_THRESH
     Specify the value for 'fcst.censor_thresh' in the MET configuration file for MODE.

     | *Used by:* MODE

   MODE_FCST_CENSOR_VAL
     Specify the value for 'fcst.censor_val' in the MET configuration file for MODE.

     | *Used by:* MODE

   MODE_FCST_VLD_THRESH
     Specify the value for 'fcst.vld_thresh' in the MET configuration file for MODE.

     | *Used by:* MODE

   MODE_OBS_FILTER_ATTR_NAME
     Specify the value for 'obs.filter_attr_name' in the MET configuration file for MODE.

     | *Used by:* MODE

   MODE_OBS_FILTER_ATTR_THRESH
     Specify the value for 'obs.filter_attr_thresh' in the MET configuration file for MODE.

     | *Used by:* MODE

   MODE_OBS_CENSOR_THRESH
     Specify the value for 'obs.censor_thresh' in the MET configuration file for MODE.

     | *Used by:* MODE

   MODE_OBS_CENSOR_VAL
     Specify the value for 'obs.censor_val' in the MET configuration file for MODE.

     | *Used by:* MODE

   MODE_OBS_VLD_THRESH
     Specify the value for 'obs.vld_thresh' in the MET configuration file for MODE.

     | *Used by:* MODE

   MODE_WEIGHT_CENTROID_DIST
     Specify the value for 'weight.centroid_dist' in the MET configuration file for MODE.

     | *Used by:* MODE

   MODE_WEIGHT_BOUNDARY_DIST
     Specify the value for 'weight.boundary_dist' in the MET configuration file for MODE.

     | *Used by:* MODE

   MODE_WEIGHT_CONVEX_HULL_DIST
     Specify the value for 'weight.convex_hull_dist' in the MET configuration file for MODE.

     | *Used by:* MODE

   MODE_WEIGHT_ANGLE_DIFF
     Specify the value for 'weight.angle_diff' in the MET configuration file for MODE.

     | *Used by:* MODE

   MODE_WEIGHT_ASPECT_DIFF
     Specify the value for 'weight.aspect_diff' in the MET configuration file for MODE.

     | *Used by:* MODE

   MODE_WEIGHT_AREA_RATIO
     Specify the value for 'weight.area_ratio' in the MET configuration file for MODE.

     | *Used by:* MODE

   MODE_WEIGHT_INT_AREA_RATIO
     Specify the value for 'weight.int_area_ratio' in the MET configuration file for MODE.

     | *Used by:* MODE

   MODE_WEIGHT_CURVATURE_RATIO
     Specify the value for 'weight.curvature_ratio' in the MET configuration file for MODE.

     | *Used by:* MODE

   MODE_WEIGHT_COMPLEXITY_RATIO
     Specify the value for 'weight.complexity_ratio' in the MET configuration file for MODE.

     | *Used by:* MODE

   MODE_WEIGHT_INTEN_PERC_RATIO
     Specify the value for 'weight.inten_perc_ratio' in the MET configuration file for MODE.

     | *Used by:* MODE

   MODE_WEIGHT_INTEN_PERC_VALUE
     Specify the value for 'weight.inten_perc_value' in the MET configuration file for MODE.

     | *Used by:* MODE

   MODE_NC_PAIRS_FLAG_LATLON
     Specify the value for 'nc_pairs_flag.latlon' in the MET configuration file for MODE.

     | *Used by:* MODE

   MODE_NC_PAIRS_FLAG_RAW
     Specify the value for 'nc_pairs_flag.raw' in the MET configuration file for MODE.

     | *Used by:* MODE

   MODE_NC_PAIRS_FLAG_OBJECT_RAW
     Specify the value for 'nc_pairs_flag.object_raw' in the MET configuration file for MODE.

     | *Used by:* MODE

   MODE_NC_PAIRS_FLAG_OBJECT_ID
     Specify the value for 'nc_pairs_flag.object_id' in the MET configuration file for MODE.

     | *Used by:* MODE

   MODE_NC_PAIRS_FLAG_CLUSTER_ID
     Specify the value for 'nc_pairs_flag.cluster_id' in the MET configuration file for MODE.

     | *Used by:* MODE

   MODE_NC_PAIRS_FLAG_POLYLINES
     Specify the value for 'nc_pairs_flag.polylines' in the MET configuration file for MODE.

     | *Used by:* MODE

   MODE_MASK_GRID
     Specify the value for 'mask.grid' in the MET configuration file for MODE.

     | *Used by:* MODE

   MODE_MASK_GRID_FLAG
     Specify the value for 'mask.grid_flag' in the MET configuration file for MODE.

     | *Used by:* MODE

   MODE_MASK_POLY
     Specify the value for 'mask.poly' in the MET configuration file for MODE.

     | *Used by:* MODE

   MODE_MASK_POLY_FLAG
     Specify the value for 'mask.poly_flag' in the MET configuration file for MODE.

     | *Used by:* MODE

   MODE_MATCH_FLAG
     Specify the value for 'match_flag' in the MET configuration file for MODE.

     | *Used by:* MODE

   MODE_MAX_CENTROID_DIST
     Specify the value for 'max_centroid_dist' in the MET configuration file for MODE.

     | *Used by:* MODE

   MODE_TOTAL_INTEREST_THRESH
     Specify the value for 'total_interest_thresh' in the MET configuration file for MODE.

     | *Used by:* MODE

   MODE_INTEREST_FUNCTION_CENTROID_DIST
     Specify the value for 'interest_function.centroid_dist' in the MET configuration file for MODE.

     | *Used by:* MODE

   MODE_INTEREST_FUNCTION_BOUNDARY_DIST
     Specify the value for 'interest_function.boundary_dist' in the MET configuration file for MODE.

     | *Used by:* MODE

   MODE_INTEREST_FUNCTION_CONVEX_HULL_DIST
     Specify the value for 'interest_function.convex_hull_dist' in the MET configuration file for MODE.

     | *Used by:* MODE

   POINT_STAT_OBS_QUALITY
     Specify the value for 'obs_quality' in the MET configuration file for PointStat.

     | *Used by:* PointStat

   POINT_STAT_OUTPUT_FLAG_FHO
     Specify the value for 'output_flag.fho' in the MET configuration file for PointStat.

     | *Used by:* PointStat

   POINT_STAT_OUTPUT_FLAG_CTC
     Specify the value for 'output_flag.ctc' in the MET configuration file for PointStat.

     | *Used by:* PointStat

   POINT_STAT_OUTPUT_FLAG_CTS
     Specify the value for 'output_flag.cts' in the MET configuration file for PointStat.

     | *Used by:* PointStat

   POINT_STAT_OUTPUT_FLAG_MCTC
     Specify the value for 'output_flag.mctc' in the MET configuration file for PointStat.

     | *Used by:* PointStat

   POINT_STAT_OUTPUT_FLAG_MCTS
     Specify the value for 'output_flag.mcts' in the MET configuration file for PointStat.

     | *Used by:* PointStat

   POINT_STAT_OUTPUT_FLAG_CNT
     Specify the value for 'output_flag.cnt' in the MET configuration file for PointStat.

     | *Used by:* PointStat

   POINT_STAT_OUTPUT_FLAG_SL1L2
     Specify the value for 'output_flag.sl1l2' in the MET configuration file for PointStat.

     | *Used by:* PointStat

   POINT_STAT_OUTPUT_FLAG_SAL1L2
     Specify the value for 'output_flag.sal1l2' in the MET configuration file for PointStat.

     | *Used by:* PointStat

   POINT_STAT_OUTPUT_FLAG_VL1L2
     Specify the value for 'output_flag.vl1l2' in the MET configuration file for PointStat.

     | *Used by:* PointStat

   POINT_STAT_OUTPUT_FLAG_VAL1L2
     Specify the value for 'output_flag.val1l2' in the MET configuration file for PointStat.

     | *Used by:* PointStat

   POINT_STAT_OUTPUT_FLAG_VCNT
     Specify the value for 'output_flag.vcnt' in the MET configuration file for PointStat.

     | *Used by:* PointStat

   POINT_STAT_OUTPUT_FLAG_PCT
     Specify the value for 'output_flag.pct' in the MET configuration file for PointStat.

     | *Used by:* PointStat

   POINT_STAT_OUTPUT_FLAG_PSTD
     Specify the value for 'output_flag.pstd' in the MET configuration file for PointStat.

     | *Used by:* PointStat

   POINT_STAT_OUTPUT_FLAG_PJC
     Specify the value for 'output_flag.pjc' in the MET configuration file for PointStat.

     | *Used by:* PointStat

   POINT_STAT_OUTPUT_FLAG_PRC
     Specify the value for 'output_flag.prc' in the MET configuration file for PointStat.

     | *Used by:* PointStat

   POINT_STAT_OUTPUT_FLAG_ECNT
     Specify the value for 'output_flag.ecnt' in the MET configuration file for PointStat.

     | *Used by:* PointStat

   POINT_STAT_OUTPUT_FLAG_RPS
     Specify the value for 'output_flag.rps' in the MET configuration file for PointStat.

     | *Used by:* PointStat

   POINT_STAT_OUTPUT_FLAG_ECLV
     Specify the value for 'output_flag.eclv' in the MET configuration file for PointStat.

     | *Used by:* PointStat

   POINT_STAT_OUTPUT_FLAG_MPR
     Specify the value for 'output_flag.mpr' in the MET configuration file for PointStat.

     | *Used by:* PointStat

   POINT_STAT_INTERP_VLD_THRESH
     Specify the value for 'interp.vld_thresh' in the MET configuration file for PointStat.

     | *Used by:* PointStat

   POINT_STAT_INTERP_SHAPE
     Specify the value for 'interp.shape' in the MET configuration file for PointStat.

     | *Used by:* PointStat

   POINT_STAT_INTERP_TYPE_METHOD
     Specify the value for 'interp.type.method' in the MET configuration file for PointStat.

     | *Used by:* PointStat

   POINT_STAT_INTERP_TYPE_WIDTH
     Specify the value for 'interp.type.width' in the MET configuration file for PointStat.

     | *Used by:* PointStat

   POINT_STAT_CLIMO_MEAN_FILE_NAME
     Specify the value for 'climo_mean.file_name' in the MET configuration file for PointStat.

     | *Used by:* PointStat

   POINT_STAT_CLIMO_MEAN_FIELD
     Specify the value for 'climo_mean.field' in the MET configuration file for PointStat.

     | *Used by:* PointStat

   POINT_STAT_CLIMO_MEAN_REGRID_METHOD
     Specify the value for 'climo_mean.regrid.method' in the MET configuration file for PointStat.

     | *Used by:* PointStat

   POINT_STAT_CLIMO_MEAN_REGRID_WIDTH
     Specify the value for 'climo_mean.regrid.width' in the MET configuration file for PointStat.

     | *Used by:* PointStat

   POINT_STAT_CLIMO_MEAN_REGRID_VLD_THRESH
     Specify the value for 'climo_mean.regrid.vld_thresh' in the MET configuration file for PointStat.

     | *Used by:* PointStat

   POINT_STAT_CLIMO_MEAN_REGRID_SHAPE
     Specify the value for 'climo_mean.regrid.shape' in the MET configuration file for PointStat.

     | *Used by:* PointStat

   POINT_STAT_CLIMO_MEAN_TIME_INTERP_METHOD
     Specify the value for 'climo_mean.time_interp_method' in the MET configuration file for PointStat.

     | *Used by:* PointStat

   POINT_STAT_CLIMO_MEAN_MATCH_MONTH
     Specify the value for 'climo_mean.match_month' in the MET configuration file for PointStat.

     | *Used by:* PointStat

   POINT_STAT_CLIMO_MEAN_DAY_INTERVAL
     Specify the value for 'climo_mean.day_interval' in the MET configuration file for PointStat.

     | *Used by:* PointStat

   POINT_STAT_CLIMO_MEAN_HOUR_INTERVAL
     Specify the value for 'climo_mean.hour_interval' in the MET configuration file for PointStat.

     | *Used by:* PointStat

   POINT_STAT_CLIMO_STDEV_FILE_NAME
     Specify the value for 'climo_stdev.file_name' in the MET configuration file for PointStat.

     | *Used by:* PointStat

   POINT_STAT_CLIMO_STDEV_FIELD
     Specify the value for 'climo_stdev.field' in the MET configuration file for PointStat.

     | *Used by:* PointStat

   POINT_STAT_CLIMO_STDEV_REGRID_METHOD
     Specify the value for 'climo_stdev.regrid.method' in the MET configuration file for PointStat.

     | *Used by:* PointStat

   POINT_STAT_CLIMO_STDEV_REGRID_WIDTH
     Specify the value for 'climo_stdev.regrid.width' in the MET configuration file for PointStat.

     | *Used by:* PointStat

   POINT_STAT_CLIMO_STDEV_REGRID_VLD_THRESH
     Specify the value for 'climo_stdev.regrid.vld_thresh' in the MET configuration file for PointStat.

     | *Used by:* PointStat

   POINT_STAT_CLIMO_STDEV_REGRID_SHAPE
     Specify the value for 'climo_stdev.regrid.shape' in the MET configuration file for PointStat.

     | *Used by:* PointStat

   POINT_STAT_CLIMO_STDEV_TIME_INTERP_METHOD
     Specify the value for 'climo_stdev.time_interp_method' in the MET configuration file for PointStat.

     | *Used by:* PointStat

   POINT_STAT_CLIMO_STDEV_MATCH_MONTH
     Specify the value for 'climo_stdev.match_month' in the MET configuration file for PointStat.

     | *Used by:* PointStat

   POINT_STAT_CLIMO_STDEV_DAY_INTERVAL
     Specify the value for 'climo_stdev.day_interval' in the MET configuration file for PointStat.

     | *Used by:* PointStat

   POINT_STAT_CLIMO_STDEV_HOUR_INTERVAL
     Specify the value for 'climo_stdev.hour_interval' in the MET configuration file for PointStat.

     | *Used by:* PointStat

   GRID_STAT_INTERP_FIELD
     Specify the value for 'interp.field' in the MET configuration file for GridStat.

     | *Used by:* GridStat

   GRID_STAT_INTERP_VLD_THRESH
     Specify the value for 'interp.vld_thresh' in the MET configuration file for GridStat.

     | *Used by:* GridStat

   GRID_STAT_INTERP_SHAPE
     Specify the value for 'interp.shape' in the MET configuration file for GridStat.

     | *Used by:* GridStat

   GRID_STAT_INTERP_TYPE_METHOD
     Specify the value for 'interp.type.method' in the MET configuration file for GridStat.

     | *Used by:* GridStat

   GRID_STAT_INTERP_TYPE_WIDTH
     Specify the value for 'interp.type.width' in the MET configuration file for GridStat.

     | *Used by:* GridStat

   GRID_STAT_NC_PAIRS_VAR_NAME
     Specify the value for 'nc_pairs_var_name' in the MET configuration file for GridStat.

     | *Used by:* GridStat

   GRID_STAT_CLIMO_MEAN_FILE_NAME
     Specify the value for 'climo_mean.file_name' in the MET configuration file for GridStat.

     | *Used by:* GridStat

   GRID_STAT_CLIMO_MEAN_FIELD
     Specify the value for 'climo_mean.field' in the MET configuration file for GridStat.

     | *Used by:* GridStat

   GRID_STAT_CLIMO_MEAN_REGRID_METHOD
     Specify the value for 'climo_mean.regrid.method' in the MET configuration file for GridStat.

     | *Used by:* GridStat

   GRID_STAT_CLIMO_MEAN_REGRID_WIDTH
     Specify the value for 'climo_mean.regrid.width' in the MET configuration file for GridStat.

     | *Used by:* GridStat

   GRID_STAT_CLIMO_MEAN_REGRID_VLD_THRESH
     Specify the value for 'climo_mean.regrid.vld_thresh' in the MET configuration file for GridStat.

     | *Used by:* GridStat

   GRID_STAT_CLIMO_MEAN_REGRID_SHAPE
     Specify the value for 'climo_mean.regrid.shape' in the MET configuration file for GridStat.

     | *Used by:* GridStat

   GRID_STAT_CLIMO_MEAN_TIME_INTERP_METHOD
     Specify the value for 'climo_mean.time_interp_method' in the MET configuration file for GridStat.

     | *Used by:* GridStat

   GRID_STAT_CLIMO_MEAN_MATCH_MONTH
     Specify the value for 'climo_mean.match_month' in the MET configuration file for GridStat.

     | *Used by:* GridStat

   GRID_STAT_CLIMO_MEAN_DAY_INTERVAL
     Specify the value for 'climo_mean.day_interval' in the MET configuration file for GridStat.

     | *Used by:* GridStat

   GRID_STAT_CLIMO_MEAN_HOUR_INTERVAL
     Specify the value for 'climo_mean.hour_interval' in the MET configuration file for GridStat.

     | *Used by:* GridStat

   GRID_STAT_CLIMO_STDEV_FILE_NAME
     Specify the value for 'climo_stdev.file_name' in the MET configuration file for GridStat.

     | *Used by:* GridStat

   GRID_STAT_CLIMO_STDEV_FIELD
     Specify the value for 'climo_stdev.field' in the MET configuration file for GridStat.

     | *Used by:* GridStat

   GRID_STAT_CLIMO_STDEV_REGRID_METHOD
     Specify the value for 'climo_stdev.regrid.method' in the MET configuration file for GridStat.

     | *Used by:* GridStat

   GRID_STAT_CLIMO_STDEV_REGRID_WIDTH
     Specify the value for 'climo_stdev.regrid.width' in the MET configuration file for GridStat.

     | *Used by:* GridStat

   GRID_STAT_CLIMO_STDEV_REGRID_VLD_THRESH
     Specify the value for 'climo_stdev.regrid.vld_thresh' in the MET configuration file for GridStat.

     | *Used by:* GridStat

   GRID_STAT_CLIMO_STDEV_REGRID_SHAPE
     Specify the value for 'climo_stdev.regrid.shape' in the MET configuration file for GridStat.

     | *Used by:* GridStat

   GRID_STAT_CLIMO_STDEV_TIME_INTERP_METHOD
     Specify the value for 'climo_stdev.time_interp_method' in the MET configuration file for GridStat.

     | *Used by:* GridStat

   GRID_STAT_CLIMO_STDEV_MATCH_MONTH
     Specify the value for 'climo_stdev.match_month' in the MET configuration file for GridStat.

     | *Used by:* GridStat

   GRID_STAT_CLIMO_STDEV_DAY_INTERVAL
     Specify the value for 'climo_stdev.day_interval' in the MET configuration file for GridStat.

     | *Used by:* GridStat

   GRID_STAT_CLIMO_STDEV_HOUR_INTERVAL
     Specify the value for 'climo_stdev.hour_interval' in the MET configuration file for GridStat.

     | *Used by:* GridStat


   GRID_STAT_GRID_WEIGHT_FLAG
     Specify the value for 'grid_weight_flag' in the MET configuration file for GridStat.

     | *Used by:* GridStat

   FCST_GRID_STAT_FILE_TYPE
     Specify the value for 'fcst.file_type' in the MET configuration file for GridStat.

     | *Used by:* GridStat

   OBS_GRID_STAT_FILE_TYPE
     Specify the value for 'obs.file_type' in the MET configuration file for GridStat.

     | *Used by:* GridStat

   SERIES_ANALYSIS_CLIMO_MEAN_FILE_NAME
     Specify the value for 'climo_mean.file_name' in the MET configuration file for SeriesAnalysis.

     | *Used by:* SeriesAnalysis

   SERIES_ANALYSIS_CLIMO_MEAN_FIELD
     Specify the value for 'climo_mean.field' in the MET configuration file for SeriesAnalysis.

     | *Used by:* SeriesAnalysis

   SERIES_ANALYSIS_CLIMO_MEAN_REGRID_METHOD
     Specify the value for 'climo_mean.regrid.method' in the MET configuration file for SeriesAnalysis.

     | *Used by:* SeriesAnalysis

   SERIES_ANALYSIS_CLIMO_MEAN_REGRID_WIDTH
     Specify the value for 'climo_mean.regrid.width' in the MET configuration file for SeriesAnalysis.

     | *Used by:* SeriesAnalysis

   SERIES_ANALYSIS_CLIMO_MEAN_REGRID_VLD_THRESH
     Specify the value for 'climo_mean.regrid.vld_thresh' in the MET configuration file for SeriesAnalysis.

     | *Used by:* SeriesAnalysis

   SERIES_ANALYSIS_CLIMO_MEAN_REGRID_SHAPE
     Specify the value for 'climo_mean.regrid.shape' in the MET configuration file for SeriesAnalysis.

     | *Used by:* SeriesAnalysis

   SERIES_ANALYSIS_CLIMO_MEAN_TIME_INTERP_METHOD
     Specify the value for 'climo_mean.time_interp_method' in the MET configuration file for SeriesAnalysis.

     | *Used by:* SeriesAnalysis

   SERIES_ANALYSIS_CLIMO_MEAN_MATCH_MONTH
     Specify the value for 'climo_mean.match_month' in the MET configuration file for SeriesAnalysis.

     | *Used by:* SeriesAnalysis

   SERIES_ANALYSIS_CLIMO_MEAN_DAY_INTERVAL
     Specify the value for 'climo_mean.day_interval' in the MET configuration file for SeriesAnalysis.

     | *Used by:* SeriesAnalysis

   SERIES_ANALYSIS_CLIMO_MEAN_HOUR_INTERVAL
     Specify the value for 'climo_mean.hour_interval' in the MET configuration file for SeriesAnalysis.

     | *Used by:* SeriesAnalysis

   SERIES_ANALYSIS_CLIMO_STDEV_FILE_NAME
     Specify the value for 'climo_stdev.file_name' in the MET configuration file for SeriesAnalysis.

     | *Used by:* SeriesAnalysis

   SERIES_ANALYSIS_CLIMO_STDEV_FIELD
     Specify the value for 'climo_stdev.field' in the MET configuration file for SeriesAnalysis.

     | *Used by:* SeriesAnalysis

   SERIES_ANALYSIS_CLIMO_STDEV_REGRID_METHOD
     Specify the value for 'climo_stdev.regrid.method' in the MET configuration file for SeriesAnalysis.

     | *Used by:* SeriesAnalysis

   SERIES_ANALYSIS_CLIMO_STDEV_REGRID_WIDTH
     Specify the value for 'climo_stdev.regrid.width' in the MET configuration file for SeriesAnalysis.

     | *Used by:* SeriesAnalysis

   SERIES_ANALYSIS_CLIMO_STDEV_REGRID_VLD_THRESH
     Specify the value for 'climo_stdev.regrid.vld_thresh' in the MET configuration file for SeriesAnalysis.

     | *Used by:* SeriesAnalysis

   SERIES_ANALYSIS_CLIMO_STDEV_REGRID_SHAPE
     Specify the value for 'climo_stdev.regrid.shape' in the MET configuration file for SeriesAnalysis.

     | *Used by:* SeriesAnalysis

   SERIES_ANALYSIS_CLIMO_STDEV_TIME_INTERP_METHOD
     Specify the value for 'climo_stdev.time_interp_method' in the MET configuration file for SeriesAnalysis.

     | *Used by:* SeriesAnalysis

   SERIES_ANALYSIS_CLIMO_STDEV_MATCH_MONTH
     Specify the value for 'climo_stdev.match_month' in the MET configuration file for SeriesAnalysis.

     | *Used by:* SeriesAnalysis

   SERIES_ANALYSIS_CLIMO_STDEV_DAY_INTERVAL
     Specify the value for 'climo_stdev.day_interval' in the MET configuration file for SeriesAnalysis.

     | *Used by:* SeriesAnalysis

   SERIES_ANALYSIS_CLIMO_STDEV_HOUR_INTERVAL
     Specify the value for 'climo_stdev.hour_interval' in the MET configuration file for SeriesAnalysis.

     | *Used by:* SeriesAnalysis

   PB2NC_PB_REPORT_TYPE
     Specify the value for 'pb_report_type' in the MET configuration file for PB2NC.

     | *Used by:* PB2NC

   PB2NC_LEVEL_RANGE_BEG
     Specify the value for 'level_range.beg' in the MET configuration file for PB2NC.

     | *Used by:* PB2NC

   PB2NC_LEVEL_RANGE_END
     Specify the value for 'level_range.end' in the MET configuration file for PB2NC.

     | *Used by:* PB2NC

   PB2NC_LEVEL_CATEGORY
     Specify the value for 'level_category' in the MET configuration file for PB2NC.

     | *Used by:* PB2NC

   PB2NC_QUALITY_MARK_THRESH
     Specify the value for 'quality_mark_thresh' in the MET configuration file for PB2NC.

     | *Used by:* PB2NC

   TC_PAIRS_CONSENSUS<n>_NAME
     Specify the value for nth 'consensus.name' in the MET configuration file for TCPairs.

     | *Used by:* TCPairs

   TC_PAIRS_CONSENSUS<n>_MEMBERS
     Specify the value for nth 'consensus.members' in the MET configuration file for TCPairs.

     | *Used by:* TCPairs

   TC_PAIRS_CONSENSUS<n>_REQUIRED
     Specify the value for nth 'consensus.required' in the MET configuration file for TCPairs.

     | *Used by:* TCPairs

   TC_PAIRS_CONSENSUS<n>_MIN_REQ
     Specify the value for nth 'consensus.min_req' in the MET configuration file for TCPairs.

     | *Used by:* TCPairs

   FCST_SERIES_ANALYSIS_PROB_THRESH
     Threshold values to be used for probabilistic data in series_analysis. The value can be a single item or a comma separated list of items that must start with a comparison operator (>,>=,==,!=,<,<=,gt,ge,eq,ne,lt,le).

<<<<<<< HEAD
     | *Used by:* SeriesAnalysis


   EXTRACT_TILES_MTD_INPUT_DIR
     Directory containing MTD output to be read by ExtractTiles.

     | *Used by:*  ExtractTiles

   EXTRACT_TILES_MTD_INPUT_TEMPLATE
     Template used to specify a file generated by Mode Time Domain (MTD)
     to filter input data to be used in ExtractTiles. Must set either this
     variable OR :term:`EXTRACT_TILES_TC_STAT_INPUT_TEMPLATE` but not both.

     | *Used by:*  ExtractTiles
=======
     | *Used by:* SeriesAnalysis
>>>>>>> 717ca69b
<|MERGE_RESOLUTION|>--- conflicted
+++ resolved
@@ -7149,9 +7149,7 @@
    FCST_SERIES_ANALYSIS_PROB_THRESH
      Threshold values to be used for probabilistic data in series_analysis. The value can be a single item or a comma separated list of items that must start with a comparison operator (>,>=,==,!=,<,<=,gt,ge,eq,ne,lt,le).
 
-<<<<<<< HEAD
      | *Used by:* SeriesAnalysis
-
 
    EXTRACT_TILES_MTD_INPUT_DIR
      Directory containing MTD output to be read by ExtractTiles.
@@ -7163,7 +7161,4 @@
      to filter input data to be used in ExtractTiles. Must set either this
      variable OR :term:`EXTRACT_TILES_TC_STAT_INPUT_TEMPLATE` but not both.
 
-     | *Used by:*  ExtractTiles
-=======
-     | *Used by:* SeriesAnalysis
->>>>>>> 717ca69b
+     | *Used by:*  ExtractTiles