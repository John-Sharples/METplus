--- conflicted
+++ resolved
@@ -20,14 +20,9 @@
     import cartopy.crs as ccrs
     import cartopy.feature as cfeature
     from cartopy.mpl.gridliner import LONGITUDE_FORMATTER, LATITUDE_FORMATTER
-<<<<<<< HEAD
-except:
-    wrapper_cannot_run = True
-=======
 except Exception as err_msg:
     WRAPPER_CANNOT_RUN = True
     EXCEPTION_ERR = err_msg
->>>>>>> 23626f8b
 
 import produtil.setup
 
