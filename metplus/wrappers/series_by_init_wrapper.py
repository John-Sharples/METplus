'''! @namespace SeriesByInitWrapper
@brief Performs any optional filtering of input tcst data then performs
regridding via the MET tool regrid_data_plane, then builds up
the commands to perform a series analysis by init time by invoking the
MET tool series_analysis. NetCDF plots are generated by invoking the MET tool
plot_data_plane. The NetCDF plots are then converted to .png and Postscript.

Call as follows:
@code{.sh}
series_by_init.py [-c /path/to/user.template.conf]
@endcode
'''

import errno
import os
import re
import sys
from datetime import datetime

from ..util import met_util as util
from .tc_stat_wrapper import TCStatWrapper
from ..util import feature_util
from . import CommandBuilder

class SeriesByInitWrapper(CommandBuilder):
    """!  Performs series analysis based on init time by first performing any
          additional filtering via the wrapper to the MET tool tc_stat,
          tc_stat_wrapper.  Next, the arguments to run the MET tool
          series_analysis is done
    """
    FCST_ASCII_FILE_PREFIX = 'FCST_ASCII_FILES_'
    ANLY_ASCII_FILE_PREFIX = 'ANLY_ASCII_FILES_'
    anly_grid_regex = ".*ANLY_TILE_F.*nc"
    fcst_grid_regex = ".*FCST_TILE_F.*nc"

    def __init__(self, config, instance=None, config_overrides={}):
        self.app_path = os.path.join(config.getdir('MET_BIN_DIR', ''),
                                     'series_analysis')
        self.app_name = os.path.basename(self.app_path)
<<<<<<< HEAD
        super().__init__(config)

        self.logger.debug("Initialized SeriesByInitWrapper")

    def create_c_dict(self):
        c_dict = super().create_c_dict()
        c_dict['MODEL'] = self.config.getstr('config',
                                             'MODEL',
                                             'FCST')
        c_dict['REGRID_TO_GRID'] = (
            self.config.getstr('config',
                               'SERIES_ANALYSIS_REGRID_TO_GRID',
                               '')
        )

        # get stat list to loop over
        c_dict['STAT_LIST'] = util.getlist(
            self.config.getstr('config',
                               'SERIES_ANALYSIS_STAT_LIST')
        )
        # set stat list to set output_stats.cnt in MET config file
        self.set_c_dict_list(c_dict,
                             'SERIES_ANALYSIS_STAT_LIST',
                             'cnt',
                             'OUTPUT_STATS_CNT')

        c_dict['SERIES_FILTER_OPTS'] = (
=======
        super().__init__(config,
                         instance=instance,
                         config_overrides=config_overrides)
        # Retrieve any necessary values (dirs, executables)
        # from the param file(s)
        self.stat_list = util.getlist(self.config.getstr('config', 'SERIES_ANALYSIS_STAT_LIST'))
        self.extract_tiles_dir = self.config.getdir('SERIES_ANALYSIS_INPUT_DIR')
        self.series_out_dir = self.config.getdir('SERIES_ANALYSIS_OUTPUT_DIR')
        self.series_filtered_out_dir = \
            self.config.getdir('SERIES_ANALYSIS_FILTERED_OUTPUT_DIR')
        self.filter_opts = \
>>>>>>> a06127ea
            self.config.getstr('config', 'SERIES_ANALYSIS_FILTER_OPTS')
        )

        c_dict['INPUT_DIR'] = self.config.getdir('SERIES_ANALYSIS_INPUT_DIR',
                                                 '')
        if not c_dict['INPUT_DIR']:
            self.log_error("Must set SERIES_ANALYSIS_INPUT_DIR")

        c_dict['OUTPUT_DIR'] = self.config.getdir('SERIES_ANALYSIS_OUTPUT_DIR',
                                                  '')
        if not c_dict['OUTPUT_DIR']:
            self.log_error("Must set SERIES_ANALYSIS_OUTPUT_DIR to run.")

        c_dict['FILTERED_OUTPUT_DIR'] = (
            self.config.getdir('SERIES_ANALYSIS_FILTERED_OUTPUT_DIR',
                               '')
        )

        c_dict['CONVERT_EXE'] = self.config.getexe('CONVERT')
        if not c_dict['CONVERT_EXE']:
            self.isOK = False

        c_dict['TC_STAT_OUTPUT_TEMPLATE'] = self.config.getraw('config',
                                                               'TC_STAT_OUTPUT_TEMPLATE')

        c_dict['FCST_EXTRACT_TILES_PREFIX'] = self.config.getstr('config',
                                                                 'FCST_EXTRACT_TILES_PREFIX',
                                                                 '')
        if not c_dict['FCST_EXTRACT_TILES_PREFIX']:
            self.log_error("Must set FCST_EXTRACT_TILES_PREFIX")

        c_dict['OBS_EXTRACT_TILES_PREFIX'] = self.config.getstr('config',
                                                                'OBS_EXTRACT_TILES_PREFIX',
                                                                '')
        if not c_dict['OBS_EXTRACT_TILES_PREFIX']:
            self.log_error("Must set OBS_EXTRACT_TILES_PREFIX")

        c_dict['FCST_TILE_REGEX'] = (
            self.config.getstr('regex_pattern',
                               'FCST_SERIES_ANALYSIS_NC_TILE_REGEX',
                               '')
        )
        if not c_dict['FCST_TILE_REGEX']:
            self.log_error("Must set FCST_SERIES_ANALYSIS_NC_TILE_REGEX")

        c_dict['ANLY_TILE_REGEX'] = (
            self.config.getstr('regex_pattern',
                               'OBS_SERIES_ANALYSIS_NC_TILE_REGEX',
                               '')
        )
        if not c_dict['FCST_TILE_REGEX']:
            self.log_error("Must set OBS_SERIES_ANALYSIS_NC_TILE_REGEX")

        c_dict['CONFIG_FILE'] = self.config.getstr('config',
                                                   'SERIES_ANALYSIS_CONFIG_FILE',
                                                   '')
        if not c_dict['CONFIG_FILE']:
            self.log_error("SERIES_ANALYSIS_CONFIG_FILE must be set")

        c_dict['BACKGROUND_MAP'] = self.config.getbool('config',
                                             'SERIES_ANALYSIS_BACKGROUND_MAP',
                                             False)
        c_dict['PLOT_DATA_PLANE'] = os.path.join(self.config.getdir('MET_BIN_DIR', ''),
                                           'plot_data_plane')

        return c_dict

    def run_all_times(self):
        """! Invoke the series analysis script based on
            the init time in the format YYYYMMDD_hh

            Args:

            Returns:
                None:  Creates graphical plots of storm tracks
        """
        self.logger.debug("Starting series analysis by init time")

        # Set up the environment variable to be used in the Series Analysis
        tmp_stat_string = str(self.c_dict['STAT_LIST'])
        tmp_stat_string = tmp_stat_string.replace("\'", "\"")
        os.environ['STAT_LIST'] = tmp_stat_string
#        self.add_env_var('STAT_LIST', self.c_dict.get('OUTPUT_STATS_CNT', ''))

        # Initialize the tile_dir to point to the c_dict['INPUT_DIR'].
        # And retrieve a list of init times based on the data available in
        # the extract tiles directory.
        tile_dir = self.c_dict['INPUT_DIR']
        init_times = util.get_updated_init_times(tile_dir, self.logger)

        # Check for input tile data.
        try:
            util.check_for_tiles(tile_dir, self.c_dict['FCST_TILE_REGEX'],
                                 self.c_dict['ANLY_TILE_REGEX'], self.logger)
        except OSError:
            self.log_error("Missing n x m tile files. "
                           "ExtractTiles must be run before this wrapper")
            return False

        # If applicable, apply any filtering via tc_stat, as indicated in the
        # parameter/config file.
        if self.c_dict['SERIES_FILTER_OPTS']:
            self.apply_series_filters(tile_dir, init_times)

        # Create FCST and ANLY ASCII files based on init time and storm id.
        # These are arguments to the
        # -fcst and -obs arguments to the MET Tool series_analysis.
        # First, get an updated list of init times,
        # since filtering can reduce the amount of init times.
        sorted_filter_init = self.get_ascii_storm_files_list(tile_dir)

        # Clean up any remaining empty files and dirs
        util.prune_empty(self.c_dict['OUTPUT_DIR'], self.logger)
        self.logger.debug("Finished creating FCST and ANLY ASCII files, and " +
                          "cleaning empty files and dirs")

        # Build up the arguments to and then run the MET tool series_analysis.
        self.build_and_run_series_request(sorted_filter_init, tile_dir)

        # Generate plots
        # Check for .nc files in output_dir first, if these are absent, the
        # there is a problem.
        if not self.is_netcdf_created():
            self.log_error("No NetCDF files were created by"
                           " series_analysis, exiting...")
            return False

        self.generate_plots(sorted_filter_init, tile_dir)

        self.logger.debug("Finished series analysis by init time")
        return True

    def apply_series_filters(self, tile_dir, init_times):

        """! Apply filter options, as specified in the
            param/config file.
            Args:
               @param tile_dir:  Directory where input data files reside.
                                 e.g. data which we will be applying our filter
                                 criteria.
               @param init_times:  List of init times that define the
                                   input data.
               @param staging_dir:  The staging directory where intermediate
                                      files are saved.
            Returns:
                None
        """
        for cur_init in init_times:
            # Call the tc_stat wrapper to build up the command and invoke
            # the MET tool tc_stat.
            filter_file = "filter_" + cur_init + ".tcst"
            filter_filename = os.path.join(self.c_dict['FILTERED_OUTPUT_DIR'],
                                           cur_init, filter_file)

            input_dict = {'init': datetime.strptime(cur_init, '%Y%m%d_%H')}
            job_args = (f"-job filter {self.c_dict['SERIES_FILTER_OPTS']}"
                        f' -dump_row {filter_filename}')
            override_dict = {'TC_STAT_JOB_ARGS': job_args,
                             'TC_STAT_INIT_INCLUDE': cur_init,
                             'TC_STAT_LOOKIN_DIR': tile_dir,
                             'TC_STAT_OUTPUT_DIR': self.c_dict['FILTERED_OUTPUT_DIR'],
                             'TC_STAT_MATCH_POINTS': True,
                             }
            tc_stat_wrapper = TCStatWrapper(self.config,
                                            config_overrides=override_dict)
            if not tc_stat_wrapper.isOK:
                self.log_error('TCStat wrapper did not initialize properly')
                continue

            if not tc_stat_wrapper.run_at_time(input_dict):
                self.log_error(f'TCStat wrapper failed for {cur_init}')
                continue

    def is_netcdf_created(self):
        """! Check for the presence of NetCDF files in the series_analysis_init
             directory

             Returns:
                 is_created         True if NetCDF files were found in the
                                    series_analysis_init/YYYYMMDD_hh/storm
                                    sub-directories, False otherwise.
        """
        dated_dir_list = os.listdir(self.c_dict['OUTPUT_DIR'])
        netcdf_file_counter = 0
        is_created = False

        # Get the storm sub-directories in each dated sub-directory
        for dated_dir in dated_dir_list:
            dated_dir_path = os.path.join(self.c_dict['OUTPUT_DIR'], dated_dir)
            # Get a list of the storm sub-dirs in this directory
            all_storm_list = os.listdir(dated_dir_path)
            for each_storm in all_storm_list:
                full_storm_dirname = os.path.join(dated_dir_path, each_storm)
                # Now get the list of files for each storm sub-dir.
                # skip if the path is not a directory
                if not os.path.isdir(full_storm_dirname):
                    continue

                all_files = os.listdir(full_storm_dirname)
                for each_file in all_files:
                    full_filepath = os.path.join(full_storm_dirname, each_file)
                    if os.path.isfile(full_filepath):
                        if full_filepath.endswith('.nc'):
                            netcdf_file_counter += 1

        if netcdf_file_counter > 0:
            is_created = True

        return is_created

    def get_fcst_file_info(self, fcst_path):
        """! Get the number of all the gridded forecast n x m tile
            files for a given storm id and init time
            (that were created by extract_tiles). Determine the filename of the
            first and last files.  This information is used to create
            the title value to the -title opt in plot_data_plane.

            Args:
            @param dir_to_search: The directory of the gridded files of
                                  interest.
            @param cur_init:  The init time of interest.
            @param cur_storm:  The storm id of interest.

            Returns:
            num, beg, end:  A tuple representing the number of
                            forecast tile files, and the first and
                            last file.

                            sys.exit(1) otherwise
        """
        with open(fcst_path, 'r') as file_handle:
            files_of_interest = file_handle.readlines()

        # Get a sorted list of the forecast tile files for the init
        # time of interest for all the storm ids and return the
        # forecast hour corresponding to the first and last file.
        # base_dir_to_search = os.path.join(output_dir, cur_init)
#        gridded_dir = os.path.join(dir_to_search, cur_init, cur_storm)
#        search_regex = ".*FCST_TILE.*.nc"

#        files_of_interest = util.get_files(gridded_dir, search_regex,
#                                           self.logger)
        sorted_files = sorted(files_of_interest)
        if not files_of_interest:
            msg = ("exiting, no files found for " +
                   "init time of interest" +
                   " and directory:" + dir_to_search)
            self.log_error(msg)
            sys.exit(1)

        first = sorted_files[0]
        last = sorted_files[-1]

        # Extract the forecast hour from the first and last
        # filenames.
        match_beg = re.search(".*FCST_TILE_(F[0-9]{3}).*.nc", first)
        match_end = re.search(".*FCST_TILE_(F[0-9]{3}).*.nc", last)

        if match_beg:
            beg = match_beg.group(1)
        else:
            msg = ("Unexpected file format encountered, exiting...")
            self.log_error(msg)
            sys.exit(1)

        if match_end:
            end = match_end.group(1)
        else:
            msg = ("Unexpected file format encountered, exiting...")
            self.log_error(msg)
            sys.exit(1)

        # Get the number of forecast tile files
        num = len(sorted_files)

        return num, beg, end

    def get_ascii_storm_files_list(self, tile_dir):
        """! Creates the list of ASCII files that contain the storm id and init
             times.  The list is used to create an ASCII file which will be
             used as the option to the -obs or -fcst flag to the MET
             series_analysis tool.
             Args:
                   @param tile_dir:  The directory where input files reside.
             Returns:
                   sorted_filter_init:  A list of the sorted directories
                                        corresponding to the init times after
                                        filtering has been applied.  If
                                        filtering produced no results, this
                                        is the list of files created from
                                        running extract_tiles.
        """
        filter_init_times = util.get_updated_init_times(tile_dir, self.logger)
        sorted_filter_init = sorted(filter_init_times)

        fcst_grid_regex = f".*{self.c_dict['FCST_EXTRACT_TILES_PREFIX']}.*nc"
        anly_grid_regex = f".*{self.c_dict['OBS_EXTRACT_TILES_PREFIX']}.*nc"

        for cur_init in sorted_filter_init:
            # Get all the storm ids for storm track pairs that
            # correspond to this init time.
            storm_list = self.get_storms_for_init(cur_init, tile_dir)
            if not storm_list:
                # No storms for this init time, check next init time in list
                continue

            for cur_storm in storm_list:
                # First get the filenames for the gridded forecast and
                # analysis (n deg x m deg tiles that were created by
                # extract_tiles). These files are aggregated by
                # init time and storm id.
                anly_grid_files = util.get_files(tile_dir,
                                                 anly_grid_regex,
                                                 self.logger)
                fcst_grid_files = util.get_files(tile_dir,
                                                 fcst_grid_regex,
                                                 self.logger)

                # Now do some checking to make sure we aren't
                # missing either the forecast or
                # analysis files, if so log the error and proceed to next
                # storm in the list.
                if not anly_grid_files or not fcst_grid_files:
                    # No gridded analysis or forecast
                    # files found, continue
                    self.logger.info("no gridded analysis or forecast " +
                                     "file found, continue to next storm")
                    continue

                # Now create the FCST and ANLY ASCII files based on
                # cur_init and cur_storm:
                self.create_fcst_anly_to_ascii_file(
                    fcst_grid_files, cur_init, cur_storm,
                    self.FCST_ASCII_FILE_PREFIX)
                self.create_fcst_anly_to_ascii_file(
                    anly_grid_files, cur_init, cur_storm,
                    self.ANLY_ASCII_FILE_PREFIX)
                util.prune_empty(self.c_dict['OUTPUT_DIR'], self.logger)
        return sorted_filter_init

    def build_and_run_series_request(self, sorted_filter_init, tile_dir):
        """! Build up the -obs, -fcst, -out necessary for running the
             series_analysis MET tool, then invoke series_analysis.

             Args:
                  @param sorted_filter_init:  A list of the sorted directories
                                        corresponding to the init times that
                                        are the result of filtering.  If
                                        filtering produced no results, this
                                        is the list of files created from
                                        running extract_tiles.
                  @param tile_dir:  The directory where the input resides.
             Returns:
        """
        # Now assemble the -fcst, -obs, and -out arguments and invoke the
        # MET Tool: series_analysis.
        for cur_init in sorted_filter_init:
            storm_list = self.get_storms_for_init(cur_init, tile_dir)
            for cur_storm in storm_list:
                if not storm_list:
                    # No storm ids found for cur_init
                    # check next init time in the list.
                    continue

                output_dir = os.path.join(self.c_dict['OUTPUT_DIR'],
                                          cur_init,
                                          cur_storm)
                fcst_path = os.path.join(output_dir,
                                         f"{self.FCST_ASCII_FILE_PREFIX}{cur_storm}")
                obs_path = os.path.join(output_dir,
                                        f"{self.ANLY_ASCII_FILE_PREFIX}{cur_storm}")

                # Build the -obs and -fcst portions of the series_analysis
                # command. Then generate the -out portion, get the NAME and
                # corresponding LEVEL for each variable.
                full_vars_list = feature_util.retrieve_var_name_levels(self.config)
                for cur_var in full_vars_list:
                    name, level = cur_var
                    self.infiles.append(f"-fcst {fcst_path}")
                    self.infiles.append(f"-obs {obs_path}")
                    self.create_out_arg(cur_storm, cur_init, name, level)
                    self.add_common_envs()
                    super().set_environment_variables()
                    self.build()
                    self.clear()

    def create_out_arg(self, cur_storm, cur_init, name, level):
        """! Create/build the -out portion of the series_analysis command and
             creates the output directory.
            Args:
                @param cur_storm: The storm of interest.

                @param cur_init:  The initialization time of interest.

                @param name:  The variable name of interest.

                @param level:  The level of interest.

            Returns:
        """
        # create the output dir
        outdir = os.path.join(self.c_dict['OUTPUT_DIR'], cur_init,
                                   cur_storm)
        util.mkdir_p(outdir)
        # Set the NAME and LEVEL environment variables, this
        # is required by the MET series_analysis binary.
        os.environ['NAME'] = name
        os.environ['LEVEL'] = level
        self.add_env_var('NAME', name)
        self.add_env_var('LEVEL', level)

        series_anly_output_parts = [outdir, '/',
                                    'series_', name, '_',
                                    level, '.nc']
        # Set the sbi_out_dir for this instance, this will be
        # used for generating the plot.
        self.c_dict['PLOTTING_DIR'] = ''.join(
            series_anly_output_parts)
        self.outfile = self.c_dict['PLOTTING_DIR']

        self.logger.debug('output arg/output dir for series_analysis: ' +
                          self.get_output_path())

    def get_command(self):
        cmd = self.app_path + " "

        cmd += ' '.join(self.infiles)

        cmd += f" -config {self.c_dict['CONFIG_FILE']}"

        if self.get_output_path() == "":
            self.logger.info("No output directory specified, because series analysis has multiple directories")
            self.logger.info("No output filename specified, because series analysis has multiple files")
        else:
            cmd += " -out " + os.path.join(self.get_output_path())

        return cmd

    def generate_plots(self, sorted_filter_init, tile_dir):
        """! Generate the plots from the series_analysis output.
           Args:
               @param sorted_filter_init:  A list of the sorted directories
                                        corresponding to the init times (that
                                        are the result of filtering).  If
                                        filtering produced no results, this
                                        is the list of files created from
                                        running extract_tiles.

               @param tile_dir:  The directory where input data resides.
           Returns:
        """
        full_vars_list = feature_util.retrieve_var_name_levels(self.config)
        for cur_var in full_vars_list:
            name, level = cur_var
            for cur_init in sorted_filter_init:
                storm_list = self.get_storms_for_init(cur_init, tile_dir)
                for cur_storm in storm_list:
                    # create the output directory where the finished
                    # plots will reside
                    output_dir = os.path.join(self.c_dict['OUTPUT_DIR'], cur_init,
                                              cur_storm)
                    util.mkdir_p(output_dir)

                    fcst_path = os.path.join(output_dir,
                                             f"{self.FCST_ASCII_FILE_PREFIX}{cur_storm}")
                    # Now we need to invoke the MET tool
                    # plot_data_plane to generate plots that are
                    # recognized by the MET viewer.
                    # Get the number of forecast tile files,
                    # the name of the first and last in the list
                    # to be used by the -title option.
                    if tile_dir == self.c_dict['INPUT_DIR']:
                        # Since filtering was not requested, or
                        # the additional filtering doesn't yield results,
                        # search the output dir
                        num, beg, end = \
                            self.get_fcst_file_info(fcst_path)
                    else:
                        # Search the filtered output dir for
                        # the filtered files.
                        num, beg, end = self.get_fcst_file_info(fcst_path)

                    # Assemble the input file, output file, field string,
                    # and title
                    plot_data_plane_input_fname = self.c_dict.get('PLOTTING_DIR')
                    for cur_stat in self.c_dict['STAT_LIST']:
                        plot_data_plane_output = [output_dir,
                                                  '/series_',
                                                  name, '_',
                                                  level, '_',
                                                  cur_stat, '.ps']
                        plot_data_plane_output_fname = ''.join(
                            plot_data_plane_output)
                        os.environ['CUR_STAT'] = cur_stat
                        self.add_env_var('CUR_STAT', cur_stat)

                        # Create versions of the arg based on
                        # whether the background map is requested
                        # in param file.
                        map_data = ' map_data={ source=[];}'

                        if self.c_dict['BACKGROUND_MAP']:
                            # Flag set to True, draw background map.
                            field_string_parts = ["'name=", '"series_cnt_',
                                                  cur_stat, '";',
                                                  'level="', level, '";',
                                                  "'"]
                        else:
                            field_string_parts = ["'name=", '"series_cnt_',
                                                  cur_stat, '";',
                                                  'level="', level, '";',
                                                  map_data, "'"]

                        field_string = ''.join(field_string_parts)
                        title_parts = [f" -title \"{self.c_dict['MODEL']} Init ", cur_init,
                                       ' Storm ', cur_storm, ' ',
                                       str(num), ' Forecasts (',
                                       str(beg), ' to ', str(end),
                                       '),', cur_stat, ' for ',
                                       name, ', ',  level, '"']
                        title = ''.join(title_parts)

                        # Now assemble the entire plot data plane command
                        data_plane_command_parts = \
                            [self.c_dict['PLOT_DATA_PLANE'], ' ',
                             plot_data_plane_input_fname, ' ',
                             plot_data_plane_output_fname, ' ',
                             field_string, ' ', title]

                        data_plane_command = ''.join(
                            data_plane_command_parts)

                        # Since this wrapper is not using the CommandBuilder
                        # to build the cmd, we need to add the met verbosity
                        # level to the MET cmd created before we run
                        # the command.
                        data_plane_command = self.cmdrunner.insert_metverbosity_opt\
                            (data_plane_command)
                        (ret, cmd) = self.cmdrunner.run_cmd\
                            (data_plane_command, env=None, app_name=self.app_name)

                        if ret != 0:
                            self.log_error(f"MET command returned a non-zero return code: {cmd}")
                            self.logger.info("Check the logfile for more information on why it failed")

                        # Now assemble the command to convert the
                        # postscript file to png
                        png_fname = plot_data_plane_output_fname.replace(
                            '.ps', '.png')
                        convert_parts = [self.c_dict['CONVERT_EXE'], ' -rotate 90',
                                         ' -background white -flatten ',
                                         plot_data_plane_output_fname,
                                         ' ', png_fname]
                        convert_command = ''.join(convert_parts)

                        (ret, cmd) = self.cmdrunner.run_cmd(convert_command, ismetcmd=False)
                        if ret != 0:
                            self.log_error(f"MET command returned a non-zero return code: {cmd}")
                            self.logger.info("Check the logfile for more information on why it failed")

    def get_storms_for_init(self, cur_init, out_dir_base):
        """! Retrieve all the filter files which have the .tcst
             extension.  Inside each file, extract the STORM_ID
             and append to the list, if the storm_list directory
             exists.

            Args:
              @param cur_init: the init time

              @param out_dir_base:  The directory where one should start
                                    searching for the filter file(s)
                                    - those with a .tcst file extension.


        Returns:
            storm_list: A list of all the storms ids that correspond to
                        this init time and actually has a directory in the
                        init dir (additional filtering in a previous step
                        may result in missing storm ids even though they are
                        in the filter.tcst file)
        """
        # Retrieve filter files, first create the filename
        # by piecing together the out_dir_base with the cur_init.

        filter_filename = "filter_" + cur_init + ".tcst"
#        filter_file = os.path.join(out_dir_base, cur_init, filter_filename)
        filter_file = os.path.join(self.c_dict['FILTERED_OUTPUT_DIR'],
                                   cur_init, filter_filename)

        # Now that we have the filter filename for the init time, let's
        # extract all the storm ids in this filter file.
        storm_list = util.get_storm_ids(filter_file, self.logger)

        return storm_list

    def create_fcst_anly_to_ascii_file(self, fcst_anly_grid_files, cur_init,
                                       cur_storm, fcst_anly_filename_base):
        """! Create ASCII file for either the FCST or ANLY files that are
             aggregated based on init time and storm id.

        Args:
            fcst_anly_grid_files:       A list of the FCST or ANLY gridded
                                        files under consideration.

            cur_init:                  The initialization time of interest

            cur_storm:                 The storm id of interest

            fcst_anly_filename_base:   The base name of the ASCII file
                                        (either ANLY_ASCII_FILES_ or
                                        FCST_ASCII_FILES_ which will be
                                        appended with the storm id.

        Returns:
            None:                      Creates an ASCII file containing a list
                                        of either FCST or ANLY files based on
                                        init time and storm id.
        """
        # Create an ASCII file containing a list of all
        # the fcst or analysis tiles.
        fcst_anly_ascii_fname_parts = [fcst_anly_filename_base, cur_storm]
        fcst_anly_ascii_fname = ''.join(fcst_anly_ascii_fname_parts)
        fcst_anly_ascii_dir = os.path.join(self.c_dict['OUTPUT_DIR'], cur_init,
                                           cur_storm)

        fcst_anly_ascii = os.path.join(fcst_anly_ascii_dir,
                                       fcst_anly_ascii_fname)

        # Sort the files in the fcst_anly_grid_files list.
        sorted_fcst_anly_grid_files = sorted(fcst_anly_grid_files)
        tmp_param = ''
        for cur_fcst_anly in sorted_fcst_anly_grid_files:
            # Write out the files that pertain to this storm and
            # don't write if already in tmp_param.
            if cur_fcst_anly not in tmp_param and cur_storm in cur_fcst_anly:
                tmp_param += cur_fcst_anly
                tmp_param += '\n'

        if not tmp_param:
            self.logger.debug(f"No files found to write to {fcst_anly_ascii}")
            return

        util.mkdir_p(fcst_anly_ascii_dir)

        # Now create the fcst or analysis ASCII file
        try:
            with open(fcst_anly_ascii, 'w') as filehandle:
                filehandle.write(tmp_param)
        except IOError:
            msg = ("Could not create requested ASCII file:  " +
                   fcst_anly_ascii)
            self.log_error(msg)<|MERGE_RESOLUTION|>--- conflicted
+++ resolved
@@ -37,8 +37,9 @@
         self.app_path = os.path.join(config.getdir('MET_BIN_DIR', ''),
                                      'series_analysis')
         self.app_name = os.path.basename(self.app_path)
-<<<<<<< HEAD
-        super().__init__(config)
+        super().__init__(config,
+                         instance=instance,
+                         config_overrides=config_overrides)
 
         self.logger.debug("Initialized SeriesByInitWrapper")
 
@@ -65,19 +66,6 @@
                              'OUTPUT_STATS_CNT')
 
         c_dict['SERIES_FILTER_OPTS'] = (
-=======
-        super().__init__(config,
-                         instance=instance,
-                         config_overrides=config_overrides)
-        # Retrieve any necessary values (dirs, executables)
-        # from the param file(s)
-        self.stat_list = util.getlist(self.config.getstr('config', 'SERIES_ANALYSIS_STAT_LIST'))
-        self.extract_tiles_dir = self.config.getdir('SERIES_ANALYSIS_INPUT_DIR')
-        self.series_out_dir = self.config.getdir('SERIES_ANALYSIS_OUTPUT_DIR')
-        self.series_filtered_out_dir = \
-            self.config.getdir('SERIES_ANALYSIS_FILTERED_OUTPUT_DIR')
-        self.filter_opts = \
->>>>>>> a06127ea
             self.config.getstr('config', 'SERIES_ANALYSIS_FILTER_OPTS')
         )
 
