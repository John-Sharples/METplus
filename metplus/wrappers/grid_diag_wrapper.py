"""grid_diag
Program Name: grid_diag_wrapper.py
Contact(s): George McCabe
Abstract: Builds command for and runs grid_diag
History Log:  Initial version
Usage:
Parameters: None
Input Files:
Output Files: nc files
Condition codes: 0 for success, 1 for failure
"""

import os

from ..util import met_util as util
from ..util import time_util
from . import RuntimeFreqWrapper
from ..util import do_string_sub

'''!@namespace GridDiagWrapper
@brief Wraps the Grid-Diag tool
@endcode
'''


class GridDiagWrapper(RuntimeFreqWrapper):
    def __init__(self, config, instance=None, config_overrides={}):
        self.app_name = "grid_diag"
        self.app_path = os.path.join(config.getdir('MET_BIN_DIR'),
                                     self.app_name)
        super().__init__(config,
                         instance=instance,
                         config_overrides=config_overrides)

    def create_c_dict(self):
        c_dict = super().create_c_dict()
        c_dict['VERBOSITY'] = self.config.getstr('config', 'LOG_GRID_DIAG_VERBOSITY',
                                                 c_dict['VERBOSITY'])
        c_dict['ALLOW_MULTIPLE_FILES'] = True
        c_dict['CONFIG_FILE'] = self.config.getraw('config', 'GRID_DIAG_CONFIG_FILE')
        if not c_dict['CONFIG_FILE']:
            self.log_error('GRID_DIAG_CONFIG_FILE required to run.')

        c_dict['INPUT_DIR'] = self.config.getdir('GRID_DIAG_INPUT_DIR', '')
        c_dict['INPUT_TEMPLATES'] = util.getlist(
            self.config.getraw('filename_templates',
                               'GRID_DIAG_INPUT_TEMPLATE'))

        c_dict['OUTPUT_DIR'] = self.config.getdir('GRID_DIAG_OUTPUT_DIR', '')
        c_dict['OUTPUT_TEMPLATE'] = self.config.getraw('filename_templates',
                                                       'GRID_DIAG_OUTPUT_TEMPLATE')

        data_type = self.config.getstr('config', 'GRID_DIAG_INPUT_DATATYPE', '')
        if data_type:
            c_dict['DATA_FILE_TYPE'] = f"file_type = {data_type};"

        # values used in configuration file

        conf_value = self.config.getstr('config', 'GRID_DIAG_REGRID_METHOD', '')
        if conf_value:
            c_dict['REGRID_METHOD'] = f"method = {conf_value};"

        conf_value = self.config.getint('config', 'GRID_DIAG_REGRID_WIDTH')
        if conf_value is None:
            self.isOK = False
        elif conf_value != util.MISSING_DATA_VALUE:
            c_dict['REGRID_WIDTH'] = f"width = {str(conf_value)};"

        conf_value = self.config.getfloat('config', 'GRID_DIAG_REGRID_VLD_THRESH', )
        if conf_value is None:
            self.isOK = False
        elif conf_value != util.MISSING_DATA_VALUE:
            c_dict['REGRID_VLD_THRESH'] = f"vld_thresh = {str(conf_value)};"

        conf_value = self.config.getstr('config', 'GRID_DIAG_REGRID_SHAPE', '')
        if conf_value:
            c_dict['REGRID_SHAPE'] = f"shape = {conf_value};"

        conf_value = self.config.getstr('config', 'GRID_DIAG_REGRID_TO_GRID', '')
        if conf_value:
            c_dict['REGRID_TO_GRID'] = (
                f"to_grid = {self.format_regrid_to_grid(conf_value)};"
            )

        conf_value = self.config.getstr('config', 'GRID_DIAG_DESCRIPTION', '')
        if conf_value:
            c_dict['DESC'] = f'desc = "{util.remove_quotes(conf_value)}";'

        c_dict['VERIFICATION_MASK_TEMPLATE'] = \
            self.config.getraw('filename_templates',
                               'GRID_DIAG_VERIFICATION_MASK_TEMPLATE')

        return c_dict

    def set_environment_variables(self, time_info):
        """!Set environment variables that will be read by the MET config file.
            Reformat as needed. Print list of variables that were set and their values.
            Args:
              @param time_info dictionary containing timing info from current run"""

        self.add_env_var('DATA_FILE_TYPE',
                         self.c_dict.get('DATA_FILE_TYPE', ''))

        self.add_env_var('DATA_FIELD',
                         self.c_dict.get('DATA_FIELD', ''))

        regrid_dict_string = ''
        # if any regrid items are set, create the regrid dictionary and add them
        if (self.c_dict.get('REGRID_METHOD', '') or
                self.c_dict.get('REGRID_WIDTH', '') or
                self.c_dict.get('REGRID_VLD_THRESH', '') or
                self.c_dict.get('REGRID_SHAPE', '') or
                self.c_dict.get('REGRID_TO_GRID', '')
        ):
            regrid_dict_string = 'regrid = {'
            regrid_dict_string += f"{self.c_dict.get('REGRID_TO_GRID', '')}"
            regrid_dict_string += f"{self.c_dict.get('REGRID_METHOD', '')}"
            regrid_dict_string += f"{self.c_dict.get('REGRID_WIDTH', '')}"
            regrid_dict_string += f"{self.c_dict.get('REGRID_VLD_THRESH', '')}"
            regrid_dict_string += f"{self.c_dict.get('REGRID_SHAPE', '')}"
            regrid_dict_string += '}'

        self.add_env_var('REGRID_DICT',
                         regrid_dict_string)

        self.add_env_var('DESC',
                         self.c_dict.get('DESC', ''))

        verif_mask = self.c_dict.get('VERIFICATION_MASK', '')
        if verif_mask:
            verif_mask = f'poly = {verif_mask};'

        self.add_env_var('VERIF_MASK',
                         verif_mask)

        super().set_environment_variables(time_info)

    def get_command(self):
        cmd = self.app_path

        # add input files
        for infile in self.infiles:
            cmd += f" -data {infile}"

        # add other arguments
        cmd += f" {' '.join(self.args)}"

        # add output path
        out_path = self.get_output_path()
        cmd += f' -out {out_path}'

        # add verbosity
        cmd += f" -v {self.c_dict['VERBOSITY']}"
        return cmd

    def run_at_time_once(self, time_info):
        """! Process runtime and try to build command to run ascii2nc
             Args:
                @param time_info dictionary containing timing information
        """
        for custom_string in self.c_dict['CUSTOM_LOOP_LIST']:
            if custom_string:
                self.logger.info(f"Processing custom string: {custom_string}")

            time_info['custom'] = custom_string
            self.run_at_time_custom(time_info)

    def run_at_time_custom(self, time_info):
        self.clear()

        # subset input files as appropriate
<<<<<<< HEAD
        input_list_file = self.subset_input_files(time_info)
        if not input_list_file:
            return

        self.infiles.append(input_list_file)
=======
        input_list_files = self.subset_input_files(time_info)
        if not input_list_files:
            return

        for input_list_file in input_list_files:
            self.infiles.append(input_list_file)
>>>>>>> 22ffe116

        # get output path
        if not self.find_and_check_output_file(time_info):
            return

        # get field information to set in MET config
        if not self.set_data_field(time_info):
            return

        # get verification mask if available
        self.get_verification_mask(time_info)

        # get other configurations for command
        self.set_command_line_arguments(time_info)

        # set environment variables if using config file
        self.set_environment_variables(time_info)

        # build command and run
        self.build()

    def set_data_field(self, time_info):
        """!Get list of fields from config to process. Build list of field info
            that are formatted to be read by the MET config file. Set DATA_FIELD
            item of c_dict with the formatted list of fields.
            Args:
                @param time_info time dictionary to use for string substitution
                @returns True if field list could be built, False if not.
        """

        field_list = util.parse_var_list(self.config,
                                         time_info,
                                         data_type='FCST',
                                         met_tool=self.app_name)
        if not field_list:
            self.log_error("Could not get field information from config.")
            return False

        all_fields = []
        for field in field_list:
            field_list = self.get_field_info(d_type='FCST',
                                             v_name=field['fcst_name'],
                                             v_level=field['fcst_level'],
                                             v_extra=field['fcst_extra'])
            if field_list is None:
                return False

            all_fields.extend(field_list)

        self.c_dict['DATA_FIELD'] = ','.join(all_fields)

        return True

    def find_input_files(self, time_info):
        """! Loop over list of input templates and find files for each

             @param time_info time dictionary to use for string substitution
<<<<<<< HEAD
             @returns Input file list if all files were found, None if not.
        """
        all_input_files = []
=======
             @returns Dictionary of key input number and value is list of
              input file list if all files were found, None if not.
        """
        all_input_files = {}
>>>>>>> 22ffe116
        for idx, input_template in enumerate(self.c_dict['INPUT_TEMPLATES']):
            self.c_dict['INPUT_TEMPLATE'] = input_template
            input_files = self.find_data(time_info, return_list=True)
            if not input_files:
                continue
<<<<<<< HEAD

            all_input_files.extend(input_files)
=======

            all_input_files[f'input{idx}'] = input_files

        if not all_input_files:
            return None
>>>>>>> 22ffe116

        return all_input_files

    def set_command_line_arguments(self, time_info):
        """! add config file passing through do_string_sub to get custom
         string if set

            @param time_info dictionary containing time information
        """
        config_file = do_string_sub(self.c_dict['CONFIG_FILE'],
                                    **time_info)
        self.args.append(f"-config {config_file}")

    def get_files_from_time(self, time_info):
        """! Create dictionary containing time information (key time_info) and
             any relevant files for that runtime. The parent implementation of
             this function creates a dictionary and adds the time_info to it.
             This wrapper gets all files for the current runtime and adds it to
             the dictionary with key 'input'

             @param time_info dictionary containing time information
             @returns dictionary containing time_info dict and any relevant
             files with a key representing a description of that file
        """
        file_dict = super().get_files_from_time(time_info)
        input_files = self.find_input_files(time_info)
        if input_files is None:
            return None

<<<<<<< HEAD
        file_dict['input'] = input_files
=======
        for key, value in input_files.items():
            file_dict[key] = value
>>>>>>> 22ffe116

        return file_dict

    def subset_input_files(self, time_info):
        """! Obtain a subset of input files from the c_dict ALL_FILES based on
             the time information for the current run.

              @param time_info dictionary containing time information
              @returns the path to a ascii file containing the list of files
               or None if could not find any files
        """
<<<<<<< HEAD
        all_input_files = []
=======
        all_input_files = {}
>>>>>>> 22ffe116
        for file_dict in self.c_dict['ALL_FILES']:
            # compare time information for each input file
            # add file to list of files to use if it matches
            if not self.compare_time_info(time_info, file_dict['time_info']):
                continue

<<<<<<< HEAD
            all_input_files.extend(file_dict['input'])
=======
            input_keys = [key for key in file_dict if key.startswith('input')]
            for input_key in input_keys:
                if input_key not in all_input_files:
                    all_input_files[input_key] = []
                all_input_files[input_key].extend(file_dict[input_key])
>>>>>>> 22ffe116

        # return None if no matching input files were found
        if not all_input_files:
            return None

<<<<<<< HEAD
        list_file_name = self.get_list_file_name(time_info)
        list_file_path = self.write_list_file(list_file_name, all_input_files)
        return list_file_path

    @staticmethod
    def get_list_file_name(time_info):
=======
        # loop over all inputs and write a file list file for each
        list_file_paths = []
        for identifier, input_files in all_input_files.items():
            list_file_name = self.get_list_file_name(time_info, identifier)
            list_file_path = self.write_list_file(list_file_name, input_files)
            list_file_paths.append(list_file_path)

        return list_file_paths

    @staticmethod
    def get_list_file_name(time_info, identifier):
>>>>>>> 22ffe116
        """! Build name of ascii file that contains a list of files to process.
             If wildcard is set for init, valid, or lead then use the text ALL
             in the filename.

             @param time_info dictionary containing time information
<<<<<<< HEAD
             @returns filename i.e.
              grid_diag_files_init_{init}_valid_{valid}_lead_{lead}.txt
=======
             @param identifier string to identify which input is used
             @returns filename i.e.
              grid_diag_files_{identifier}_init_{init}_valid_{valid}_lead_{lead}.txt
>>>>>>> 22ffe116
        """
        if time_info['init'] == '*':
            init = 'ALL'
        else:
            init = time_info['init'].strftime('%Y%m%d%H%M%S')

        if time_info['valid'] == '*':
            valid = 'ALL'
        else:
            valid = time_info['valid'].strftime('%Y%m%d%H%M%S')

        if time_info['lead'] == '*':
            lead = 'ALL'
        else:
            lead = time_util.ti_get_seconds_from_lead(time_info['lead'],
                                                      time_info['valid'])

<<<<<<< HEAD
        return f"grid_diag_files_init_{init}_valid_{valid}_lead_{lead}.txt"
=======
        return f"grid_diag_files_{identifier}_init_{init}_valid_{valid}_lead_{lead}.txt"
>>>>>>> 22ffe116
<|MERGE_RESOLUTION|>--- conflicted
+++ resolved
@@ -169,20 +169,12 @@
         self.clear()
 
         # subset input files as appropriate
-<<<<<<< HEAD
-        input_list_file = self.subset_input_files(time_info)
-        if not input_list_file:
-            return
-
-        self.infiles.append(input_list_file)
-=======
         input_list_files = self.subset_input_files(time_info)
         if not input_list_files:
             return
 
         for input_list_file in input_list_files:
             self.infiles.append(input_list_file)
->>>>>>> 22ffe116
 
         # get output path
         if not self.find_and_check_output_file(time_info):
@@ -240,31 +232,21 @@
         """! Loop over list of input templates and find files for each
 
              @param time_info time dictionary to use for string substitution
-<<<<<<< HEAD
-             @returns Input file list if all files were found, None if not.
-        """
-        all_input_files = []
-=======
              @returns Dictionary of key input number and value is list of
               input file list if all files were found, None if not.
         """
         all_input_files = {}
->>>>>>> 22ffe116
         for idx, input_template in enumerate(self.c_dict['INPUT_TEMPLATES']):
             self.c_dict['INPUT_TEMPLATE'] = input_template
             input_files = self.find_data(time_info, return_list=True)
             if not input_files:
                 continue
-<<<<<<< HEAD
-
-            all_input_files.extend(input_files)
-=======
 
             all_input_files[f'input{idx}'] = input_files
 
+        # return None if no matching input files were found
         if not all_input_files:
             return None
->>>>>>> 22ffe116
 
         return all_input_files
 
@@ -294,12 +276,8 @@
         if input_files is None:
             return None
 
-<<<<<<< HEAD
-        file_dict['input'] = input_files
-=======
         for key, value in input_files.items():
             file_dict[key] = value
->>>>>>> 22ffe116
 
         return file_dict
 
@@ -311,39 +289,23 @@
               @returns the path to a ascii file containing the list of files
                or None if could not find any files
         """
-<<<<<<< HEAD
-        all_input_files = []
-=======
         all_input_files = {}
->>>>>>> 22ffe116
         for file_dict in self.c_dict['ALL_FILES']:
             # compare time information for each input file
             # add file to list of files to use if it matches
             if not self.compare_time_info(time_info, file_dict['time_info']):
                 continue
 
-<<<<<<< HEAD
-            all_input_files.extend(file_dict['input'])
-=======
             input_keys = [key for key in file_dict if key.startswith('input')]
             for input_key in input_keys:
                 if input_key not in all_input_files:
                     all_input_files[input_key] = []
                 all_input_files[input_key].extend(file_dict[input_key])
->>>>>>> 22ffe116
 
         # return None if no matching input files were found
         if not all_input_files:
             return None
 
-<<<<<<< HEAD
-        list_file_name = self.get_list_file_name(time_info)
-        list_file_path = self.write_list_file(list_file_name, all_input_files)
-        return list_file_path
-
-    @staticmethod
-    def get_list_file_name(time_info):
-=======
         # loop over all inputs and write a file list file for each
         list_file_paths = []
         for identifier, input_files in all_input_files.items():
@@ -355,20 +317,14 @@
 
     @staticmethod
     def get_list_file_name(time_info, identifier):
->>>>>>> 22ffe116
         """! Build name of ascii file that contains a list of files to process.
              If wildcard is set for init, valid, or lead then use the text ALL
              in the filename.
 
              @param time_info dictionary containing time information
-<<<<<<< HEAD
-             @returns filename i.e.
-              grid_diag_files_init_{init}_valid_{valid}_lead_{lead}.txt
-=======
              @param identifier string to identify which input is used
              @returns filename i.e.
               grid_diag_files_{identifier}_init_{init}_valid_{valid}_lead_{lead}.txt
->>>>>>> 22ffe116
         """
         if time_info['init'] == '*':
             init = 'ALL'
@@ -386,8 +342,4 @@
             lead = time_util.ti_get_seconds_from_lead(time_info['lead'],
                                                       time_info['valid'])
 
-<<<<<<< HEAD
-        return f"grid_diag_files_init_{init}_valid_{valid}_lead_{lead}.txt"
-=======
-        return f"grid_diag_files_{identifier}_init_{init}_valid_{valid}_lead_{lead}.txt"
->>>>>>> 22ffe116
+        return f"grid_diag_files_{identifier}_init_{init}_valid_{valid}_lead_{lead}.txt"