"""
Program Name: time_util.py
Contact(s): George McCabe
Abstract:
History Log:  Initial version
Usage: Create a subclass
Parameters: None
Input Files: N/A
Output Files: N/A
"""

import datetime
from dateutil.relativedelta import relativedelta
import re

'''!@namespace TimeInfo
@brief Utility to handle timing in METplus wrappers
@code{.sh}
Cannot be called directly. These are helper functions
to be used in other METplus wrappers
@endcode
'''

# dictionary where key is letter of time unit, i.e. Y and value is
# the string representation of it, i.e. year
TIME_LETTER_TO_STRING = {
    'Y': 'year',
    'm': 'month',
    'd': 'day',
    'H': 'hour',
    'M': 'minute',
    'S': 'second',
}

def get_relativedelta(value, default_unit='S'):
    """!Converts time values ending in Y, m, d, H, M, or S to relativedelta object
        Args:
          @param value time value optionally ending in Y,m,d,H,M,S
            Valid options match format 3600, 3600S, 60M, or 1H
          @param default_unit unit to assume if no letter is found at end of value
          @return relativedelta object containing offset time"""
    if isinstance(value, int):
        return get_relativedelta(str(value), default_unit)

    mult = 1
    reg = r'(-*)(\d+)([a-zA-Z]*)'
    match = re.match(reg, value)
    if match:
        if match.group(1) == '-':
            mult = -1
        time_value = int(match.group(2)) * mult
        unit_value = match.group(3)

        # create relativedelta (dateutil) object for unit
        # if no units specified, use seconds unless default_unit is specified
        if unit_value == '':
            if default_unit == 'S':
                return relativedelta(seconds=time_value)
            else:
                unit_value = default_unit

        if unit_value == 'H':
            return relativedelta(hours=time_value)

        if unit_value == 'M':
            return relativedelta(minutes=time_value)

        if unit_value == 'S':
            return relativedelta(seconds=time_value)

        if unit_value == 'd':
            return relativedelta(days=time_value)

        if unit_value == 'm':
            return relativedelta(months=time_value)

        if unit_value == 'Y':
            return relativedelta(years=time_value)

        # unsupported time unit specified, return None
        return None

def get_seconds_from_string(value, default_unit='S', valid_time=None):
    """!Convert string of time (optionally ending with time letter, i.e. HMSyMD to seconds
        Args:
          @param value string to convert, i.e. 3M, 4H, 17
          @param default_unit units to apply if not specified at end of string
          @returns time in seconds if successfully parsed, None if not"""
    rd_obj = get_relativedelta(value, default_unit)
    return ti_get_seconds_from_relativedelta(rd_obj, valid_time)

def time_string_to_met_time(time_string, default_unit='S'):
    """!Convert time string (3H, 4M, 7, etc.) to format expected by the MET
        tools ([H]HH[MM[SS]])"""
    total_seconds = get_seconds_from_string(time_string, default_unit)
    return seconds_to_met_time(total_seconds)

def seconds_to_met_time(total_seconds):
    seconds_time_string = str(total_seconds % 60).zfill(2)
    minutes_time_string = str(total_seconds // 60 % 60).zfill(2)
    hour_time_string = str(total_seconds // 3600).zfill(2)

    # if hour is 6 or more digits, we need to add minutes and seconds
    # also if minutes and/or seconds they are defined
    # add minutes if seconds are defined as well
    if len(hour_time_string) > 5 or minutes_time_string != '00' or seconds_time_string != '00':
        return hour_time_string + minutes_time_string + seconds_time_string
    else:
        return hour_time_string

def ti_get_hours_from_relativedelta(lead, valid_time=None):
    """! Get hours from relativedelta. Simply calls get seconds function and
         divides the result by 3600.

         @param lead relativedelta object to convert
         @param valid_time (optional) valid time required to convert values
          that contain months or years
         @returns integer value of hours or None if cannot compute
    """
    lead_seconds = ti_get_seconds_from_relativedelta(lead, valid_time)
    if lead_seconds is None:
        return None

    # integer division doesn't handle negative numbers properly
    # (result is always -1) so handle appropriately
    if lead_seconds < 0:
        return - (-lead_seconds // 3600)

    return lead_seconds // 3600

def ti_get_seconds_from_relativedelta(lead, valid_time=None):
    """!Check relativedelta object contents and compute the total number of seconds
        in the time. Return None if years or months are set, because the exact number
        of seconds cannot be calculated without a relative time"""

    # return None if input is not relativedelta object
    if not isinstance(lead, relativedelta):
        return None

    # if valid time is specified, use it to determine seconds
    if valid_time is not None:
        return int((valid_time - (valid_time - lead)).total_seconds())

    if lead.months != 0 or lead.years != 0:
        return None

    total_seconds = 0

    if lead.days != 0:
        total_seconds += lead.days * 86400

    if lead.hours != 0:
        total_seconds += lead.hours * 3600

    if lead.minutes != 0:
        total_seconds += lead.minutes * 60

    if lead.seconds != 0:
        total_seconds += lead.seconds

    return total_seconds

def ti_get_seconds_from_lead(lead, valid='*'):
    if isinstance(lead, int):
        return lead

    if valid == '*':
        valid_time = None
    else:
        valid_time = valid

    return ti_get_seconds_from_relativedelta(lead, valid_time)

def ti_get_hours_from_lead(lead, valid='*'):
    lead_seconds = ti_get_seconds_from_lead(lead, valid)
    if lead_seconds is None:
        return None

    return lead_seconds // 3600

def get_time_suffix(letter, letter_only):
    if letter_only:
        return letter

    return f" {TIME_LETTER_TO_STRING[letter]} "

def format_time_string(lead, letter, plural, letter_only):
    if letter == 'Y':
        value = lead.years
    elif letter == 'm':
        value = lead.months
    elif letter == 'd':
        value = lead.days
    elif letter == 'H':
        value = lead.hours
    elif letter == 'M':
        value = lead.minutes
    elif letter == 'S':
        value = lead.seconds
    else:
        return None

    if value == 0:
        return None

    abs_value = abs(value)
    suffix = get_time_suffix(letter, letter_only)
    output = f"{abs_value}{suffix}"
    if abs_value != 1 and plural and not letter_only:
        output = f"{output.strip()}s "

    return output

def ti_get_lead_string(lead, plural=True, letter_only=False):
    """!Check relativedelta object contents and create string representation
        of the highest unit available (year, then, month, day, hour, minute, second).
        This assumes that only one unit has been set in the object"""
    # if integer, assume seconds
    if isinstance(lead, int):
        return ti_get_lead_string(relativedelta(seconds=lead), plural=plural)

    # return None if input is not relativedelta object
    if not isinstance(lead, relativedelta):
        return None

    # if any of the values are negative, add - before the final result
    if (lead.years < 0 or lead.months < 0 or lead.days < 0 or lead.hours < 0 or
            lead.minutes < 0 or lead.seconds < 0):
        negative = '-'
    else:
        negative = ''

    output_list = []
    for time_letter in TIME_LETTER_TO_STRING.keys():
        output = format_time_string(lead, time_letter, plural, letter_only)
        if output is not None:
            output_list.append(output)

    # if nothing was found, return 0 hour(s) or 0H
    if not output_list:
        if letter_only:
            return '0H'

        return f"0 hour{'s' if plural else ''}"

    output = ''.join(output_list)
    # remove whitespace from beginning and end of string
    output = output.strip()

    return f"{negative}{output}"

def ti_calculate(input_dict_preserve):
    out_dict = {}
<<<<<<< HEAD
    # copy input dictionary to avoid corrupting it
    input_dict = input_dict_preserve.copy()
=======
    input_dict = input_dict_preserve.copy()

    KEYS_TO_COPY = ['custom', 'instance']
>>>>>>> 23626f8b

    # set output dictionary to input items
    if 'now' in input_dict.keys():
        out_dict['now'] = input_dict['now']
        out_dict['today'] = out_dict['now'].strftime('%Y%m%d')

    # copy over values of some keys if it is set in input dictionary
    for key in KEYS_TO_COPY:
        if key in input_dict.keys():
            out_dict[key] = input_dict[key]

    # read in input dictionary items and compute missing items
    # valid inputs: valid, init, lead, offset

    # look for forecast lead information in input
    # set forecast lead to 0 if not specified
    if 'lead' in input_dict.keys():
        # if lead is relativedelta, pass it through
        # if lead is not, treat it as seconds
        if isinstance(input_dict['lead'], relativedelta):
            out_dict['lead'] = input_dict['lead']
        elif input_dict['lead'] == '*':
            out_dict['lead'] = input_dict['lead']
        else:
            out_dict['lead'] = relativedelta(seconds=input_dict['lead'])

    elif 'lead_seconds' in input_dict.keys():
        out_dict['lead'] = relativedelta(seconds=input_dict['lead_seconds'])

    elif 'lead_minutes' in input_dict.keys():
        out_dict['lead'] = relativedelta(minutes=input_dict['lead_minutes'])

    elif 'lead_hours' in input_dict.keys():
        lead_hours = int(input_dict['lead_hours'])
        lead_days = 0
        # if hours is more than a day, pull out days and relative hours
        if lead_hours > 23:
            lead_days = lead_hours // 24
            lead_hours = lead_hours % 24

        out_dict['lead'] = relativedelta(hours=lead_hours, days=lead_days)

    else:
        out_dict['lead'] = relativedelta(seconds=0)


    # set offset to 0 if not specified
    if 'offset_hours' in input_dict.keys():
        out_dict['offset'] = datetime.timedelta(hours=input_dict['offset_hours'])
    elif 'offset' in input_dict.keys():
        out_dict['offset'] = datetime.timedelta(seconds=input_dict['offset'])
    else:
        out_dict['offset'] = datetime.timedelta(seconds=0)


    # if init and valid are set, check which was set first via loop_by
    # remove the other to recalculate
    if 'init' in input_dict.keys() and 'valid' in input_dict.keys():
        if 'loop_by' in input_dict.keys():
            if input_dict['loop_by'] == 'init':
                del input_dict['valid']
            elif input_dict['loop_by'] == 'valid':
                del input_dict['init']

    if 'init' in input_dict.keys():
        out_dict['init'] = input_dict['init']

        if 'valid' in input_dict.keys():
            print("ERROR: Cannot specify both valid and init to time utility")
            return None

        # compute valid from init and lead if lead is not wildcard
        if out_dict['lead'] == '*':
            out_dict['valid'] = '*'
        else:
            out_dict['valid'] = out_dict['init'] + out_dict['lead']

        # set loop_by to init or valid to be able to see what was set first
        out_dict['loop_by'] = 'init'

    # if valid is provided, compute init and da_init
    elif 'valid' in input_dict:
        out_dict['valid'] = input_dict['valid']

        # compute init from valid and lead if lead is not wildcard
        if out_dict['lead'] == '*':
            out_dict['init'] = '*'
        else:
            out_dict['init'] = out_dict['valid'] - out_dict['lead']

        # set loop_by to init or valid to be able to see what was set first
        out_dict['loop_by'] = 'valid'

    # if da_init is provided, compute init and valid
    elif 'da_init' in input_dict.keys():
        out_dict['da_init'] = input_dict['da_init']

        if 'valid' in input_dict.keys():
            print("ERROR: Cannot specify both valid and da_init to time utility")
            return None

        # compute valid from da_init and offset
        out_dict['valid'] = out_dict['da_init'] - out_dict['offset']

        # compute init from valid and lead if lead is not wildcard
        if out_dict['lead'] == '*':
            out_dict['init'] = '*'
        else:
            out_dict['init'] = out_dict['valid'] - out_dict['lead']
    else:
        print("ERROR: Need to specify valid, init, or da_init to time utility")
        return None

    # calculate da_init from valid and offset
    if out_dict['valid'] != '*':
        out_dict['da_init'] = out_dict['valid'] + out_dict['offset']

        # add common formatted items
        out_dict['da_init_fmt'] = out_dict['da_init'].strftime('%Y%m%d%H%M%S')
        out_dict['valid_fmt'] = out_dict['valid'].strftime('%Y%m%d%H%M%S')

    if out_dict['init'] != '*':
        out_dict['init_fmt'] = out_dict['init'].strftime('%Y%m%d%H%M%S')

    # get string representation of forecast lead
    if out_dict['lead'] == '*':
        out_dict['lead_string'] = 'ALL'
    else:
        out_dict['lead_string'] = ti_get_lead_string(out_dict['lead'])

    out_dict['offset'] = int(out_dict['offset'].total_seconds())
    out_dict['offset_hours'] = int(out_dict['offset'] // 3600)

    # set synonyms for items
    if 'da_init' in out_dict:
        out_dict['date'] = out_dict['da_init']
        out_dict['cycle'] = out_dict['da_init']

    # if lead is wildcard, skip updating other lead values
    if out_dict['lead'] == '*':
        return out_dict

    # get difference between valid and init to get total seconds since relativedelta
    # does not have a fixed number of seconds
    total_seconds = int((out_dict['valid'] - out_dict['init']).total_seconds())

    # change relativedelta to integer seconds unless months or years are used
    # if they are, keep lead as a relativedelta object to be handled differently
    if out_dict['lead'].months == 0 and out_dict['lead'].years == 0:
        out_dict['lead'] = total_seconds

    # add common uses for relative times
    # Specifying integer division // Python 3,
    # assuming that was the intent in Python 2.
    out_dict['lead_hours'] = int(total_seconds // 3600)
    out_dict['lead_minutes'] = int(total_seconds // 60)
    out_dict['lead_seconds'] = total_seconds

    return out_dict<|MERGE_RESOLUTION|>--- conflicted
+++ resolved
@@ -251,14 +251,9 @@
 
 def ti_calculate(input_dict_preserve):
     out_dict = {}
-<<<<<<< HEAD
-    # copy input dictionary to avoid corrupting it
     input_dict = input_dict_preserve.copy()
-=======
-    input_dict = input_dict_preserve.copy()
 
     KEYS_TO_COPY = ['custom', 'instance']
->>>>>>> 23626f8b
 
     # set output dictionary to input items
     if 'now' in input_dict.keys():
