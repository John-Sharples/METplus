[dir]
OUTPUT_BASE = {ENV[METPLUS_TEST_B_OUTPUT_BASE]}
MET_INSTALL_DIR = {ENV[METPLUS_TEST_B_MET_INSTALL_DIR]}
TMP_DIR = {OUTPUT_BASE}/tmp
INPUT_BASE = {ENV[METPLUS_TEST_INPUT_BASE]}
 
[config]
<<<<<<< HEAD
LOG_LEVEL = INFO
LOG_MET_OUTPUT_TO_METPLUS = no
=======
LOG_LEVEL = DEBUG
LOG_MET_OUTPUT_TO_METPLUS = no
LOG_LINE_FORMAT = (%(filename)s) %(levelname)s: %(message)s
LOG_METPLUS = {LOG_DIR}/master_metplus.log
LOG_TIMESTAMP_TEMPLATE =
>>>>>>> e56d1b18

[exe]
NCAP2 = {ENV[METPLUS_TEST_NCAP2]}
GEMPAKTOCF_BIN = {ENV[METPLUS_TEST_GEMPAKTOCF_BIN]}
GEMPAKTOCF=GempakToCF
GEMPAKTOCF_CLASSPATH={GEMPAKTOCF_BIN}/netcdfAll-4.3.jar:{GEMPAKTOCF_BIN}/.<|MERGE_RESOLUTION|>--- conflicted
+++ resolved
@@ -5,16 +5,11 @@
 INPUT_BASE = {ENV[METPLUS_TEST_INPUT_BASE]}
  
 [config]
-<<<<<<< HEAD
-LOG_LEVEL = INFO
-LOG_MET_OUTPUT_TO_METPLUS = no
-=======
 LOG_LEVEL = DEBUG
 LOG_MET_OUTPUT_TO_METPLUS = no
 LOG_LINE_FORMAT = (%(filename)s) %(levelname)s: %(message)s
 LOG_METPLUS = {LOG_DIR}/master_metplus.log
 LOG_TIMESTAMP_TEMPLATE =
->>>>>>> e56d1b18
 
 [exe]
 NCAP2 = {ENV[METPLUS_TEST_NCAP2]}
