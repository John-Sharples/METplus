--- conflicted
+++ resolved
@@ -98,14 +98,10 @@
     file_template = "{valid?fmt=%Y%m%d}/file.{valid?fmt=%Y%m%d%H}.{level?fmt=%HH}h"
         
     pcw.input_dir = input_dir
-<<<<<<< HEAD
-    pcw.get_accumulation(time_info, accum, data_src, False)
-=======
     if not pcw.build_input_accum_list(data_src, time_info):
         assert False
 
     pcw.get_accumulation(time_info, accum, data_src)
->>>>>>> e56d1b18
     in_files = pcw.infiles
     if len(in_files) == 6 and \
       input_dir+"/20160904/file.2016090418.01h" in in_files and \
@@ -131,14 +127,10 @@
     pcw.c_dict['FCST_INPUT_TEMPLATE'] = "{valid?fmt=%Y%m%d}/file.{valid?fmt=%Y%m%d%H}.{level?fmt=%HH}h"
     
     pcw.input_dir = input_dir
-<<<<<<< HEAD
-    pcw.get_accumulation(time_info, accum, data_src, False)
-=======
     if not pcw.build_input_accum_list(data_src, time_info):
         assert False
 
     pcw.get_accumulation(time_info, accum, data_src)
->>>>>>> e56d1b18
     in_files = pcw.infiles    
     if  len(in_files) == 1 and input_dir+"/20160904/file.2016090418.06h" in in_files:
         assert True
@@ -153,14 +145,9 @@
     valid_time = datetime.datetime.strptime("201802012100", '%Y%m%d%H%M')
     template = pcw.config.getraw('filename_templates', 'FCST_PCP_COMBINE_INPUT_TEMPLATE')
     pcw.input_dir = input_dir
-<<<<<<< HEAD
-    out_file = pcw.getLowestForecastFile(valid_time, dtype, template)
-    assert(out_file == input_dir+"/20180201/file.2018020118f003.nc")
-=======
     pcw.build_input_accum_list(dtype, {'valid': valid_time})
     out_file, fcst = pcw.getLowestForecastFile(valid_time, dtype, template)
     assert(out_file == input_dir+"/20180201/file.2018020118f003.nc" and fcst == 10800)
->>>>>>> e56d1b18
 
 
 def test_get_lowest_forecast_file_no_subdir():
@@ -172,14 +159,9 @@
     template = "file.{init?fmt=%Y%m%d%H}f{lead?fmt=%HHH}.nc"
 #    template = util.getraw(pcw.config, 'filename_templates', dtype+'_PCP_COMBINE_INPUT_TEMPLATE')
     pcw.input_dir = input_dir
-<<<<<<< HEAD
-    out_file = pcw.getLowestForecastFile(valid_time, dtype, template)
-    assert(out_file == input_dir+"/file.2018020118f003.nc")
-=======
     pcw.build_input_accum_list(dtype, {'valid': valid_time})
     out_file, fcst = pcw.getLowestForecastFile(valid_time, dtype, template)
     assert(out_file == input_dir+"/file.2018020118f003.nc" and fcst == 10800)
->>>>>>> e56d1b18
 
 def test_get_lowest_forecast_file_yesterday():
     dtype = "FCST"
@@ -189,14 +171,9 @@
     template = "file.{init?fmt=%Y%m%d%H}f{lead?fmt=%HHH}.nc"
 #    template = util.getraw(pcw.config, 'filename_templates', 'FCST2_PCP_COMBINE_INPUT_TEMPLATE')
     pcw.input_dir = input_dir
-<<<<<<< HEAD
-    out_file = pcw.getLowestForecastFile(valid_time, dtype, template)
-    assert(out_file == input_dir+"/file.2018013118f012.nc")    
-=======
     pcw.build_input_accum_list(dtype, {'valid': valid_time})
     out_file, fcst = pcw.getLowestForecastFile(valid_time, dtype, template)
     assert(out_file == input_dir+"/file.2018013118f012.nc" and fcst == 43200)
->>>>>>> e56d1b18
 
 def test_get_daily_file():
     data_src = "OBS"
