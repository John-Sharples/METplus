## This is a UNIX conf file that contains all information relating to
# the METplus configuration.  UNIX conf is used because of how easy it is
# to parse (even GrADS can do it).  The syntax:
#
#      [section]
#      var = value
#
# For generation of namelists for WRF, WPS and other Fortran programs,
# we use this syntax:
#
#     [section]
#     namelist.nlvar = value
#
# to set the value of namelist &namelist's nlvar variable.  Also, the
# special variable "namelist" lists additional conf sections to
# recurse into to get more namelist variables after the current conf
# section is parsed.  Any variable will only be set once: the first
# time it is seen.

## Sets basic configuration options used by all components.
#
# This section sets basic configuration options used by all components.  
# Several special variables in this section are set by the ProdConfig 
# object itself, which will overwrite them if they're set in this
# file:
# * YMDHM = analysis time (201304261830 = April 26, 2013, 18:30 UTC)
# * YMDH = analysis time excluding minute (2013042618)
# * YMD = analysis time, excluding hour and minute
# * year, YYYY = analysis time's year (ie.: 2013)
# * YY = last two digits of year
# * century, CC = first two digits of year
# * month, MM = analysis time's month (ie.: 04)
# * day, DD = analysis time's day (ie.: 26)
# * hour, cyc, HH = analysis time's hour (ie.: 18)
# * minute, min = analysis time's minute (ie.: 30)
#
# There may be additional variables depending on what subclass (if
# any) of the ProdConfig is used.

#
#  DIRECTORIES
#
[dir]
##  Commonly used base METplus variables

#  Location of METplus parm directory
# METPLUS_BASE is automatically set by METplus when run
PARM_BASE = {METPLUS_BASE}/parm

#  Location of METplus output files
OUTPUT_BASE = /path/to
STAGING_DIR = {OUTPUT_BASE}/stage

##  Commonly used base MET variables

## Met install location
MET_INSTALL_DIR = /path/to
MET_BASE = {MET_INSTALL_DIR}/share/met


##  Output directories
LOG_DIR = {OUTPUT_BASE}/logs
TMP_DIR = /path/to

#
#  EXECUTABLES
#
[exe]
# NON-MET executables
<<<<<<< HEAD
# if the executable is in the user's path, METplus will find it from
#  the name. If the executable is not in the path, specify the full
#  path to the executable here (i.e. RM = /bin/rm)
WGRIB2 = wgrib2
RM = rm
CUT = cut
TR = tr
NCAP2 = ncap2
CONVERT = convert
NCDUMP = ncdump
EGREP = egrep

=======
WGRIB2 = wgrib2
RM_EXE = rm
CUT_EXE = cut
TR_EXE = tr
NCAP2_EXE = ncap2
CONVERT_EXE = convert
NCDUMP_EXE = ncdump
EGREP_EXE = egrep
>>>>>>> b6c80d34

# GEMPAKTOCF_BIN=GempakToCF
# GEMPAKTOCF=GempakToCF
# GEMPAKTOCF_CLASSPATH={GEMPAKTOCF_BIN}/netcdfAll-4.3.jar:{GEMPAKTOCF_BIN}/.
<|MERGE_RESOLUTION|>--- conflicted
+++ resolved
@@ -67,7 +67,6 @@
 #
 [exe]
 # NON-MET executables
-<<<<<<< HEAD
 # if the executable is in the user's path, METplus will find it from
 #  the name. If the executable is not in the path, specify the full
 #  path to the executable here (i.e. RM = /bin/rm)
@@ -80,17 +79,6 @@
 NCDUMP = ncdump
 EGREP = egrep
 
-=======
-WGRIB2 = wgrib2
-RM_EXE = rm
-CUT_EXE = cut
-TR_EXE = tr
-NCAP2_EXE = ncap2
-CONVERT_EXE = convert
-NCDUMP_EXE = ncdump
-EGREP_EXE = egrep
->>>>>>> b6c80d34
-
 # GEMPAKTOCF_BIN=GempakToCF
 # GEMPAKTOCF=GempakToCF
 # GEMPAKTOCF_CLASSPATH={GEMPAKTOCF_BIN}/netcdfAll-4.3.jar:{GEMPAKTOCF_BIN}/.
