#!/usr/bin/env python

from __future__ import (print_function)
from ConfigMaster import ConfigMaster

class Params(ConfigMaster):
  defaultParams = """

import os

#
# Logging
#

#Levels: DEBUG, INFO, WARNING, ERROR, CRITICAL
LOG_LEVEL = "DEBUG"
LOG_DIR = "/d1/SBU_util/out/logs"
LOG_FILENAME = "extract_tiles.log"

#
# Executables
#

TC_STAT = "/d1/CODE/MET/MET_releases/met-5.2_beta2/bin/tc_stat"
WGRIB2 = "/d1/CODE/wgrib2"
SERIES_ANALYSIS = "/d1/CODE/MET/MET_releases/met-5.2_beta2/bin/series_analysis"
PLOT_DATA_PLANE = "/d1/CODE/MET/MET_releases/met-5.2_beta2/bin/plot_data_plane"
RM_EXE = "/bin/rm -rf"
CUT_EXE = "/usr/bin/cut"
TR_EXE = "/usr/bin/tr"
NCAP2_EXE = "/usr/bin/nco/bin/ncap2"
CONVERT_EXE = "/usr/bin/convert"
TC_PAIRS = "/d1/CODE/MET/MET_releases/met-5.2_beta2/bin/tc_pairs"

#
# Project Directories
#

PROJ_DIR = "/d1/SBU/GFS"
GFS_DIR = os.path.join(PROJ_DIR, "model_data")
TRACK_DATA_DIR = os.path.join(PROJ_DIR, "track_data")
TC_PAIRS_DIR = os.path.join(PROJ_DIR, "tc_pairs")

#
# Output Directories
# 
OUT_DIR = "/d1/SBU_util/out/series_analysis"

# 
# Configuration files required in performing the series analysis
#
CONFIG_FILE_LEAD = "/d1/SBU_util/parm/SeriesAnalysisConfig_by_lead"
CONFIG_FILE_INIT = "/d1/SBU_util/parm/SeriesAnalysisConfig"

#
# Lists
#

# Used for performing series analysis both for lead time and init time
VAR_LIST = ["HGT/P500", "PRMSL/Z0", "TMP/Z2", "PWAT/L0"]
STAT_LIST = ["FBAR", "OBAR", "ME", "MAE", "RMSE"]
INIT_LIST = ["20150126_00", "20150126_06", "20150126_12", "20150126_18", "20150127_00", "20150127_06", "20150127_12", "20150127_18"]

# Used for performing series analysis based on lead time
FHR_BEG = 0
FHR_END = 138 
FHR_INC = 6


#
# Constants used in creating the tile grid
#
NLAT = 60
NLON = 60

# Resolution of data in degrees
DLAT = 0.5
DLON = 0.5

# Degrees to subtract to get center of 30 x 30 grid
LON_SUBTR = 15
LAT_SUBTR = 15

<<<<<<< HEAD
# Regular expressions for Forecast and Analysis tile files
# These are used for performing series analysis.
FCST_TILE_REGEX = "FCST_TILE_F[0-9]{3}.*.grb2"
ANLY_TILE_REGEX = "ANLY_TILE_F[0-9]{3}.*.grb2"

=======
# For tc pairs
TRACK_TYPE = "extra_tropical_cyclone"
TC_PAIRS_CONFIG_PATH = "TCPairsETCConfig"
ADECK_FILE_PREFIX = "amlq"
BDECK_FILE_PREFIX = "bmlq"
TRACK_DATA_SUBDIR_MOD = "track_data_atcf"
MISSING_VAL_TO_REPLACE = "-99"
MISSING_VAL = "-9999"
>>>>>>> 07ec62ed

#
# Testing
#
TEST_DIR = "/tmp/python_test"
TEST_FILENAME="extract_tiles_test.txt"

"""    
 <|MERGE_RESOLUTION|>--- conflicted
+++ resolved
@@ -81,13 +81,11 @@
 LON_SUBTR = 15
 LAT_SUBTR = 15
 
-<<<<<<< HEAD
 # Regular expressions for Forecast and Analysis tile files
 # These are used for performing series analysis.
 FCST_TILE_REGEX = "FCST_TILE_F[0-9]{3}.*.grb2"
 ANLY_TILE_REGEX = "ANLY_TILE_F[0-9]{3}.*.grb2"
 
-=======
 # For tc pairs
 TRACK_TYPE = "extra_tropical_cyclone"
 TC_PAIRS_CONFIG_PATH = "TCPairsETCConfig"
@@ -96,7 +94,6 @@
 TRACK_DATA_SUBDIR_MOD = "track_data_atcf"
 MISSING_VAL_TO_REPLACE = "-99"
 MISSING_VAL = "-9999"
->>>>>>> 07ec62ed
 
 #
 # Testing
