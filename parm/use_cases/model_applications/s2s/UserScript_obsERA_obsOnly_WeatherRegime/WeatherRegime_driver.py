#!/usr/bin/env python3
import sys
import os
import numpy as np
import netCDF4
import warnings

from WeatherRegime import WeatherRegimeCalculation
from metplus.util import getlist
from metplotpy.contributed.weather_regime import plot_weather_regime as pwr
from Blocking_WeatherRegime_util import parse_steps, read_nc_met, write_mpr_file


def main():

    steps_list_fcst,steps_list_obs = parse_steps()

    if not steps_list_obs and not steps_list_fcst:
        warnings.warn('No processing steps requested for either the model or observations,')
        warnings.warn('No data will be processed')


    ######################################################################
    # Blocking Calculation and Plotting
    ######################################################################
    # Set up the data
    steps_obs = WeatherRegimeCalculation('OBS')
    steps_fcst = WeatherRegimeCalculation('FCST')

    # Check to see if there is a plot directory
    oplot_dir = os.environ.get('WR_PLOT_OUTPUT_DIR','')
    obase = os.environ['SCRIPT_OUTPUT_BASE']
    if not oplot_dir:
        oplot_dir = os.path.join(obase,'plots')
    if not os.path.exists(oplot_dir):
        os.makedirs(oplot_dir)

     # Check to see if there is a mpr output directory
    mpr_outdir = os.environ.get('WR_MPR_OUTPUT_DIR','')
    if not mpr_outdir:
        mpr_outdir = os.path.join(obase,'mpr')

     # Get number of seasons and days per season
    nseasons = int(os.environ['NUM_SEASONS'])
    dseasons = int(os.environ['DAYS_PER_SEASON'])

    # Grab the Daily text files
    obs_wr_filetxt = os.environ.get('METPLUS_FILELIST_OBS_INPUT','')
    fcst_wr_filetxt = os.environ.get('METPLUS_FILELIST_FCST_INPUT','')
<<<<<<< HEAD
=======
    #obs_wr_filetxt = os.environ.get('METPLUS_FILELIST_INPUT0','')
    #fcst_wr_filetxt = os.environ.get('METPLUS_FILELIST_INPUT1','')
>>>>>>> 11d4398f


    if ("ELBOW" in steps_list_obs) or ("EOF" in steps_list_obs) or ("KMEANS" in steps_list_obs):
        with open(obs_wr_filetxt) as owl:
            obs_infiles = owl.read().splitlines()
        # Remove the first line if it's there
        if (obs_infiles[0] == 'file_list'):
            obs_infiles = obs_infiles[1:]
        if len(obs_infiles) != (nseasons*dseasons):
            raise Exception('Invalid Obs data; each year must contain the same date range to calculate seasonal averages.')
        obs_invar = os.environ.get('OBS_WR_VAR','')
        z500_obs,lats_obs,lons_obs,timedict_obs = read_nc_met(obs_infiles,obs_invar,nseasons,dseasons)
        z500_detrend_obs,z500_detrend_2d_obs = steps_obs.weights_detrend(lats_obs,lons_obs,z500_obs)

    if ("ELBOW" in steps_list_fcst) or ("EOF" in steps_list_fcst) or("KMEANS" in steps_list_fcst):
        with open(fcst_wr_filetxt) as fwl:
            fcst_infiles = fwl.read().splitlines()
        # Remove the first line if it's there
        if (fcst_infiles[0] == 'file_list'):
            fcst_infiles = fcst_infiles[1:]
        if len(fcst_infiles) != (nseasons*dseasons):
            raise Exception('Invalid Obs data; each year must contain the same date range to calculate seasonal averages.')
        fcst_invar = os.environ.get('FCST_WR_VAR','')
        z500_fcst,lats_fcst,lons_fcst,timedict_fcst = read_nc_met(fcst_infiles,fcst_invar,nseasons,dseasons)
        z500_detrend_fcst,z500_detrend_2d_fcst = steps_fcst.weights_detrend(lats_fcst,lons_fcst,z500_fcst)


    if ("ELBOW" in steps_list_obs):
        print('Running Obs Elbow')
        K_obs,d_obs,mi_obs,line_obs,curve_obs = steps_obs.run_elbow(z500_detrend_2d_obs)

    if ("ELBOW" in steps_list_fcst):
        print('Running Forecast Elbow')
        K_fcst,d_fcst,mi_fcst,line_fcst,curve_fcst = steps_fcst.run_elbow(z500_detrend_2d_fcst)

    if ("PLOTELBOW" in steps_list_obs):
        if not ("ELBOW" in steps_list_obs):
            raise Exception('Must run observed Elbow before plotting observed elbow.')
        print('Creating Obs Elbow plot')
        elbow_plot_title = os.environ.get('OBS_ELBOW_PLOT_TITLE','Elbow Method For Optimal k')
        elbow_plot_outname = os.path.join(oplot_dir,os.environ.get('OBS_ELBOW_PLOT_OUTPUT_NAME','obs_elbow'))
        pwr.plot_elbow(K_obs,d_obs,mi_obs,line_obs,curve_obs,elbow_plot_title,elbow_plot_outname)

    if ("PLOTELBOW" in steps_list_fcst):
        if not ("ELBOW" in steps_list_fcst):
            raise Exception('Must run forecast Elbow before plotting forecast elbow.')
        print('Creating Forecast Elbow plot')
        elbow_plot_title = os.environ.get('FCST_ELBOW_PLOT_TITLE','Elbow Method For Optimal k')
        elbow_plot_outname = os.path.join(oplot_dir,os.environ.get('FCST_ELBOW_PLOT_OUTPUT_NAME','fcst_elbow'))
        pwr.plot_elbow(K_fcst,d_fcst,mi_fcst,line_fcst,curve_fcst,elbow_plot_title,elbow_plot_outname)


    if ("EOF" in steps_list_obs):
        print('Running Obs EOF')
        eof_obs,pc_obs,wrnum_obs,variance_fractions_obs = steps_obs.Calc_EOF(z500_obs)
        z500_detrend_2d_obs = steps_obs.reconstruct_heights(eof_obs,pc_obs,z500_detrend_2d_obs.shape)

    if ("EOF" in steps_list_fcst):
        print('Running Forecast EOF')
        eof_fcst,pc_fcst,wrnum_fcst,variance_fractions_fcst = steps_fcst.Calc_EOF(z500_fcst)
        z500_detrend_2d_fcst = steps_fcst.reconstruct_heights(eof_fcst,pc_fcst,z500_detrend_2d_fcst.shape)

    if ("PLOTEOF" in steps_list_obs):
        if not ("EOF" in steps_list_obs):
            raise Exception('Must run observed EOFs before plotting observed EOFs.')
        print('Plotting Obs EOFs')
        pltlvls_str = getlist(os.environ['EOF_PLOT_LEVELS'])
        pltlvls = [float(pp) for pp in pltlvls_str]
        eof_plot_outname = os.path.join(oplot_dir,os.environ.get('OBS_EOF_PLOT_OUTPUT_NAME','obs_eof'))
        pwr.plot_eof(eof_obs,wrnum_obs,variance_fractions_obs,lons_obs,lats_obs,eof_plot_outname,pltlvls)

    if ("PLOTEOF" in steps_list_fcst):
        if not ("EOF" in steps_list_fcst):
            raise Exception('Must run forecast EOFs before plotting forecast EOFs.')
        print('Plotting Forecast EOFs')
        pltlvls_str = getlist(os.environ['EOF_PLOT_LEVELS'])
        pltlvls = [float(pp) for pp in pltlvls_str]
        eof_plot_outname = os.path.join(oplot_dir,os.environ.get('OBS_EOF_PLOT_OUTPUT_NAME','obs_eof'))
        pwr.plot_eof(eof_fcst,wrnum_fcst,variance_fractions_fcst,lons_fcst,lats_fcst,eof_plot_outname,pltlvls)


    if ("KMEANS" in steps_list_obs):
        print('Running Obs K Means')
        kmeans_obs,wrnum_obs,perc_obs,wrc_obs= steps_obs.run_K_means(z500_detrend_2d_obs,timedict_obs,z500_obs.shape)

    if ("KMEANS" in steps_list_fcst):
        print('Running Forecast K Means')
        kmeans_fcst,wrnum_fcst,perc_fcst,wrc_fcst = steps_fcst.run_K_means(z500_detrend_2d_fcst,timedict_fcst,
            z500_fcst.shape)

    if ("KMEANS" in steps_list_obs) and ("KMEANS" in steps_list_fcst):
        # Write matched pair output for weather regime classification
        modname = os.environ.get('MODEL_NAME','GFS')
        maskname = os.environ.get('MASK_NAME','FULL')
        mpr_full_outdir = os.path.join(mpr_outdir,'/WeatherRegime')
        wr_outfile_prefix = os.path.join(mpr_full_outdir,'weather_regime_stat_'+modname)
        wrc_obs_mpr = wrc_obs[:,:,np.newaxis]
        wrc_fcst_mpr = wrc_fcst[:,:,np.newaxis]
        if not os.path.exists(mpr_full_outdir):
            os.makedirs(mpr_full_outdir)
        write_mpr_file(wrc_obs_mpr,wrc_fcst_mpr,[0.0],[0.0],timedict_obs,timedict_fcst,modname,
            'WeatherRegimeClass','Z500','WeatherRegimeClass','Z500',maskname,'500',wr_outfile_prefix)

    if ("PLOTKMEANS" in steps_list_obs):
        if not ("KMEANS" in steps_list_obs):
            raise Exception('Must run observed Kmeans before plotting observed Kmeans.')
        print('Plotting Obs K Means')
        pltlvls_str = getlist(os.environ['KMEANS_PLOT_LEVELS'])
        pltlvls = [float(pp) for pp in pltlvls_str]
        kmeans_plot_outname = os.path.join(oplot_dir,os.environ.get('OBS_KMEANS_PLOT_OUTPUT_NAME','obs_kmeans'))
        pwr.plot_K_means(kmeans_obs,wrnum_obs,lons_obs,lats_obs,perc_obs,kmeans_plot_outname,pltlvls)

    if ("PLOTKMEANS" in steps_list_fcst):
        if not ("KMEANS" in steps_list_fcst):
            raise Exception('Must run forecast Kmeans before plotting forecast Kmeans.')
        print('Plotting Forecast K Means')
        pltlvls_str = getlist(os.environ['KMEANS_PLOT_LEVELS'])
        pltlvls = [float(pp) for pp in pltlvls_str]
        kmeans_plot_outname = os.path.join(oplot_dir,os.environ.get('FCST_KMEANS_PLOT_OUTPUT_NAME','fcst_kmeans'))
        pwr.plot_K_means(kmeans_fcst,wrnum_fcst,lons_fcst,lats_fcst,perc_fcts,kmeans_plot_outname,pltlvls)


    if ("TIMEFREQ" in steps_list_obs):
        wrfreq_obs,dlen_obs,ts_diff_obs = steps_obs.compute_wr_freq(wrc_obs)

    if ("TIMEFREQ" in steps_list_fcst):
        wrfreq_fcst,dlen_fcst,ts_diff_fcst = steps_fcst.compute_wr_freq(wrc_fcst)

    if ("TIMEFREQ" in steps_list_obs) and ("TIMEFREQ" in steps_list_fcst):
        # Write matched pair output for frequency of each weather regime
        modname = os.environ.get('MODEL_NAME','GFS')
        maskname = os.environ.get('MASK_NAME','FULL')
        mpr_full_outdir = os.path.join(mpr_outdir,'freq')
        timedict_obs_mpr = {'init':timedict_obs['init'][:,ts_diff_obs-1:],
            'valid':timedict_obs['valid'][:,ts_diff_obs-1:],'lead':timedict_obs['lead'][:,ts_diff_obs-1:]}
        timedict_fcst_mpr = {'init':timedict_fcst['init'][:,ts_diff_fcst-1:],
            'valid':timedict_fcst['valid'][:,ts_diff_fcst-1:],'lead':timedict_fcst['lead'][:,ts_diff_fcst-1:]}
        wrfreq_obs_mpr = wrfreq_obs[:,:,:,np.newaxis]
        wrfreq_fcst_mpr = wrfreq_fcst[:,:,:,np.newaxis]
        if not os.path.exists(mpr_full_outdir):
            os.makedirs(mpr_full_outdir)
        for wrn in np.arange(wrnum_obs):
            wr_outfile_prefix = os.path.join(mpr_full_outdir,'weather_regime'+str(wrn+1).zfill(2)+'_freq_stat_'+modname)
            write_mpr_file(wrfreq_obs_mpr[wrn,:,:,:],wrfreq_fcst_mpr[wrn,:,:,:],[0.0],[0.0],timedict_obs,
                timedict_fcst,modname,'WeatherRegimeClass','Z500','WeatherRegimeClass','Z500',maskname,'500',
                wr_outfile_prefix)

    if ("PLOTFREQ" in steps_list_obs):
        if not ("TIMEFREQ" in steps_list_obs):
            raise Exception('Must run observed Frequency calculation before plotting the frequencies.')
        freq_plot_title = os.environ.get('OBS_FREQ_PLOT_TITLE','Seasonal Cycle of WR Days/Week')
        freq_plot_outname = os.path.join(oplot_dir,os.environ.get('OBS_FREQ_PLOT_OUTPUT_NAME','obs_freq'))
        # Compute mean
        wrmean_obs = np.nanmean(wrfreq_obs,axis=1)
        pwr.plot_wr_frequency(wrmean_obs,wrnum_obs,dlen_obs,freq_plot_title,freq_plot_outname)

    if ("PLOTFREQ" in steps_list_fcst):
        if not ("TIMEFREQ" in steps_list_fcst):
            raise Exception('Must run forecast Frequency calculation before plotting the frequencies.')
        freq_plot_title = os.environ.get('FCST_FREQ_PLOT_TITLE','Seasonal Cycle of WR Days/Week')
        freq_plot_outname = os.path.join(oplot_dir,os.environ.get('FCST_FREQ_PLOT_OUTPUT_NAME','fcst_freq'))
        # Compute mean
        wrmean_fcst = np.nanmean(wrfreq_fcst,axis=1)
        pwr.plot_wr_frequency(wrmean_fcst,wrnum_fcst,dlen_fcst,freq_plot_title,freq_plot_outname)


if __name__ == "__main__":
    main()<|MERGE_RESOLUTION|>--- conflicted
+++ resolved
@@ -47,12 +47,6 @@
     # Grab the Daily text files
     obs_wr_filetxt = os.environ.get('METPLUS_FILELIST_OBS_INPUT','')
     fcst_wr_filetxt = os.environ.get('METPLUS_FILELIST_FCST_INPUT','')
-<<<<<<< HEAD
-=======
-    #obs_wr_filetxt = os.environ.get('METPLUS_FILELIST_INPUT0','')
-    #fcst_wr_filetxt = os.environ.get('METPLUS_FILELIST_INPUT1','')
->>>>>>> 11d4398f
-
 
     if ("ELBOW" in steps_list_obs) or ("EOF" in steps_list_obs) or ("KMEANS" in steps_list_obs):
         with open(obs_wr_filetxt) as owl:
